version: 2.1

aliases:
  keychain: &keychain
    run:
      name: Add cert to the keychain
      command: |
        security create-keychain -p mysecretpassword $KEYCHAIN
        security default-keychain -s $KEYCHAIN
        security unlock-keychain -p mysecretpassword $KEYCHAIN
        security set-keychain-settings -u -t 10000000 $KEYCHAIN
        security import certs/mac-developer.p12 -k $KEYCHAIN -P "$CSC_KEY_PASSWORD" -T /usr/bin/codesign -T /usr/bin/productbuild
        security import certs/mas-distribution.p12 -k $KEYCHAIN -P "$CSC_MAS_PASSWORD" -T /usr/bin/codesign -T /usr/bin/productbuild
        security import certs/mac-installer.p12 -k $KEYCHAIN -P "$CSC_MAC_INSTALLER_PASSWORD" -T /usr/bin/codesign -T /usr/bin/productbuild
        security set-key-partition-list -S apple-tool:,apple: -s -k mysecretpassword $KEYCHAIN
      environment:
        KEYCHAIN: redisinsight.keychain
  import: &import
    run:
      name: User certutil to import certificate
      command: certutil -p %WIN_CSC_KEY_PASSWORD% -importpfx certs\redislabs_win.pfx
      shell: cmd.exe
  sign: &sign
    run:
      name: Sign application
      command: |
        $filePath = $(Get-ChildItem release -Filter Redis-Insight*.exe | % { $_.FullName })
        $filePathWithQuotes = '"{0}"' -f $filePath
        & "C:\Program Files (x86)\Windows Kits\10\bin\10.0.19041.0\x86\signtool.exe" sign /a /sm /n "Redis Labs Inc." /fd sha256 /tr http://sha256timestamp.ws.symantec.com/sha256/timestamp /v $FilePathWithQuotes
      shell: powershell.exe
  fileScan: &fileScan
    run:
      name: Virustotal file scan
      command: &virusfilescan |
        uploadUrl=$(curl -sq -XGET https://www.virustotal.com/api/v3/files/upload_url -H "x-apikey: $VIRUSTOTAL_API_KEY" | jq -r '.data')
        uploadFile=$("/usr/bin/find" /tmp/release -name ${FILE_NAME})
        echo "File to upload: ${uploadFile}"
        analysedId=$(curl -sq -XPOST "${uploadUrl}" -H "x-apikey: $VIRUSTOTAL_API_KEY" --form file=@"${uploadFile}" | jq -r '.data.id')
        if [ $analysedId == "null" ]; then
          echo 'Status is null, something went wrong'; exit 1;
        fi
        echo "export ANALYZED_ID=${analysedId}" >> $BASH_ENV
        echo "Virustotal Analyzed id: ${analysedId}"
        sleep 10
      shell: /bin/bash
  urlScan: &urlScan
    run:
      name: Virustotal url scan
      command: &virusurlscan |
        echo "Url to check: ${URL}"

        analysedId=$(curl -sq -XPOST https://www.virustotal.com/api/v3/urls -H "x-apikey: $VIRUSTOTAL_API_KEY" --form url=${URL} | jq -r '.data.id')

        if [ $analysedId == "null" ]; then
          echo 'Status is null, something went wrong'; exit 1;
        fi
        echo "export ANALYZED_ID=${analysedId}" >> $BASH_ENV
        echo "Virustotal Analyzed id: ${analysedId}"
        sleep 10
      shell: /bin/bash
  validate: &validate
    run:
      name: Virustotal validate scan results
      command: &virusValidate |
        analyzeStatus=$(curl -sq -XGET https://www.virustotal.com/api/v3/analyses/${ANALYZED_ID} -H "x-apikey: $VIRUSTOTAL_API_KEY" | jq -r '.data.attributes.status')
        if [ $analyzeStatus == "null" ]; then
          echo 'Status is null, something went wrong'; exit 1;
        fi

        currentOperation="50"
        until [ "$currentOperation" == "0" ]; do
          if [ "$analyzeStatus" == "completed" ]
          then
            echo "Current status: ${analyzeStatus}"; break;
          else
            echo "Current status: ${analyzeStatus}, retries left: ${currentOperation} ";
            analyzeStatus=$(curl -sq -XGET https://www.virustotal.com/api/v3/analyses/${ANALYZED_ID} -H "x-apikey: $VIRUSTOTAL_API_KEY" | jq -r '.data.attributes.status');
            sleep 20;
            currentOperation=$[$currentOperation - 1];
          fi
        done

        analyzeStats=$(curl -sq -XGET https://www.virustotal.com/api/v3/analyses/${ANALYZED_ID} -H "x-apikey: $VIRUSTOTAL_API_KEY" | jq -r '.data.attributes.stats')
        analazedHarmless=$(echo ${analyzeStats} | jq '.harmless')
        analazedMalicious=$(echo ${analyzeStats} | jq '.malicious')
        analazedSuspicious=$(echo ${analyzeStats} | jq '.suspicious')

        if [ "$analyzeStatus" != "completed" ]; then
          echo 'Analyse is not completed'; exit 1;
        fi
        echo "Results:"
        echo "analazedHarmless: ${analazedHarmless}, analazedMalicious:  ${analazedMalicious}, analazedSuspicious: ${analazedSuspicious}"

        if [ "$analazedMalicious" != "0" ] || [ "$analazedSuspicious" != "0" ]; then
          echo "export VIRUS_CHECK_FAILED=true" >> $BASH_ENV
          echo 'Found dangers'; exit 0;
        fi

        echo "export VIRUS_CHECK_FAILED=false" >> $BASH_ENV
        echo "export SKIP_VIRUSTOTAL_REPORT=true" >> $BASH_ENV
        echo 'Passed';
      shell: /bin/bash
      no_output_timeout: 15m
  virustotalReport: &virustotalReport
    run:
      name: Virustotal slack report
      command: &virusreport |
        if [ "$SKIP_VIRUSTOTAL_REPORT" == "true" ]; then
          exit 0;
        fi

        FILE_NAME=virustotal.report.json
        BUILD_NAME=$BUILD_NAME FILE_NAME=$FILE_NAME VIRUS_CHECK_FAILED=$VIRUS_CHECK_FAILED node .circleci/virustotal-report.js &&
        curl -H "Content-type: application/json" --data @$FILE_NAME -H "Authorization: Bearer ${SLACK_TEST_REPORT_KEY}" -X POST https://slack.com/api/chat.postMessage

        if [ "$VIRUS_CHECK_FAILED" == "true" ]; then
          echo 'Found dangers'; exit 1;
        fi
      shell: /bin/bash
  iTestsNames: &iTestsNames
    - oss-st-5            # OSS Standalone v5
    - oss-st-5-pass       # OSS Standalone v5 with admin pass required
    - oss-st-6            # OSS Standalone v6 and all modules
    - oss-st-big          # OSS Standalone v6 and all modules and predefined amount of data inside (~3-4M)
    - mods-preview        # OSS Standalone and all preview modules
    - oss-st-6-tls        # OSS Standalone v6 with TLS enabled
    - oss-st-6-tls-auth   # OSS Standalone v6 with TLS auth required
#    - oss-st-6-tls-auth-ssh   # OSS Standalone v6 with TLS auth required through ssh
    - oss-clu             # OSS Cluster
    - oss-clu-tls         # OSS Cluster with TLS enabled
    - oss-sent            # OSS Sentinel
    - oss-sent-tls-auth   # OSS Sentinel with TLS auth
    - re-st               # Redis Enterprise with Standalone inside
    - re-clu              # Redis Enterprise with Cluster inside
    - re-crdt             # Redis Enterprise with active-active database inside
  iTestsNamesShort: &iTestsNamesShort
    - oss-st-5-pass       # OSS Standalone v5 with admin pass required
    - oss-st-6-tls-auth   # OSS Standalone v6 with TLS auth required
    - oss-clu-tls         # OSS Cluster with TLS enabled
    - re-crdt             # Redis Enterprise with active-active database inside
    - oss-sent-tls-auth   # OSS Sentinel with TLS auth
  guides-filter: &guidesFilter
    filters:
      branches:
        only:
          - guides
  dev-filter: &devFilter
    filters:
      branches:
        only:
          - main
          - /^build\/.*/
  stage-filter: &stageFilter
    filters:
      branches:
        only:
          - /^release.*/
  prod-filter: &prodFilter
    filters:
      branches:
        only:
          - latest
  ui-deps-cache-key: &uiDepsCacheKey
    key: v1-ui-deps-{{ checksum "yarn.lock" }}
  api-deps-cache-key: &apiDepsCacheKey
    key: v1-ui-deps-{{ checksum "redisinsight/api/yarn.lock" }}
  manual-build-conditions: &manual-build-conditions
    or:
      - << pipeline.parameters.linux >>
      - << pipeline.parameters.mac >>
      - << pipeline.parameters.windows >>
      - << pipeline.parameters.docker >>
  ignore-for-manual-build: &ignore-for-manual-build
    when:
      not: *manual-build-conditions

orbs:
  win: circleci/windows@2.4.1
  node: circleci/node@5.0.2
  aws: circleci/aws-cli@2.0.3

executors:
  linux-executor:
    machine:
      image: ubuntu-2004:2023.04.2
  linux-executor-dlc:
    machine:
      image: ubuntu-2004:2023.04.2
      docker_layer_caching: true
  docker-node:
    docker:
      - image: cimg/node:18.15.0
  docker:
    docker:
      - image: cibuilds/docker:19.03.5
  macos:
    macos:
      xcode: 14.2.0

parameters:
  linux:
    type: string
    default: &ignore ""
  mac:
    type: string
    default: *ignore
  windows:
    type: string
    default: *ignore
  docker:
    type: string
    default: *ignore
  redis_client:
    type: string
    default: ""

jobs:
  # Test jobs
  unit-tests-ui:
    executor: docker-node
    steps:
      - checkout
      - restore_cache:
          <<: *uiDepsCacheKey
      - run:
          name: UI PROD dependencies audit
          command: |
            FILENAME=ui.prod.deps.audit.json
            yarn audit --groups dependencies --json > $FILENAME || true &&
            FILENAME=$FILENAME DEPS="UI prod" node .circleci/deps-audit-report.js &&
            curl -H "Content-type: application/json" --data @slack.$FILENAME -H "Authorization: Bearer ${SLACK_AUDIT_REPORT_KEY}" -X POST https://slack.com/api/chat.postMessage
      - run:
          name: UI DEV dependencies audit
          command: |
            FILENAME=ui.dev.deps.audit.json
            yarn audit --groups devDependencies --json > $FILENAME || true &&
            FILENAME=$FILENAME DEPS="UI dev" node .circleci/deps-audit-report.js &&
            curl -H "Content-type: application/json" --data @slack.$FILENAME -H "Authorization: Bearer ${SLACK_AUDIT_REPORT_KEY}" -X POST https://slack.com/api/chat.postMessage
      - run:
          name: Code analysis
          command: |
            SKIP_POSTINSTALL=1 yarn install

            FILENAME=ui.lint.audit.json
            WORKDIR="."
            yarn lint:ui -f json -o $FILENAME || true &&
            FILENAME=$FILENAME WORKDIR=$WORKDIR TARGET="UI" node .circleci/lint-report.js &&
            curl -H "Content-type: application/json" --data @$WORKDIR/slack.$FILENAME -H "Authorization: Bearer ${SLACK_AUDIT_REPORT_KEY}" -X POST https://slack.com/api/chat.postMessage

            FILENAME=rest.lint.audit.json
            yarn lint -f json -o $FILENAME || true &&
            FILENAME=$FILENAME WORKDIR=$WORKDIR TARGET="REST" node .circleci/lint-report.js &&
            curl -H "Content-type: application/json" --data @$WORKDIR/slack.$FILENAME -H "Authorization: Bearer ${SLACK_AUDIT_REPORT_KEY}" -X POST https://slack.com/api/chat.postMessage
      - run:
          name: Unit tests UI
          command: |
            yarn test:cov --ci --silent
      - save_cache:
          <<: *uiDepsCacheKey
          paths:
            - ./node_modules
  unit-tests-api:
    executor: docker-node
    steps:
      - checkout
      - restore_cache:
          <<: *apiDepsCacheKey
      - run:
          name: API PROD dependencies scan
          command: |
            FILENAME=api.prod.deps.audit.json
            yarn --cwd redisinsight/api audit --groups dependencies --json > $FILENAME || true &&
            FILENAME=$FILENAME DEPS="API prod" node .circleci/deps-audit-report.js &&
            curl -H "Content-type: application/json" --data @slack.$FILENAME -H "Authorization: Bearer ${SLACK_AUDIT_REPORT_KEY}" -X POST https://slack.com/api/chat.postMessage
      - run:
          name: API DEV dependencies scan
          command: |
            FILENAME=api.dev.deps.audit.json
            yarn --cwd redisinsight/api audit --groups devDependencies --json > $FILENAME || true &&
            FILENAME=$FILENAME DEPS="API dev" node .circleci/deps-audit-report.js &&
            curl -H "Content-type: application/json" --data @slack.$FILENAME -H "Authorization: Bearer ${SLACK_AUDIT_REPORT_KEY}" -X POST https://slack.com/api/chat.postMessage
      - run:
          name: Code analysis
          command: |
            yarn --cwd redisinsight/api

            FILENAME=api.lint.audit.json
            WORKDIR="./redisinsight/api"
            yarn lint:api -f json -o $FILENAME || true &&
            FILENAME=$FILENAME WORKDIR=$WORKDIR TARGET="API" node .circleci/lint-report.js &&
            curl -H "Content-type: application/json" --data @$WORKDIR/slack.$FILENAME -H "Authorization: Bearer ${SLACK_AUDIT_REPORT_KEY}" -X POST https://slack.com/api/chat.postMessage
      - run:
          name: Unit tests API
          command: |
            yarn --cwd redisinsight/api/ test:cov --ci
      - save_cache:
          <<: *apiDepsCacheKey
          paths:
            - ./redisinsight/api/node_modules
  integration-tests-run:
    executor: linux-executor-dlc
    parameters:
      rte:
        description: Redis Test Environment name
        type: string
      build:
        description: Backend build to run tests over
        type: enum
        default: local
        enum: ['local', 'docker', 'saas']
      report:
        description: Send report for test run to slack
        type: boolean
        default: false
      redis_client:
        description: Library to use for redis connection
        type: string
        default: ""
    steps:
      - checkout
      - restore_cache:
          <<: *apiDepsCacheKey
      - when:
          condition:
            equal: [ 'docker', << parameters.build >> ]
          steps:
            - attach_workspace:
                at: /tmp
            - run:
                name: Load built docker image from workspace
                command: |
                  docker image load -i /tmp/release/docker/docker-linux-alpine.amd64.tar
      - run:
          name: Run tests
          command: |
            if [ << parameters.redis_client >> != "" ]; then
              export RI_REDIS_CLIENTS_FORCE_STRATEGY=<< parameters.redis_client >>
            fi

            ./redisinsight/api/test/test-runs/start-test-run.sh -r << parameters.rte >> -t << parameters.build >>
            mkdir -p mkdir itest/coverages && mkdir -p itest/results
            cp ./redisinsight/api/test/test-runs/coverage/test-run-result.json ./itest/results/<< parameters.rte >>.result.json
            cp ./redisinsight/api/test/test-runs/coverage/test-run-result.xml ./itest/results/<< parameters.rte >>.result.xml
            cp ./redisinsight/api/test/test-runs/coverage/test-run-coverage.json ./itest/coverages/<< parameters.rte >>.coverage.json
      - when:
          condition:
            equal: [ true, << parameters.report >> ]
          steps:
            - run:
                name: Send report
                when: always
                command: |
                  ITEST_NAME=<< parameters.rte >> node ./.circleci/itest-results.js
                  curl -H "Content-type: application/json" --data @itests.report.json -H "Authorization: Bearer $SLACK_TEST_REPORT_KEY" -X POST https://slack.com/api/chat.postMessage
      - store_test_results:
          path: ./itest/results
      - persist_to_workspace:
          root: .
          paths:
            - ./itest/results/<< parameters.rte >>.result.json
            - ./itest/coverages/<< parameters.rte >>.coverage.json
  integration-tests-coverage:
    executor: linux-executor
    steps:
      - checkout
      - attach_workspace:
          at: /tmp
      - run:
          name: Calculate coverage across all tests runs
          command: |
            sudo mkdir -p /usr/src/app
            sudo cp -a ./redisinsight/api/. /usr/src/app/
            sudo cp -R /tmp/itest/coverages /usr/src/app && sudo chmod 777 -R /usr/src/app
            cd /usr/src/app && npx nyc report -t ./coverages -r text -r text-summary
  e2e-app-image:
    executor: linux-executor-dlc
    parameters:
      report:
        description: Send report for test run to slack
        type: boolean
        default: false
      parallelism:
        description: Number of threads to run tests
        type: integer
        default: 1
    parallelism: << parameters.parallelism >>
    steps:
      - checkout
      - node/install:
          node-version: '18.15.0'
      - attach_workspace:
          at: .
      - run: sudo apt-get install net-tools
<<<<<<< HEAD
      #- run:
      #    name: Clone mocked RDI server
       #   command: |
        #    git clone https://$GH_RDI_MOCKED_SERVER_KEY@github.com/RedisInsight/RDI_server_mocked.git tests/e2e/rte/rdi
=======
      - run:
          name: Install WM
          command: sudo apt install fluxbox
      - run:
          name: Run X11
          command: |
            Xvfb :99 -screen 0 1920x1080x24 &
            sleep 3
            fluxbox &
      # - run:
      #     name: Clone mocked RDI server
      #     command: |
      #       git clone https://$GH_RDI_MOCKED_SERVER_KEY@github.com/RedisInsight/RDI_server_mocked.git tests/e2e/rte/rdi
>>>>>>> 96fd7503
      - run:
          name: .AppImage tests
          command: |
            cd tests/e2e && export TEST_FILES=$(circleci tests glob "tests/electron/**/*.e2e.ts" | circleci tests split --split-by=timings) && cd ../..
            .circleci/e2e/test.app-image.sh
      - when:
          condition:
            equal: [ true, << parameters.report >> ]
          steps:
            - run:
                name: Send report
                when: always
                command: |
                  APP_BUILD_TYPE="Electron (Linux)" node ./.circleci/e2e-results.js
                  curl -H "Content-type: application/json" --data @e2e.report.json -H "Authorization: Bearer $SLACK_TEST_REPORT_KEY" -X POST https://slack.com/api/chat.postMessage
      - store_test_results:
          path: ./tests/e2e/results
      - store_artifacts:
          path: tests/e2e/report
          destination: tests/e2e/report
  e2e-exe:
    executor:
      name: win/default
    parameters:
      report:
        description: Send report for test run to slack
        type: boolean
        default: false
      parallelism:
        description: Number of threads to run tests
        type: integer
        default: 1
    parallelism: << parameters.parallelism >>
    steps:
      - checkout
      - attach_workspace:
          at: .
      - run:
          command: |
            nvm install 18.15.0
            nvm use 18.15.0
            npm install --global yarn
      - run:
          command: |
            cd tests/e2e && export TEST_FILES=$(circleci tests glob "tests/electron/**/*.e2e.ts" | circleci tests split --split-by=timings) && cd ../..
            .circleci/e2e/test.exe.cmd
          shell: bash.exe
      - when:
          condition:
            equal: [ true, << parameters.report >> ]
          steps:
            - run:
                name: Send report
                when: always
                command: |
                  APP_BUILD_TYPE="Electron (Windows)" node ./.circleci/e2e-results.js
                  curl -H "Content-type: application/json" --data @e2e.report.json -H "Authorization: Bearer $SLACK_TEST_REPORT_KEY" -X POST https://slack.com/api/chat.postMessage
                shell: bash.exe
      - store_test_results:
          path: ./tests/e2e/results
      - store_artifacts:
          path: tests/e2e/report
          destination: tests/e2e/report
  e2e-tests:
    executor: linux-executor-dlc
    parameters:
      build:
        description: Backend build to run tests over
        type: enum
        default: local
        enum: ['local', 'docker']
      report:
        description: Send report for test run to slack
        type: boolean
        default: false
      parallelism:
        description: Number of threads to run tests
        type: integer
        default: 1
    parallelism: << parameters.parallelism >>
    steps:
      - checkout
      - when:
          condition:
            equal: [ 'docker', << parameters.build >> ]
          steps:
            - attach_workspace:
                at: /tmp
            - run:
                name: Load built docker image from workspace
                command: |
                  docker image load -i /tmp/release/docker/docker-linux-alpine.amd64.tar
            # - run:
            #     name: Clone mocked RDI server
            #     command: |
            #       git clone https://$GH_RDI_MOCKED_SERVER_KEY@github.com/RedisInsight/RDI_server_mocked.git tests/e2e/rte/rdi
            - run:
                name: Run tests
                command: |
                  cd tests/e2e && export TEST_FILES=$(circleci tests glob "tests/web/**/*.e2e.ts" | circleci tests split --split-by=timings) && cd ../..
                  TEST_BIG_DB_DUMP=$TEST_BIG_DB_DUMP \
                  RI_SERVER_TLS_CERT="$RI_SERVER_TLS_CERT" \
                  RI_SERVER_TLS_KEY="$RI_SERVER_TLS_KEY" \
                  docker-compose \
                  -f tests/e2e/rte.docker-compose.yml \
                  -f tests/e2e/docker.web.docker-compose.yml \
                  up --abort-on-container-exit --force-recreate --build
                no_output_timeout: 5m
      - when:
          condition:
            equal: [ 'local', << parameters.build >> ]
          steps:
            - run:
                name: Run tests
                command: |
                  cd tests/e2e && export TEST_FILES=$(circleci tests glob "tests/web/**/*.e2e.ts" | circleci tests split --split-by=timings) && cd ../..
                  TEST_BIG_DB_DUMP=$TEST_BIG_DB_DUMP \
                  RI_SERVER_TLS_CERT="$RI_SERVER_TLS_CERT" \
                  RI_SERVER_TLS_KEY="$RI_SERVER_TLS_KEY" \
                  docker-compose \
                  -f tests/e2e/rte.docker-compose.yml \
                  -f tests/e2e/local.web.docker-compose.yml \
                  up --abort-on-container-exit --force-recreate
                no_output_timeout: 5m
      - when:
          condition:
            equal: [ true, << parameters.report >> ]
          steps:
            - run:
                name: Send report
                when: always
                command: |
                  node ./.circleci/e2e-results.js
                  curl -H "Content-type: application/json" --data @e2e.report.json -H "Authorization: Bearer $SLACK_TEST_REPORT_KEY" -X POST https://slack.com/api/chat.postMessage
      - store_test_results:
          path: ./tests/e2e/results
      - store_artifacts:
          path: tests/e2e/report
          destination: tests/e2e/report

  # Build jobs
  manual-build-validate:
    executor: docker-node
    parameters:
      os:
        type: string
        default: ""
      target:
        type: string
        default: ""
    steps:
      - checkout
      - run:
          command: |
            node .circleci/build/manual-build-validate.js << parameters.os >> << parameters.target >>
  setup-sign-certificates:
    executor: linux-executor
    steps:
      - run:
          name: Setup sign certificates
          command: |
            mkdir -p certs
            echo "$CSC_P12_BASE64" | base64 -id > certs/mac-developer.p12
            echo "$CSC_MAC_INSTALLER_P12_BASE64" | base64 -id > certs/mac-installer.p12
            echo "$CSC_MAS_P12_BASE64" | base64 -id > certs/mas-distribution.p12
            echo "$WIN_CSC_PFX_BASE64" | base64 -id > certs/redislabs_win.pfx
      - persist_to_workspace:
          root: .
          paths:
            - certs
  setup-build:
    executor: docker
    parameters:
      env:
        description: Build environment (stage || prod)
        type: enum
        default: stage
        enum: [ 'dev', 'stage', 'prod' ]
    steps:
      - checkout
      - run:
          command: |
            mkdir electron

            CURRENT_VERSION=$(jq -r ".version" redisinsight/package.json)
            echo "Build version: $CURRENT_VERSION"
            cp ./redisinsight/package.json ./electron/package.json
            echo "$VERSION" > electron/version
            exit 0

      - persist_to_workspace:
          root: /root/project
          paths:
            - electron
  linux:
    executor: linux-executor
    resource_class: large
    parameters:
      env:
        description: Build environment (stage || prod)
        type: enum
        default: stage
        enum: ['stage', 'prod', 'dev']
      target:
        description: Build target
        type: string
        default: ""
    steps:
      - checkout
      - node/install:
          node-version: '18.15.0'
      - attach_workspace:
          at: .
      - run:
          command: |
            cp ./electron/package.json ./redisinsight/
      - run:
          name: install dependencies
          command: |
            sudo apt-get update -y && sudo apt-get install -y rpm flatpak flatpak-builder ca-certificates
            flatpak remote-add --user --if-not-exists flathub https://dl.flathub.org/repo/flathub.flatpakrepo
            flatpak install flathub --no-deps --arch x86_64 --assumeyes \
            runtime/org.freedesktop.Sdk/x86_64/20.08 \
            runtime/org.freedesktop.Platform/x86_64/20.08 \
            org.electronjs.Electron2.BaseApp/x86_64/20.08

            yarn --cwd redisinsight/api/ install --ignore-optional
            yarn --cwd redisinsight/ install --ignore-optional
            yarn install
          no_output_timeout: 15m
      - run:
          name: Install plugins dependencies and build plugins
          command: |
            yarn build:statics
          no_output_timeout: 15m
      - run:
          name: Build linux AppImage and deb
          command: |
            if [ << parameters.env >> == 'prod' ]; then
              yarn package:prod
              exit 0;
            fi

            export RI_CLOUD_IDP_AUTHORIZE_URL=$RI_CLOUD_IDP_AUTHORIZE_URL_STAGE
            export RI_CLOUD_IDP_TOKEN_URL=$RI_CLOUD_IDP_TOKEN_URL_STAGE
            export RI_CLOUD_IDP_ISSUER=$RI_CLOUD_IDP_ISSUER_STAGE
            export RI_CLOUD_IDP_CLIENT_ID=$RI_CLOUD_IDP_CLIENT_ID_STAGE
            export RI_CLOUD_IDP_REDIRECT_URI=$RI_CLOUD_IDP_REDIRECT_URI_STAGE
            export RI_CLOUD_IDP_GOOGLE_ID=$RI_CLOUD_IDP_GOOGLE_ID_STAGE
            export RI_CLOUD_IDP_GH_ID=$RI_CLOUD_IDP_GH_ID_STAGE
            export RI_CLOUD_API_URL=$RI_CLOUD_API_URL_STAGE
            export RI_CLOUD_CAPI_URL=$RI_CLOUD_CAPI_URL_STAGE
            export RI_FEATURES_CONFIG_URL=$RI_FEATURES_CONFIG_URL_STAGE

            if [ << parameters.env >> == 'stage' ]; then
              RI_UPGRADES_LINK=$RI_UPGRADES_LINK_STAGE RI_SEGMENT_WRITE_KEY=$RI_SEGMENT_WRITE_KEY_STAGE yarn package:stage --linux << parameters.target >>
              exit 0;
            fi

            RI_UPGRADES_LINK='' RI_SEGMENT_WRITE_KEY='' yarn package:stage --linux << parameters.target >>
      - persist_to_workspace:
          root: .
          paths:
            - release/Redis-Insight*.deb
            - release/Redis-Insight*.rpm
            - release/Redis-Insight*.AppImage
            - release/Redis-Insight*.flatpak
            - release/Redis-Insight*.snap
            - release/*-linux.yml
  macosx:
    executor: macos
    resource_class: macos.x86.medium.gen2
    parameters:
      env:
        description: Build environment (stage || prod)
        type: enum
        default: stage
        enum: ['stage', 'prod', 'dev']
      redisstack:
        description: Build RedisStack archives
        type: boolean
        default: true
      target:
        description: Build target
        type: string
        default: ""
    steps:
      - checkout
      - node/install:
          node-version: '18.15.0'
      - attach_workspace:
          at: .
      - run:
          command: |
            cp ./electron/package.json ./redisinsight/
      - <<: *keychain
      - run:
          name: install dependencies
          command: |
            yarn install
            yarn --cwd redisinsight/api/ install
            yarn build:statics
          no_output_timeout: 15m
      - run:
          name: Build macos dmg
          command: |
            unset CSC_LINK
            export CSC_IDENTITY_AUTO_DISCOVERY=true
            export CSC_KEYCHAIN=redisinsight.keychain

            if [ << parameters.env >> == 'prod' ]; then
              yarn package:prod
              yarn package:mas
              rm -rf release/mac
              mv release/mas-universal/Redis-Insight-mac-universal-mas.pkg release/Redis-Insight-mac-universal-mas.pkg
              exit 0;
            fi

            export RI_CLOUD_IDP_AUTHORIZE_URL=$RI_CLOUD_IDP_AUTHORIZE_URL_STAGE
            export RI_CLOUD_IDP_TOKEN_URL=$RI_CLOUD_IDP_TOKEN_URL_STAGE
            export RI_CLOUD_IDP_ISSUER=$RI_CLOUD_IDP_ISSUER_STAGE
            export RI_CLOUD_IDP_CLIENT_ID=$RI_CLOUD_IDP_CLIENT_ID_STAGE
            export RI_CLOUD_IDP_REDIRECT_URI=$RI_CLOUD_IDP_REDIRECT_URI_STAGE
            export RI_CLOUD_IDP_GOOGLE_ID=$RI_CLOUD_IDP_GOOGLE_ID_STAGE
            export RI_CLOUD_IDP_GH_ID=$RI_CLOUD_IDP_GH_ID_STAGE
            export RI_CLOUD_API_URL=$RI_CLOUD_API_URL_STAGE
            export RI_CLOUD_CAPI_URL=$RI_CLOUD_CAPI_URL_STAGE
            export RI_UPGRADES_LINK=''
            export RI_SEGMENT_WRITE_KEY=''
            export RI_FEATURES_CONFIG_URL=$RI_FEATURES_CONFIG_URL_STAGE

            if [ << parameters.env >> == 'stage' ]; then
              export RI_UPGRADES_LINK=$RI_UPGRADES_LINK_STAGE
              export RI_SEGMENT_WRITE_KEY=$RI_SEGMENT_WRITE_KEY_STAGE
            fi

            # handle manual builds
            if [ << parameters.target >> ]; then
              yarn package:stage --mac << parameters.target >>
              rm -rf release/mac
              exit 0;
            fi

            yarn package:stage && yarn package:mas
            rm -rf release/mac
            mv release/mas-universal/Redis-Insight-mac-universal-mas.pkg release/Redis-Insight-mac-universal-mas.pkg
          no_output_timeout: 60m
      - when:
          condition:
            equal: [ true, << parameters.redisstack >> ]
          steps:
            - run:
                name: Repack dmg to tar
                command: |
                  ARCH=x64 ./.circleci/redisstack/dmg.repack.sh
                  ARCH=arm64 ./.circleci/redisstack/dmg.repack.sh
      - persist_to_workspace:
          root: .
          paths:
            - release/Redis-Insight*.zip
            - release/Redis-Insight*.dmg
            - release/Redis-Insight*.dmg.blockmap
            - release/Redis-Insight*.pkg
            - release/*-mac.yml
            - release/redisstack
  windows:
    executor:
      name: win/default
    parameters:
      env:
        description: Build environment (stage || prod)
        type: enum
        default: stage
        enum: ['stage', 'prod', 'dev']
      target:
        description: Build target
        type: string
        default: ""
    steps:
      - checkout
      - attach_workspace:
          at: .
      - run:
          command: |
            cp ./electron/package.json ./redisinsight/
      - run:
          name: Build windows exe
          command: |
            nvm install 18.15.0
            nvm use 18.15.0
            npm install --global yarn

            # set ALL_REDIS_COMMANDS=$(curl $ALL_REDIS_COMMANDS_RAW_URL)
            yarn install
            yarn --cwd redisinsight/api/ install
            yarn build:statics:win
            if [ << parameters.env >> == 'prod' ]; then
              yarn package:prod
              rm -rf release/win-unpacked
              exit 0;
            fi

            export RI_CLOUD_IDP_AUTHORIZE_URL=$RI_CLOUD_IDP_AUTHORIZE_URL_STAGE
            export RI_CLOUD_IDP_TOKEN_URL=$RI_CLOUD_IDP_TOKEN_URL_STAGE
            export RI_CLOUD_IDP_ISSUER=$RI_CLOUD_IDP_ISSUER_STAGE
            export RI_CLOUD_IDP_CLIENT_ID=$RI_CLOUD_IDP_CLIENT_ID_STAGE
            export RI_CLOUD_IDP_REDIRECT_URI=$RI_CLOUD_IDP_REDIRECT_URI_STAGE
            export RI_CLOUD_IDP_GOOGLE_ID=$RI_CLOUD_IDP_GOOGLE_ID_STAGE
            export RI_CLOUD_IDP_GH_ID=$RI_CLOUD_IDP_GH_ID_STAGE
            export RI_CLOUD_API_URL=$RI_CLOUD_API_URL_STAGE
            export RI_CLOUD_CAPI_URL=$RI_CLOUD_CAPI_URL_STAGE
            export RI_FEATURES_CONFIG_URL=$RI_FEATURES_CONFIG_URL_STAGE

            if [ << parameters.env >> == 'stage' ]; then
              RI_UPGRADES_LINK=$RI_UPGRADES_LINK_STAGE RI_SEGMENT_WRITE_KEY=$RI_SEGMENT_WRITE_KEY_STAGE yarn package:stage --win << parameters.target >>
            else
              RI_UPGRADES_LINK='' RI_SEGMENT_WRITE_KEY='' yarn package:stage --win << parameters.target >>
            fi

            rm -rf release/win-unpacked
          shell: bash.exe
          no_output_timeout: 20m
      - persist_to_workspace:
          root: .
          paths:
            - release/Redis-Insight*.exe
            - release/Redis-Insight*.exe.blockmap
            - release/*.yml
  virustotal-file:
    executor: linux-executor
    parameters:
      ext:
        description: File extension
        type: string
    steps:
      - checkout
      - attach_workspace:
          at: /tmp/release
      - run:
          name: export FILE_NAME environment variable
          command: |
            echo 'export FILE_NAME="Redis-Insight*<< parameters.ext >>"' >> $BASH_ENV
      - <<: *fileScan
      - <<: *validate
  virustotal-url:
    executor: linux-executor
    parameters:
      fileName:
        description: File name
        type: string
    steps:
      - checkout
      - run:
          name: export URL environment variable
          command: |
            echo 'export URL="https://download.redisinsight.redis.com/latest/<< parameters.fileName >>"' >> $BASH_ENV
            echo 'export BUILD_NAME="<< parameters.fileName >>"' >> $BASH_ENV
      - <<: *urlScan
      - <<: *validate
      - <<: *virustotalReport
  virustotal-report:
    executor: linux-executor
    steps:
      - checkout
      - run:
          name: Send virustotal passed report
          command: |
            echo 'export VIRUS_CHECK_FAILED=0' >> $BASH_ENV
            echo 'export SKIP_VIRUSTOTAL_REPORT=false' >> $BASH_ENV
      - <<: *virustotalReport
  docker:
    executor: linux-executor
    parameters:
      env:
        type: enum
        default: staging
        enum: [ 'staging', 'production' ]
    steps:
      - checkout
      - node/install:
          node-version: '18.15.0'
      - run:
          name: Install dependencies
          command: |
            sudo apt-get update -y && sudo apt-get install -y ca-certificates qemu-user-static
      - run:
          name: Build sources
          command: ./.circleci/build/build.sh
      - run:
          name: Build web archives
          command: |
            unset npm_config_keytar_binary_host_mirror
            unset npm_config_node_sqlite3_binary_host_mirror

            # Docker sources
            PLATFORM=linux ARCH=x64 LIBC=musl .circleci/build/build_modules.sh
            PLATFORM=linux ARCH=arm64 LIBC=musl .circleci/build/build_modules.sh

            # Redis Stack + VSC Linux
            PLATFORM=linux ARCH=x64 .circleci/build/build_modules.sh
            PLATFORM=linux ARCH=arm64 .circleci/build/build_modules.sh

            # VSC Darwin
            PLATFORM=darwin ARCH=x64 .circleci/build/build_modules.sh
            PLATFORM=darwin ARCH=arm64 .circleci/build/build_modules.sh
            # VSC Windows
            PLATFORM=win32 ARCH=x64 .circleci/build/build_modules.sh
      - run:
          name: Build Docker (x64, arm64)
          command: |
            TELEMETRY=$RI_SEGMENT_WRITE_KEY_DEV

            if [ << parameters.env >> == 'production' ]; then
              TELEMETRY=$RI_SEGMENT_WRITE_KEY
            fi

            if [ << parameters.env >> == 'staging' ]; then
              TELEMETRY=$RI_SEGMENT_WRITE_KEY_STAGE
            fi

            # Build alpine x64 image
            docker buildx build \
            -f .circleci/build/build.Dockerfile \
            --platform linux/amd64 \
            --build-arg DIST=release/web/Redis-Insight-web-linux-musl.x64.tar.gz \
            --build-arg NODE_ENV=<< parameters.env >> \
            --build-arg RI_SEGMENT_WRITE_KEY="$TELEMETRY" \
            -t redisinsight:amd64 \
            .

            # Build alpine arm64 image
            docker buildx build \
            -f .circleci/build/build.Dockerfile \
            --platform linux/arm64 \
            --build-arg DIST=release/web/Redis-Insight-web-linux-musl.arm64.tar.gz \
            --build-arg NODE_ENV=<< parameters.env >> \
            --build-arg RI_SEGMENT_WRITE_KEY="$TELEMETRY" \
            -t redisinsight:arm64 \
            .

            mkdir -p release/docker
            docker image save -o release/docker/docker-linux-alpine.amd64.tar redisinsight:amd64
            docker image save -o release/docker/docker-linux-alpine.arm64.tar redisinsight:arm64
      - persist_to_workspace:
          root: .
          paths:
            - ./release

  licenses-check:
    executor: linux-executor
    steps:
      - checkout
      - restore_cache:
          <<: *uiDepsCacheKey
          <<: *apiDepsCacheKey
      - run:
          name: Run install all dependencies
          command: |
            yarn install
            yarn --cwd redisinsight/api install
            yarn --cwd tests/e2e install
            # Install plugins dependencies
            export pluginsOnlyInstall=1
            yarn build:statics
      - run:
          name: Generate licenses csv files and send csv data to google sheet
          command: |
            npm i -g license-checker

            echo "$GOOGLE_ACCOUNT_SERVICE_KEY_BASE64" | base64 -id > gasKey.json
            SPREADSHEET_ID=$GOOGLE_SPREADSHEET_DEPENDENCIES_ID node .circleci/deps-licenses-report.js
      - store_artifacts:
          path: licenses
          destination: licenses

  # Release jobs
  store-build-artifacts:
    executor: linux-executor
    steps:
      - attach_workspace:
          at: .
      - store_artifacts:
          path: release
          destination: release
  release-aws-private-dev:
    executor: linux-executor
    steps:
      - checkout
      - attach_workspace:
          at: .
      - run:
          name: publish
          command: |
            rm release/._* ||:
            chmod +x .circleci/build/sum_sha256.sh
            .circleci/build/sum_sha256.sh
            applicationVersion=$(jq -r '.version' redisinsight/package.json)

            aws s3 cp release/ s3://${AWS_BUCKET_NAME_TEST}/private/builds/${CIRCLE_BUILD_NUM} --recursive
  release-aws-private:
    executor: linux-executor
    steps:
      - checkout
      - attach_workspace:
          at: .
      - store_artifacts:
          path: release
          destination: release
      - run:
          name: prepare release
          command: |
            rm release/._* ||:
      - run:
          name: publish
          command: |
            chmod +x .circleci/build/sum_sha256.sh
            .circleci/build/sum_sha256.sh
            applicationVersion=$(jq -r '.version' redisinsight/package.json)

            aws s3 cp release/ s3://${AWS_BUCKET_NAME}/private/${applicationVersion} --recursive

  release-docker:
    executor: linux-executor
    steps:
      - checkout
      - attach_workspace:
            at: .
      - run:
          name: Release docker images
          command: |
            appVersion=$(jq -r '.version' redisinsight/package.json)

            docker login -u $DOCKER_USER -p $DOCKER_PASS

            ./.circleci/build/release-docker.sh \
            -d redisinsight \
            -r $DOCKER_REPO \
            -v $appVersion

            docker login -u $DOCKER_V1_USER -p $DOCKER_V1_PASS

            ./.circleci/build/release-docker.sh \
            -d redisinsight \
            -r $DOCKER_V1_REPO \
            -v $appVersion

  publish-prod-aws:
    executor: linux-executor
    steps:
      - checkout
      - run:
          name: Init variables
          command: |
            latestYmlFileName="latest.yml"
            downloadLatestFolderPath="public/latest"
            upgradeLatestFolderPath="public/upgrades"
            releasesFolderPath="public/releases"
            appName=$(jq -r '.productName' electron-builder.json)
            appVersion=$(jq -r '.version' redisinsight/package.json)

            echo "export downloadLatestFolderPath=${downloadLatestFolderPath}" >> $BASH_ENV
            echo "export upgradeLatestFolderPath=${upgradeLatestFolderPath}" >> $BASH_ENV
            echo "export releasesFolderPath=${releasesFolderPath}" >> $BASH_ENV
            echo "export applicationName=${appName}" >> $BASH_ENV
            echo "export applicationVersion=${appVersion}" >> $BASH_ENV
            echo "export appFileName=Redis-Insight" >> $BASH_ENV

            # download latest.yml file to get last public version
            aws s3 cp s3://${AWS_BUCKET_NAME}/${downloadLatestFolderPath}/${latestYmlFileName} .

            versionLine=$(head -1 ${latestYmlFileName})
            versionLineArr=(${versionLine/:// })
            previousAppVersion=${versionLineArr[1]}

            echo "export previousApplicationVersion=${previousAppVersion}" >> $BASH_ENV

      - run:
          name: Publish AWS S3
          command: |
            # remove previous build from the latest directory /public/latest
            aws s3 rm s3://${AWS_BUCKET_NAME}/${downloadLatestFolderPath} --recursive

            # remove previous build from the upgrade directory /public/upgrades
            aws s3 rm s3://${AWS_BUCKET_NAME}/${upgradeLatestFolderPath} --recursive

            # copy current version apps for download to /public/latest
            aws s3 cp s3://${AWS_BUCKET_NAME}/private/${applicationVersion}/ \
              s3://${AWS_BUCKET_NAME}/${downloadLatestFolderPath} --recursive  --exclude "*.zip"

            # copy current version apps for upgrades to /public/upgrades
            aws s3 cp s3://${AWS_BUCKET_NAME}/private/${applicationVersion}/ \
              s3://${AWS_BUCKET_NAME}/${upgradeLatestFolderPath} --recursive

            # !MOVE current version apps to releases folder /public/releases
            aws s3 mv s3://${AWS_BUCKET_NAME}/private/${applicationVersion}/ \
              s3://${AWS_BUCKET_NAME}/${releasesFolderPath}/${applicationVersion} --recursive

            # invalidate cloudfront cash
            aws cloudfront create-invalidation --distribution-id ${AWS_DISTRIBUTION_ID} --paths "/*"

      - run:
          name: Add tags for all objects and create S3 metrics
          command: |

            # declare all tags
            declare -A tag0=(
                [arch]='x64'
                [platform]='macos'
                [objectDownload]=${appFileName}'-mac-x64.dmg'
                [objectUpgrade]=${appFileName}'-mac-x64.zip'
            )

            declare -A tag1=(
                [arch]='arm64'
                [platform]='macos'
                [objectDownload]=${appFileName}'-mac-arm64.dmg'
                [objectUpgrade]=${appFileName}'-mac-arm64.zip'
            )

            declare -A tag2=(
                [arch]='x64'
                [platform]='windows'
                [objectDownload]=${appFileName}'-win-installer.exe'
            )

            declare -A tag3=(
                [arch]='x64'
                [platform]='linux_AppImage'
                [objectDownload]=${appFileName}'-linux-x86_64.AppImage'
            )

            declare -A tag4=(
                [arch]='x64'
                [platform]='linux_deb'
                [objectDownload]=${appFileName}'-linux-amd64.deb'
            )

            declare -A tag5=(
                [arch]='x64'
                [platform]='linux_rpm'
                [objectDownload]=${appFileName}'-linux-x86_64.rpm'
            )

            # loop for add all tags to each app and create metrics
            declare -n tag
            for tag in ${!tag@}; do

                designation0="downloads"
                designation1="upgrades"

                id0="${tag[platform]}_${tag[arch]}_${designation0}_${applicationVersion}"
                id1="${tag[platform]}_${tag[arch]}_${designation1}_${applicationVersion}"

                # add tags to each app for download
                aws s3api put-object-tagging \
                  --bucket ${AWS_BUCKET_NAME} \
                  --key ${downloadLatestFolderPath}/${tag[objectDownload]} \
                  --tagging '{"TagSet": [{ "Key": "version", "Value": "'"${applicationVersion}"'" }, {"Key": "platform", "Value": "'"${tag[platform]}"'"}, {"Key": "arch", "Value": "'"${tag[arch]}"'"}, { "Key": "designation", "Value": "'"${designation0}"'" }]}'

                # add tags to each app for upgrades
                aws s3api put-object-tagging \
                  --bucket ${AWS_BUCKET_NAME} \
                  --key ${upgradeLatestFolderPath}/${tag[objectUpgrade]:=${tag[objectDownload]}} \
                  --tagging '{"TagSet": [{ "Key": "version", "Value": "'"${applicationVersion}"'" }, {"Key": "platform", "Value": "'"${tag[platform]}"'"}, {"Key": "arch", "Value": "'"${tag[arch]}"'"}, { "Key": "designation", "Value": "'"${designation1}"'" }]}'

                # Create metrics for all tags for downloads to S3
                aws s3api put-bucket-metrics-configuration \
                  --bucket ${AWS_BUCKET_NAME} \
                  --id ${id0} \
                  --metrics-configuration '{"Id": "'"${id0}"'", "Filter": {"And": {"Tags": [{"Key": "platform", "Value": "'"${tag[platform]}"'"}, {"Key": "arch", "Value": "'"${tag[arch]}"'"}, {"Key": "designation", "Value": "'"${designation0}"'"}, {"Key": "version", "Value": "'"${applicationVersion}"'"} ]}}}'

                # Create metrics for all tags for upgrades to S3
                aws s3api put-bucket-metrics-configuration \
                  --bucket ${AWS_BUCKET_NAME} \
                  --id ${id1} \
                  --metrics-configuration '{"Id": "'"${id1}"'", "Filter": {"And": {"Tags": [{"Key": "platform", "Value": "'"${tag[platform]}"'"}, {"Key": "arch", "Value": "'"${tag[arch]}"'"}, {"Key": "designation", "Value": "'"${designation1}"'"}, {"Key": "version", "Value": "'"${applicationVersion}"'"}]}}}'

            done


workflows:
  # FE Unit tests for "fe/feature" or "fe/bugfix" branches only
  frontend-tests:
    <<: *ignore-for-manual-build
    jobs:
      - unit-tests-ui:
          name: UTest - UI
          filters:
            branches:
              only:
                - /^fe/feature.*/
                - /^fe/bugfix.*/
  # BE Unit + Integration (limited RTEs) tests for "be/feature" or "be/bugfix" branches only
  backend-tests:
    <<: *ignore-for-manual-build
    jobs:
      - unit-tests-api:
          name: UTest - API
          filters:
            branches:
              only:
                - /^be/feature.*/
                - /^be/bugfix.*/
      - integration-tests-run:
          redis_client: << pipeline.parameters.redis_client >>
          matrix:
            alias: itest-code
            parameters:
              rte: *iTestsNamesShort
          name: ITest - << matrix.rte >> (code)
          requires:
            - UTest - API
  # E2E tests for "e2e/feature" or "e2e/bugfix" branches only
  e2e-tests:
    jobs:
      - approve:
          name: Start E2E Tests
          type: approval
          filters:
            branches:
              only:
                - /^e2e/feature.*/
                - /^e2e/bugfix.*/
      - setup-sign-certificates:
          name: Setup sign certificates (stage)
          requires:
            - Start E2E Tests
      - setup-build:
          name: Setup build (stage)
          requires:
            - Setup sign certificates (stage)
      - linux:
          name: Build app - Linux (stage)
          env: stage
          target: AppImage
          requires:
            - Setup build (stage)
      - docker:
          name: Build docker image
          requires:
            - Start E2E Tests
      - e2e-tests:
          name: E2ETest
          build: docker
          parallelism: 4
          requires:
            - Build docker image
      - e2e-app-image:
          name: E2ETest (AppImage)
          parallelism: 1
          requires:
            - Build app - Linux (stage)
  # Workflow for feature, bugfix, main branches
  feature-main-branch:
    <<: *ignore-for-manual-build
    jobs:
      # Approve to run all (unit, integration, e2e) tests
      - approve:
          name: Start All Tests
          type: approval
          filters:
            branches:
              only:
                - /^feature.*/
                - /^bugfix.*/
                - main
      # FE tests
      - unit-tests-ui:
          name: UTest - UI
          requires:
            - Start All Tests
      # BE tests
      - unit-tests-api:
          name: UTest - API
          requires:
            - Start All Tests
      - integration-tests-run:
          matrix:
            alias: itest-code
            parameters:
              rte: *iTestsNames
              redis_client:
                - << pipeline.parameters.redis_client >>
          name: ITest - << matrix.rte >> (code)
          requires:
            - Start All Tests
      - integration-tests-coverage:
          name: ITest - Final coverage
          requires:
            - itest-code
      # E2E tests
      - setup-sign-certificates:
          name: Setup sign certificates (stage)
          requires:
            - Start All Tests
      - setup-build:
          name: Setup build (stage)
          requires:
            - Setup sign certificates (stage)
      - linux:
          name: Build app - Linux (stage)
          requires:
            - Setup build (stage)
      - docker:
          name: Build docker image
          requires:
            - Start All Tests
      - e2e-tests:
          name: E2ETest
          build: docker
          parallelism: 4
          requires:
            - Build docker image
      - e2e-app-image:
          name: E2ETest (AppImage)
          parallelism: 2
          requires:
            - Build app - Linux (stage)
      # Approve to build
      - approve:
          name: Build App
          type: approval
          requires:
            - UTest - UI
            - UTest - API
            - ITest - Final coverage
          filters:
            branches:
              only:
                - /^e2e/feature.*/
                - /^e2e/bugfix.*/
  # Manual builds using web UI
  manual-build-linux:
    when: << pipeline.parameters.linux >>
    jobs:
      - manual-build-validate:
          name: Validating build parameters
          os: linux
          target: << pipeline.parameters.linux >>
      - setup-sign-certificates:
          name: Setup sign certificates (stage)
          requires:
            - Validating build parameters
      - setup-build:
          name: Setup build (stage)
          env: stage
          requires:
            - Setup sign certificates (stage)
      - linux:
          name: Build app - Linux (stage)
          env: stage
          target: << pipeline.parameters.linux >>
          requires:
            - Setup build (stage)
      - store-build-artifacts:
          name: Store build artifacts (stage)
          requires:
            - Build app - Linux (stage)
  manual-build-mac:
    when: << pipeline.parameters.mac >>
    jobs:
      - manual-build-validate:
          name: Validating build parameters
          os: mac
          target: << pipeline.parameters.mac >>
      - setup-sign-certificates:
          name: Setup sign certificates (stage)
          requires:
            - Validating build parameters
      - setup-build:
          name: Setup build (stage)
          env: stage
          requires:
            - Setup sign certificates (stage)
      - macosx:
          name: Build app - MacOS (stage)
          env: stage
          redisstack: false
          target: << pipeline.parameters.mac >>
          requires:
            - Setup build (stage)
      - store-build-artifacts:
          name: Store build artifacts (stage)
          requires:
            - Build app - MacOS (stage)
  manual-build-windows:
    when: << pipeline.parameters.windows >>
    jobs:
      - manual-build-validate:
          name: Validating build parameters
          os: windows
          target: << pipeline.parameters.windows >>
      - setup-sign-certificates:
          name: Setup sign certificates (stage)
          requires:
            - Validating build parameters
      - setup-build:
          name: Setup build (stage)
          env: stage
          requires:
            - Setup sign certificates (stage)
      - windows:
          name: Build app - Windows (stage)
          env: stage
          target: << pipeline.parameters.windows >>
          requires:
            - Setup build (stage)
      - store-build-artifacts:
          name: Store build artifacts (stage)
          requires:
            - Build app - Windows (stage)
  manual-build-docker:
    when: << pipeline.parameters.docker >>
    jobs:
      - manual-build-validate:
          name: Validating build parameters
          os: docker
          target: << pipeline.parameters.docker >>
      - setup-sign-certificates:
          name: Setup sign certificates (stage)
          requires:
            - Validating build parameters
      - setup-build:
          name: Setup build (stage)
          env: stage
          requires:
            - Setup sign certificates (stage)
      - docker:
          name: Build docker images (stage)
          requires:
            - Setup build (stage)
      - store-build-artifacts:
          name: Store build artifacts (stage)
          requires:
            - Build docker images (stage)

  # build electron app (dev) from "build" branches
  build:
    <<: *ignore-for-manual-build
    jobs:
      - setup-sign-certificates:
          name: Setup sign certificates (dev)
          filters:
            branches:
              only:
                - /^build.*/
      - setup-build:
          name: Setup build (dev)
          env: dev
          requires:
            - Setup sign certificates (dev)
      - linux:
          name: Build app - Linux (dev)
          env: dev
          requires: &devBuildRequire
            - Setup build (dev)
      - macosx:
          name: Build app - MacOS (dev)
          env: dev
          requires: *devBuildRequire
      - windows:
          name: Build app - Windows (dev)
          env: dev
          requires: *devBuildRequire
      - docker:
          name: Build docker images (dev)
          requires: *devBuildRequire
      - store-build-artifacts:
          name: Store build artifacts (dev)
          requires:
            - Build app - Linux (dev)
            - Build app - MacOS (dev)
            - Build app - Windows (dev)
            - Build docker images (dev)

  # build electron app (dev) for internal use only
  internal:
    <<: *ignore-for-manual-build
    jobs:
      - setup-sign-certificates:
          name: Setup sign certificates (dev)
          filters:
            branches:
              only:
                - /^internal.*/
      - setup-build:
          name: Setup build (dev)
          env: dev
          requires:
            - Setup sign certificates (dev)
      - linux:
          name: Build app - Linux (dev)
          env: dev
          requires: &devBuildRequire
            - Setup build (dev)
      - macosx:
          name: Build app - MacOS (dev)
          env: dev
          requires: *devBuildRequire
      - windows:
          name: Build app - Windows (dev)
          env: dev
          requires: *devBuildRequire
      - docker:
          name: Build docker images (dev)
          requires: *devBuildRequire
      # release to private AWS (dev)
      - release-aws-private-dev:
          name: Release private AWS dev
          requires:
            - Build app - Linux (dev)
            - Build app - MacOS (dev)
            - Build app - Windows (dev)
            - Build docker images (dev)

  # Main workflow for release/* and latest branches only
  release:
    <<: *ignore-for-manual-build
    jobs:
      # unit tests (on any commit)
      - unit-tests-ui:
          name: UTest - UI
          filters: &releaseAndLatestFilter
            branches:
              only:
                - /^release.*/
                - latest
      - unit-tests-api:
          name: UTest - API
          filters: *releaseAndLatestFilter
      # integration tests
      - integration-tests-run:
          matrix:
            alias: itest-code
            parameters:
              rte: *iTestsNames
              redis_client:
                - << pipeline.parameters.redis_client >>
          name: ITest - << matrix.rte >> (code)
          filters: *releaseAndLatestFilter
      - integration-tests-coverage:
          name: ITest - Final coverage
          requires:
            - itest-code

      # ================== STAGE ==================
      # prebuild (stage)
      - setup-sign-certificates:
          name: Setup sign certificates (stage)
          requires:
            - UTest - UI
            - UTest - API
            - ITest - Final coverage
          <<: *stageFilter
      - setup-build:
          name: Setup build (stage)
          requires:
            - Setup sign certificates (stage)
      # build electron app (stage)
      - linux:
          name: Build app - Linux (stage)
          requires: &stageElectronBuildRequires
            - Setup build (stage)
      - macosx:
          name: Build app - MacOS (stage)
          requires: *stageElectronBuildRequires
      - windows:
          name: Build app - Windows (stage)
          requires: *stageElectronBuildRequires
      - docker:
          name: Build docker images (stage)
          requires: *stageElectronBuildRequires
      # e2e desktop tests on AppImage build
      - e2e-app-image:
          name: E2ETest (AppImage)
          parallelism: 2
          requires:
            - Build app - Linux (stage)
      # e2e docker tests
      - e2e-tests:
          name: E2ETest
          build: docker
          parallelism: 4
          requires:
            - Build docker images (stage)
      - store-build-artifacts:
          name: Store build artifacts (stage)
          requires:
            - Build app - Linux (stage)
            - Build app - MacOS (stage)
            - Build app - Windows (stage)
            - Build docker images (stage)

      # Needs approval from QA team that build was tested before merging to latest
      - qa-approve:
          name: Approved by QA team
          type: approval
          requires:
            - Build app - Linux (stage)
            - Build app - MacOS (stage)
            - Build app - Windows (stage)
            - Build docker images (stage)

      # ================== PROD ==================
      # build and release electron app (prod)
      - setup-sign-certificates:
          name: Setup sign certificates (prod)
          requires:
            - UTest - UI
            - UTest - API
            - ITest - Final coverage
          <<: *prodFilter
      - setup-build:
          name: Setup build (prod)
          env: prod
          requires:
            - Setup sign certificates (prod)
      - linux:
          name: Build app - Linux (prod)
          env: prod
          requires: &prodElectronBuildRequires
            - Setup build (prod)
      - macosx:
          name: Build app - MacOS (prod)
          env: prod
          requires: *prodElectronBuildRequires
      - windows:
          name: Build app - Windows (prod)
          env: prod
          requires: *prodElectronBuildRequires
      - docker:
          name: Build docker images (prod)
          env: production
          requires: *prodElectronBuildRequires
      # e2e desktop tests on AppImage build
      - e2e-app-image:
          name: E2ETest (AppImage)
          parallelism: 2
          requires:
            - Build app - Linux (prod)
      # e2e docker tests
      - e2e-tests:
          name: E2ETest
          build: docker
          parallelism: 4
          requires:
            - Build docker images (prod)
      # virus check all electron apps (prod)
      - virustotal-file:
          name: Virus check - AppImage (prod)
          ext: .AppImage
          requires:
            - Build app - Linux (prod)
      - virustotal-file:
          name: Virus check - deb (prod)
          ext: .deb
          requires:
            - Build app - Linux (prod)
      - virustotal-file:
          name: Virus check - rpm (prod)
          ext: .rpm
          requires:
            - Build app - Linux (prod)
      - virustotal-file:
          name: Virus check - snap (prod)
          ext: .snap
          requires:
            - Build app - Linux (prod)
      - virustotal-file:
          name: Virus check x64 - dmg (prod)
          ext: -x64.dmg
          requires:
            - Build app - MacOS (prod)
      - virustotal-file:
          name: Virus check arm64 - dmg (prod)
          ext: -arm64.dmg
          requires:
            - Build app - MacOS (prod)
      - virustotal-file:
          name: Virus check MAS - pkg (prod)
          ext: -mas.pkg
          requires:
            - Build app - MacOS (prod)
      - virustotal-file:
          name: Virus check - exe (prod)
          ext: .exe
          requires:
            - Build app - Windows (prod)
      # upload release to prerelease AWS folder
      - release-aws-private:
          name: Release AWS S3 Private (prod)
          requires:
            - Virus check - AppImage (prod)
            - Virus check - deb (prod)
            - Virus check - rpm (prod)
            - Virus check - snap (prod)
            - Virus check x64 - dmg (prod)
            - Virus check arm64 - dmg (prod)
            - Virus check MAS - pkg (prod)
            - Virus check - exe (prod)
            - Build docker images (prod)
      # Manual approve for publish release
      - approve-publish:
          name: Approve Publish Release (prod)
          type: approval
          requires:
            - Release AWS S3 Private (prod)
          <<: *prodFilter # double check for "latest"
      # Publish release
      - publish-prod-aws:
          name: Publish AWS S3
          requires:
            - Approve Publish Release (prod)
          <<: *prodFilter # double check for "latest"
      - release-docker:
          name: Release docker images
          requires:
            - Approve Publish Release (prod)
          <<: *prodFilter # double check for "latest"
  # Nightly tests
  nightly:
    triggers:
      - schedule:
          cron: '0 0 * * *'
          filters:
            branches:
              only:
                - main
    jobs:
      # build docker image
      - docker:
          name: Build docker image
      # build desktop app
      - setup-sign-certificates:
          name: Setup sign certificates (stage)
      - setup-build:
          name: Setup build (stage)
          requires:
            - Setup sign certificates (stage)
      - linux:
          name: Build app - Linux (stage)
          requires:
            - Setup build (stage)
      #  - windows:
      #      name: Build app - Windows (stage)
      #      requires:
      #        - Setup build (stage)
      # integration tests on docker image build
      - integration-tests-run:
          matrix:
            alias: itest-docker
            parameters:
              rte: *iTestsNames
              build: ['docker']
              report: [true]
          name: ITest - << matrix.rte >> (docker)
          requires:
            - Build docker image
      # e2e web tests on docker image build
      - e2e-tests:
          name: E2ETest - Nightly
          parallelism: 4
          build: docker
          report: true
          requires:
            - Build docker image
      # e2e desktop tests on AppImage build
      - e2e-app-image:
          name: E2ETest (AppImage) - Nightly
          parallelism: 2
          report: true
          requires:
            - Build app - Linux (stage)

      - virustotal-url:
          name: Virus check - AppImage (nightly)
          fileName: Redis-Insight-linux-x86_64.AppImage
      - virustotal-url:
          name: Virus check - deb (nightly)
          fileName: Redis-Insight-linux-amd64.deb
      - virustotal-url:
          name: Virus check - rpm (nightly)
          fileName: Redis-Insight-linux-x86_64.rpm
      - virustotal-url:
          name: Virus check - snap (nightly)
          fileName: Redis-Insight-linux-amd64.snap
      - virustotal-url:
          name: Virus check x64 - dmg (nightly)
          fileName: Redis-Insight-mac-x64.dmg
      - virustotal-url:
          name: Virus check arm64 - dmg (nightly)
          fileName: Redis-Insight-mac-arm64.dmg
      - virustotal-url:
          name: Virus check MAS - pkg (nightly)
          fileName: Redis-Insight-mac-universal-mas.pkg
      - virustotal-url:
          name: Virus check - exe (nightly)
          fileName: Redis-Insight-win-installer.exe
      - virustotal-report:
          name: Virus check report (prod)
          requires:
            - Virus check - AppImage (nightly)
            - Virus check - deb (nightly)
            - Virus check - rpm (nightly)
            - Virus check - snap (nightly)
            - Virus check x64 - dmg (nightly)
            - Virus check arm64 - dmg (nightly)
            - Virus check MAS - pkg (nightly)
            - Virus check - exe (nightly)

      # # e2e desktop tests on exe build
      # - e2e-exe:
      #     name: E2ETest (exe) - Nightly
      #     parallelism: 4
      #     report: true
      #     requires:
      #       - Build app - Windows (stage)

  weekly:
    triggers:
      - schedule:
          cron: '0 0 * * 1'
          filters:
            branches:
              only:
                - main
    jobs:
      # Process all licenses
      - licenses-check:
          name: Process licenses of packages<|MERGE_RESOLUTION|>--- conflicted
+++ resolved
@@ -391,12 +391,6 @@
       - attach_workspace:
           at: .
       - run: sudo apt-get install net-tools
-<<<<<<< HEAD
-      #- run:
-      #    name: Clone mocked RDI server
-       #   command: |
-        #    git clone https://$GH_RDI_MOCKED_SERVER_KEY@github.com/RedisInsight/RDI_server_mocked.git tests/e2e/rte/rdi
-=======
       - run:
           name: Install WM
           command: sudo apt install fluxbox
@@ -410,7 +404,6 @@
       #     name: Clone mocked RDI server
       #     command: |
       #       git clone https://$GH_RDI_MOCKED_SERVER_KEY@github.com/RedisInsight/RDI_server_mocked.git tests/e2e/rte/rdi
->>>>>>> 96fd7503
       - run:
           name: .AppImage tests
           command: |
