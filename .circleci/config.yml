--- conflicted
+++ resolved
@@ -102,11 +102,7 @@
       branches:
         only:
           - main
-<<<<<<< HEAD
-          - feature/RI-1227_monitor
-=======
           - /^build\/.*/
->>>>>>> 4e3ecd41
   stage-filter: &stageFilter
     filters:
       branches:
