--- conflicted
+++ resolved
@@ -560,11 +560,8 @@
             - release/RedisInsight*.deb
             - release/RedisInsight*.rpm
             - release/RedisInsight*.AppImage
-<<<<<<< HEAD
             - release/RedisInsight*.flatpak
-=======
             - release/RedisInsight*.snap
->>>>>>> 68e77216
             - release/*-linux.yml
             - release/redisstack
   macosx:
