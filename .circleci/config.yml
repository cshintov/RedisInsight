--- conflicted
+++ resolved
@@ -198,15 +198,12 @@
   windows:
     type: string
     default: *ignore
-<<<<<<< HEAD
+  docker:
+    type: string
+    default: *ignore
   redis_client:
     type: string
     default: ""
-=======
-  docker:
-    type: string
-    default: *ignore
->>>>>>> c9e0372b
 
 jobs:
   # Test jobs
