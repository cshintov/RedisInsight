--- conflicted
+++ resolved
@@ -3,17 +3,6 @@
 
 const dbPath = `${workingDirectory}/redisinsight.db`;
 
-<<<<<<< HEAD
-/**
- * Update table column value into local DB
- * @param tableName The name of table in DB
- * @param columnName The name of column in table
- * @param value Value to update in table
- */
-export async function updateColumnValueInDBTable(tableName: string, columnName: string, value: number | string): Promise<void> {
-    const db = new sqlite3.Database(dbPath);
-    const query = `UPDATE ${tableName} SET ${columnName} = '${value}'`;
-=======
 export class DatabaseScripts {
     /**
      * Update table column value into local DB for a specific row
@@ -22,7 +11,6 @@
     static async updateColumnValueInDBTable(dbTableParameters: DbTableParameters): Promise<void> {
         const db = new sqlite3.Database(dbPath);
         const query = `UPDATE ${dbTableParameters.tableName} SET ${dbTableParameters.columnName} = ? WHERE ${dbTableParameters.conditionWhereColumnName} = ?`;
->>>>>>> 92466094
 
         return new Promise<void>((resolve, reject) => {
             db.run(query, [dbTableParameters.rowValue, dbTableParameters.conditionWhereColumnValue], (err: { message: string }) => {
