--- conflicted
+++ resolved
@@ -1,9 +1,6 @@
 import { Chance } from 'chance';
 const chance = new Chance();
-<<<<<<< HEAD
-=======
 
->>>>>>> eea5e4d6
 // Urls for using in the tests
 export const commonUrl = process.env.COMMON_URL || 'https://localhost:5000';
 
@@ -58,18 +55,11 @@
     databaseUsername: process.env.OSS_STANDALONE_USERNAME,
     databasePassword: process.env.OSS_STANDALONE_PASSWORD
 };
-<<<<<<< HEAD
 
 export const ossStandaloneBigConfig = {
     host: process.env.OSS_STANDALONE_BIG_HOST || 'oss-standalone-big',
     port: process.env.OSS_STANDALONE_BIG_PORT || '6379',
     databaseName: process.env.OSS_STANDALONE_BIG_DATABASE_NAME + chance.string({ length: 10 }) || 'test_standalone_big' + chance.string({ length: 10 }),
-=======
-export const ossBigStandaloneConfig = {
-    host: process.env.OSS_STANDALONE_BIG_HOST || 'oss-standalone-big',
-    port: process.env.OSS_STANDALONE_BIG_PORT || '6379',
-    databaseName: process.env.OSS_STANDALONE_BIG_DATABASE_NAME || chance.string({ length: 20 }),
->>>>>>> eea5e4d6
     databaseUsername: process.env.OSS_STANDALONE_BIG_USERNAME,
     databasePassword: process.env.OSS_STANDALONE_BIG_PASSWORD
 };