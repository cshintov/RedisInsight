--- conflicted
+++ resolved
@@ -1,11 +1,5 @@
-<<<<<<< HEAD
 import { workingDirectory} from '../helpers/conf';
-import { NotificationParameters } from '../pageObjects/components/notification-panel';
-=======
-import { join } from 'path';
-import * as os from 'os';
 import { NotificationParameters } from '../pageObjects/components/navigation/notification-panel';
->>>>>>> cda0209a
 
 const dbPath = `${workingDirectory}/redisinsight.db`;
 
