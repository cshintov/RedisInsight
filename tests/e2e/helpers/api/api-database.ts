import { t } from 'testcafe';
import * as request from 'supertest';
import { asyncFilter, doAsyncStuff } from '../async-helper';
import { AddNewDatabaseParameters, OSSClusterParameters, databaseParameters, SentinelParameters, ClusterNodes } from '../../pageObjects/add-redis-database-page';
import { Common } from '../common';

const common = new Common();
const endpoint = common.getEndpoint();

/**
 * Add a new Standalone database through api using host and port
 * @param databaseParameters The database parameters
 */
export async function addNewStandaloneDatabaseApi(databaseParameters: AddNewDatabaseParameters): Promise<void> {
    const response = await request(endpoint).post('/databases')
        .send({
            'name': databaseParameters.databaseName,
            'host': databaseParameters.host,
<<<<<<< HEAD
            'port': +(databaseParameters.port),
            'username': databaseParameters.databaseUsername || null,
            'password': databaseParameters.databasePassword || null
=======
            'port': Number(databaseParameters.port),
            'username': databaseParameters.databaseUsername,
            'password': databaseParameters.databasePassword
>>>>>>> ec87fb28
        })
        .set('Accept', 'application/json');
    await t
        .expect(response.status).eql(201, 'The creation of new standalone database request failed')
        .expect(await response.body.name).eql(databaseParameters.databaseName, `Database Name is not equal to ${databaseParameters.databaseName} in response`);
}

/**
 * Add a new Standalone databases through api using host and port
 * @param databasesParameters The databases parameters array
 */
export async function addNewStandaloneDatabasesApi(databasesParameters: AddNewDatabaseParameters[]): Promise<void> {
    if (databasesParameters.length) {
        await databasesParameters.forEach(async parameter => {
            await addNewStandaloneDatabaseApi(parameter);
        });
    }
}

/**
 * Add a new database from OSS Cluster through api using host and port
 * @param databaseParameters The database parameters
 */
export async function addNewOSSClusterDatabaseApi(databaseParameters: OSSClusterParameters): Promise<void> {
    const response = await request(endpoint).post('/databases')
<<<<<<< HEAD
        .send({ 'name': databaseParameters.ossClusterDatabaseName, 'host': databaseParameters.ossClusterHost, 'port': databaseParameters.ossClusterPort })
=======
        .send({
            'name': databaseParameters.ossClusterDatabaseName,
            'host': databaseParameters.ossClusterHost,
            'port': Number(databaseParameters.ossClusterPort) })
>>>>>>> ec87fb28
        .set('Accept', 'application/json');

    await t.expect(await response.status).eql(201, 'The creation of new oss cluster database request failed')
        .expect(await response.body.name).eql(databaseParameters.ossClusterDatabaseName, `Database Name is not equal to ${databaseParameters.ossClusterDatabaseName} in response`);
}

/**
 * Add a Sentinel database via autodiscover through api
 * @param databaseParameters The database parameters
 * @param primaryGroupsNumber Number of added primary groups
 */
export async function discoverSentinelDatabaseApi(databaseParameters: SentinelParameters, primaryGroupsNumber?: number): Promise<void> {
    let masters = databaseParameters.masters;
    if (primaryGroupsNumber) {
        masters = databaseParameters.masters.slice(0, primaryGroupsNumber);
    }
    const response = await request(endpoint).post('/redis-sentinel/databases')
        .send({
            'host': databaseParameters.sentinelHost,
            'port': Number(databaseParameters.sentinelPort),
            'password': databaseParameters.sentinelPassword,
            'masters': masters
        })
        .set('Accept', 'application/json');

    await t.expect(response.status).eql(201, 'Autodiscovery of Sentinel database request failed');
}

/**
 * Get all databases through api
 */
export async function getAllDatabases(): Promise<string[]> {
    const response = await request(endpoint).get('/databases')
        .set('Accept', 'application/json').expect(200);
    return await response.body;
}

/**
 * Get database through api using database name
 * @param databaseName The database name
 */
export async function getDatabaseByName(databaseName?: string): Promise<string> {
    if (!databaseName) {
        throw new Error('Error: Missing databaseName');
    }
    const allDataBases = await getAllDatabases();
    let response: object = {};
    response = await asyncFilter(allDataBases, async(item: databaseParameters) => {
        await doAsyncStuff();
        return await item.name === databaseName;
    });

    return await response[0].id;
}

/**
 * Get database through api using database connection type
 * @param connectionType The database connection type
 */
export async function getDatabaseByConnectionType(connectionType?: string): Promise<string> {
    if (!connectionType) {
        throw new Error('Error: Missing connectionType');
    }
    const allDataBases = await getAllDatabases();
    let response: object = {};
    response = await asyncFilter(allDataBases, async(item: databaseParameters) => {
        await doAsyncStuff();
        return await item.connectionType === connectionType;
    });
    return await response[0].id;
}

/**
 * Delete all databases through api
 */
export async function deleteAllDatabasesApi(): Promise<void> {
    const allDatabases = await getAllDatabases();
    if (allDatabases.length > 0) {
        const databaseIds = [];
        for (let i = 0; i < allDatabases.length; i++) {
            const dbData = JSON.parse(JSON.stringify(allDatabases[i]));
            databaseIds.push(dbData.id);
        }
        if (databaseIds.length > 0) {
            await request(endpoint).delete('/databases')
                .send({ 'ids': databaseIds })
                .set('Accept', 'application/json')
                .expect(200);
        }
    }
}

/**
 * Delete Standalone database through api
 * @param databaseParameters The database parameters
 */
export async function deleteStandaloneDatabaseApi(databaseParameters: AddNewDatabaseParameters): Promise<void> {
    const databaseId = await getDatabaseByName(databaseParameters.databaseName);
    await request(endpoint).delete('/databases')
        .send({ 'ids': [`${databaseId}`] })
        .set('Accept', 'application/json')
        .expect(200);
}

/**
 * Delete database from OSS Cluster through api
 * @param databaseParameters The database parameters
 */
export async function deleteOSSClusterDatabaseApi(databaseParameters: OSSClusterParameters): Promise<void> {
    const databaseId = await getDatabaseByName(databaseParameters.ossClusterDatabaseName);
    const response = await request(endpoint).delete('/databases')
        .send({ 'ids': [`${databaseId}`] }).set('Accept', 'application/json');

    await t.expect(response.status).eql(200, 'Delete OSS cluster database request failed');
}

/**
 * Delete all primary groups from Sentinel through api
 * @param databaseParameters The database parameters
 */
export async function deleteAllSentinelDatabasesApi(databaseParameters: SentinelParameters): Promise<void> {
    for (let i = 0; i < databaseParameters.name.length; i++) {
        const databaseId = await getDatabaseByName(databaseParameters.name[i]);
        const response = await request(endpoint).delete('/databases')
            .send({ 'ids': [`${databaseId}`] }).set('Accept', 'application/json');
        await t.expect(response.status).eql(200, 'Delete Sentinel database request failed');
    }
}

/**
 * Delete all databases by connection type
 */
export async function deleteAllDatabasesByConnectionTypeApi(connectionType: string): Promise<void> {
    const databaseIds = await getDatabaseByConnectionType(connectionType);
    const response = await request(endpoint).delete('/databases')
        .send({ 'ids': [`${databaseIds}`] }).set('Accept', 'application/json');
    await t.expect(response.status).eql(200, 'Delete Sentinel database request failed');
}

/**
 * Delete Standalone databases through api
 * @param databasesParameters The databases parameters as array
 */
export async function deleteStandaloneDatabasesApi(databasesParameters: AddNewDatabaseParameters[]): Promise<void> {
    if (await databasesParameters.length) {
        await databasesParameters.forEach(async parameter => {
            await deleteStandaloneDatabaseApi(parameter);
        });
    }
}

/**
 * Get OSS Cluster nodes
 * @param databaseParameters The database parameters
 */
export async function getClusterNodesApi(databaseParameters: OSSClusterParameters): Promise<string[]> {
    const databaseId = await getDatabaseByName(databaseParameters.ossClusterDatabaseName);
    const response = await request(endpoint)
        .get(`/databases/${databaseId}/cluster-details`)
        .set('Accept', 'application/json')
        .expect(200);
    const nodes = await response.body.nodes;
    const nodeNames = await nodes.map((node: ClusterNodes) => (`${node.host  }:${  node.port}`));
    return nodeNames;
}<|MERGE_RESOLUTION|>--- conflicted
+++ resolved
@@ -16,15 +16,9 @@
         .send({
             'name': databaseParameters.databaseName,
             'host': databaseParameters.host,
-<<<<<<< HEAD
-            'port': +(databaseParameters.port),
-            'username': databaseParameters.databaseUsername || null,
-            'password': databaseParameters.databasePassword || null
-=======
             'port': Number(databaseParameters.port),
             'username': databaseParameters.databaseUsername,
             'password': databaseParameters.databasePassword
->>>>>>> ec87fb28
         })
         .set('Accept', 'application/json');
     await t
@@ -50,14 +44,10 @@
  */
 export async function addNewOSSClusterDatabaseApi(databaseParameters: OSSClusterParameters): Promise<void> {
     const response = await request(endpoint).post('/databases')
-<<<<<<< HEAD
-        .send({ 'name': databaseParameters.ossClusterDatabaseName, 'host': databaseParameters.ossClusterHost, 'port': databaseParameters.ossClusterPort })
-=======
         .send({
             'name': databaseParameters.ossClusterDatabaseName,
             'host': databaseParameters.ossClusterHost,
             'port': Number(databaseParameters.ossClusterPort) })
->>>>>>> ec87fb28
         .set('Accept', 'application/json');
 
     await t.expect(await response.status).eql(201, 'The creation of new oss cluster database request failed')
