import * as path from 'path';
import * as archiver from 'archiver';
import * as fs from 'fs';
import { ClientFunction, RequestMock, t } from 'testcafe';
import * as fs from 'fs';
import { Chance } from 'chance';
import { apiUrl, commonUrl } from './conf';

const chance = new Chance();

const settingsApiUrl = `${commonUrl}/api/settings`;
process.env.NODE_TLS_REJECT_UNAUTHORIZED = '0'; // lgtm[js/disabling-certificate-validation]
const mockedSettingsResponse = {
    agreements: {
        version: '0',
        eula: false,
        analytics: false
    }
};

export class Common {
    static mockSettingsResponse(): RequestMock {
        return RequestMock()
            .onRequestTo(settingsApiUrl)
            .respond(mockedSettingsResponse, 200);
    }

    static async waitForElementNotVisible(elm: Selector): Promise<void> {
        await t.expect(elm.exists).notOk({ timeout: 10000 });
    }

    /**
     * Create array of keys
     * @param length The amount of array elements
     */
    static createArrayWithKeys(length: number): string[] {
        return Array.from({ length }, (_, i) => `key${i}`);
    }

    /**
    * Create array of keys and values
    * @param length The amount of array elements
    */
    static async createArrayWithKeyValue(length: number): Promise<string[]> {
        const arr: string[] = [];
        for (let i = 1; i <= length * 2; i++) {
            arr[i] = `${chance.word({ length: 10 })}-key${i}`;
            arr[i + 1] = `${chance.word({ length: 10 })}-value${i}`;
            i++;
        }
        return arr;
    }

    /**
    * Create array of keys and values
    * @param length The amount of array elements
    */
    static async createArrayWithKeyValueAndDelimiter(length: number): Promise<string[]> {
        const keyNameArray: string[] = [];
        for (let i = 1; i <= length; i++) {
            const key = `"key${i}:test${i}"`;
            const value = `"value${this.generateSentence(i * 2)}"`;
            keyNameArray.push(key, value);
        }
        return keyNameArray;
    }

    /**
    * Create array of keys and values
    * @param length The amount of array elements
    */
    static async createArrayWithKeyAndDelimiter(length: number): Promise<string[]> {
        const keyNameArray: string[] = [];
        for (let i = 1; i <= length; i++) {
            const key = `"key${i}:test${i}"`;
            keyNameArray.push(key);
        }
        return keyNameArray;
    }

    /**
    * Create array of keys and values for using in OSS Cluster
    * @param length The amount of array elements
    */
    static async createArrayWithKeyValueForOSSCluster(length: number): Promise<string[]> {
        const arr: string[] = [];
        for (let i = 1; i <= length * 2; i++) {
            arr[i] = `{user1}:${chance.word({ length: 10 })}-key${i}`;
            arr[i + 1] = `${chance.word({ length: 10 })}-value${i}`;
            i++;
        }
        return arr;
    }

    /**
    * Create array of keys and values with edittable counter value
    * @param length The amount of array elements
    * @param keyName The name of the key
    */
    static async createArrayWithKeyValueAndKeyname(length: number, keyName: string): Promise<string[]> {
        const keyNameArray: string[] = [];
        for (let i = 1; i <= length; i++) {
            const key = `${keyName}${i}`;
            const value = `value${i}`;
            keyNameArray.push(key, value);
        }
        return keyNameArray;
    }

    /**
     * Create array of pairs [key, value]
     * @param length The amount of array elements
     */
    static createArrayPairsWithKeyValue(length: number): [string, number][] {
        return Array.from({ length }, (_, i) => [`key${i}`, i]);
    }

    /**
    * Create array of numbers
    * @param length The amount of array elements
    */
    static async createArray(length: number): Promise<string[]> {
        const arr: string[] = [];
        for (let i = 1; i <= length; i++) {
            arr[i] = `${i}`;
        }
        return arr;
    }

    /**
    * Get background colour of element
    * @param element The selector of the element
    */
    static async getBackgroundColour(element: Selector): Promise<string> {
        return element.getStyleProperty('background-color');
    }

    /**
    * Generate word by number of symbols
    * @param number The number of symbols
    */
    static generateWord(number: number): string {
        return chance.word({ length: number });
    }

    /**
    * Generate sentence by number of words
    * @param number The number of words
    */
    static generateSentence(number: number): string {
        return chance.sentence({ words: number });
    }

    /**
    * Return api endpoint with disabled certificate validation
    */
    static getEndpoint(): string {
        return apiUrl;
    }

    /**
     * Check opened URL
     * @param expectedUrl Expected link that is compared with actual
     */
    static async checkURL(expectedUrl: string): Promise<void> {
        const getPageUrl = ClientFunction(() => window.location.href);
        await t.expect(getPageUrl()).eql(expectedUrl, 'Opened URL is not correct');
    }

    /**
     * Check opened URL contains text
     * @param expectedText Expected link that is compared with actual
     */
    static async checkURLContainsText(expectedText: string): Promise<void> {
        const getPageUrl = ClientFunction(() => window.location.href);
        await t.expect(getPageUrl()).contains(expectedText, `Opened URL not contains text ${expectedText}`);
    }

    /**
     * Replace spaces and line breaks
     * @param text text to be replaced
     */
    static async removeEmptySpacesAndBreak(text: string): Promise<string> {
        return text
            .replace(/ /g, '')
            .replace(/\n/g, '');
    }

    /**
     * Get current page url
     */
    static async getPageUrl(): Promise<string> {
        return (await ClientFunction(() => window.location.href))();
    }

    /**
<<<<<<< HEAD
     * Get json property value by property name and path
     * @param expectedText Expected link that is compared with actual
     */
        static async getJsonPropertyValue(property: string, path: string): Promise<string | number> {
            const parsedJson = JSON.parse(fs.readFileSync(path, 'utf-8'));
            return parsedJson[property];
        }
=======
      * Create Zip archive from folder
      * @param folderPath Path to folder to archive
      * @param zipName Zip archive name
     */
    static async createZipFromFolder(folderPath: string, zipName: string): Promise<void> {
        const sourceDir = path.join(__dirname, folderPath);
        const zipFilePath = path.join(__dirname, zipName);
        const output = fs.createWriteStream(zipFilePath);
        const archive = archiver('zip', { zlib: { level: 9 } });

        // Add the contents of the directory to the zip archive
        archive.directory(sourceDir, false);
        // Finalize the archive and write it to disk
        await archive.finalize();
        archive.pipe(output);
    }

    /**
      * Delete file from folder
      * @param folderPath Path to file
     */
    static async deleteFileFromFolder(filePath: string): Promise<void> {
        fs.unlinkSync(path.join(__dirname, filePath));
    }
>>>>>>> cda0209a
}<|MERGE_RESOLUTION|>--- conflicted
+++ resolved
@@ -2,7 +2,6 @@
 import * as archiver from 'archiver';
 import * as fs from 'fs';
 import { ClientFunction, RequestMock, t } from 'testcafe';
-import * as fs from 'fs';
 import { Chance } from 'chance';
 import { apiUrl, commonUrl } from './conf';
 
@@ -194,18 +193,17 @@
     }
 
     /**
-<<<<<<< HEAD
      * Get json property value by property name and path
      * @param expectedText Expected link that is compared with actual
      */
-        static async getJsonPropertyValue(property: string, path: string): Promise<string | number> {
-            const parsedJson = JSON.parse(fs.readFileSync(path, 'utf-8'));
-            return parsedJson[property];
-        }
-=======
-      * Create Zip archive from folder
-      * @param folderPath Path to folder to archive
-      * @param zipName Zip archive name
+    static async getJsonPropertyValue(property: string, path: string): Promise<string | number> {
+        const parsedJson = JSON.parse(fs.readFileSync(path, 'utf-8'));
+        return parsedJson[property];
+    }
+    /**
+     * Create Zip archive from folder
+     * @param folderPath Path to folder to archive
+     * @param zipName Zip archive name
      */
     static async createZipFromFolder(folderPath: string, zipName: string): Promise<void> {
         const sourceDir = path.join(__dirname, folderPath);
@@ -227,5 +225,4 @@
     static async deleteFileFromFolder(filePath: string): Promise<void> {
         fs.unlinkSync(path.join(__dirname, filePath));
     }
->>>>>>> cda0209a
 }