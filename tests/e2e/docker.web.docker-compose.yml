--- conflicted
+++ resolved
@@ -10,13 +10,8 @@
       - ./results:/usr/src/app/results
       - ./report:/usr/src/app/report
       - ./plugins:/usr/src/app/plugins
-<<<<<<< HEAD
-      - rihomedir:/root/.redisinsight-v2
+      - rihomedir:/root/.redisinsight-app
       - tmp:/tmp
-=======
-      - .redisinsight-app:/root/.redisinsight-app
-      - .ritmp:/tmp
->>>>>>> 5576e8d9
       - ./test-data/certs:/root/certs
       - ./test-data/ssh:/root/ssh
       - ./remote:/root/remote
@@ -47,13 +42,8 @@
     env_file:
       - ./.env
     volumes:
-<<<<<<< HEAD
       - rihomedir:/data
       - tmp:/tmp
-=======
-      - .redisinsight-app:/root/.redisinsight-app
-      - .ritmp:/tmp
->>>>>>> 5576e8d9
       - ./test-data/certs:/root/certs
       - ./test-data/ssh:/root/ssh
 
