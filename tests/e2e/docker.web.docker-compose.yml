--- conflicted
+++ resolved
@@ -13,11 +13,7 @@
       - rihomedir:/root/.redis-insight
       - tmp:/tmp
       - ./remote:/root/remote
-<<<<<<< HEAD
-      #- ./rdi:/root/rdi
-=======
       # - ./rdi:/root/rdi
->>>>>>> 96fd7503
     env_file:
       - ./.env
     entrypoint: [
