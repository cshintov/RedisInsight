--- conflicted
+++ resolved
@@ -15,15 +15,11 @@
         './upload-custom-plugins.sh',
     ]
     environment:
-<<<<<<< HEAD
-      TEST_FILES: $TEST_FILES
-=======
       E2E_CLOUD_DATABASE_HOST: $E2E_CLOUD_DATABASE_HOST
       E2E_CLOUD_DATABASE_PORT: $E2E_CLOUD_DATABASE_PORT
       E2E_CLOUD_DATABASE_PASSWORD: $E2E_CLOUD_DATABASE_PASSWORD
       E2E_CLOUD_DATABASE_USERNAME: $E2E_CLOUD_DATABASE_USERNAME
       E2E_CLOUD_DATABASE_NAME: $E2E_CLOUD_DATABASE_NAME
->>>>>>> 28ce32b5
     command: [
         './wait-for-it.sh', 'redis-enterprise:12000', '-s', '-t', '120',
         '--',
