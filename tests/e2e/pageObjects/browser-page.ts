import { t, Selector } from 'testcafe';
import { Common } from '../helpers/common';
import { InstancePage } from './instance-page';
import { BulkActions, TreeView } from './components/browser';

export class BrowserPage extends InstancePage {
    BulkActions = new BulkActions();
    TreeView = new TreeView();

    //CSS Selectors
    cssSelectorGrid = '[aria-label="grid"]';
    cssSelectorRows = '[aria-label="row"]';
    cssSelectorKey = '[data-testid^=key-]';
    cssFilteringLabel = '[data-testid=multi-search]';
    cssJsonValue = '[data-testid=value-as-json]';
    cssRowInVirtualizedTable = '[role=gridcell]';
    cssVirtualTableRow = '[aria-label=row]';
    cssKeyBadge = '[data-testid^=badge-]';
    cssKeyTtl = '[data-testid^=ttl-]';
    cssKeySize = '[data-testid^=size-]';
    cssRemoveSuggestionItem = '[data-testid^=remove-suggestion-item-]';
    //-------------------------------------------------------------------------------------------
    //DECLARATION OF SELECTORS
    //*Declare all elements/components of the relevant page.
    //*Target any element/component via data-id, if possible!
    //*The following categories are ordered alphabetically (Alerts, Buttons, Checkboxes, etc.).
    //-------------------------------------------------------------------------------------------
    //BUTTONS
    hashDeleteButton = Selector('[data-testid=hash-delete-btn]');
    setDeleteButton = Selector('[data-testid=set-delete-btn]');
    streamDeleteButton = Selector('[data-testid=stream-delete-btn]');
    applyButton = Selector('[data-testid=apply-btn]');
    deleteKeyButton = Selector('[data-testid=delete-key-btn]');
    submitDeleteKeyButton = Selector('[data-testid=submit-delete-key]');
    confirmDeleteKeyButton = Selector('[data-testid=delete-key-confirm-btn]');
    editKeyTTLButton = Selector('[data-testid=edit-ttl-btn]');
    closeEditTTL = Selector('[data-testid=cancel-btn]');
    saveTTLValue = Selector('[data-testid=apply-btn]');
    refreshKeysButton = Selector('[data-testid=refresh-keys-btn]');
    refreshKeyButton = Selector('[data-testid=refresh-key-btn]');
    editKeyNameButton = Selector('[data-testid=edit-key-btn]');
    editKeyValueButton = Selector('[data-testid=edit-key-value-btn]');
    closeKeyButton = Selector('[data-testid=close-key-btn]');
    plusAddKeyButton = Selector('[data-testid=btn-add-key]');
    addKeyValueItemsButton = Selector('[data-testid=add-key-value-items-btn]');
    saveHashFieldButton = Selector('[data-testid=save-fields-btn]');
    saveMemberButton = Selector('[data-testid=save-members-btn]');
    searchButtonInKeyDetails = Selector('[data-testid=search-button]');
    addKeyButton = Selector('span').withExactText('Add Key');
    keyTypeDropDown = Selector('fieldset button.euiSuperSelectControl');
    confirmRemoveHashFieldButton = Selector('[data-testid^=remove-hash-button-] span');
    removeSetMemberButton = Selector('[data-testid^=set-remove-btn]');
    removeHashFieldButton = Selector('[data-testid^=remove-hash-button]');
    removeZserMemberButton = Selector('[data-testid^=zset-remove-button]');
    confirmRemoveSetMemberButton = Selector('[data-testid^=set-remove-btn-] span');
    confirmRemovZSetMemberButton = Selector('[data-testid^=zset-remove-button-] span');
    saveElementButton = Selector('[data-testid=save-elements-btn]');
    removeElementFromListIconButton = Selector('[data-testid=remove-key-value-items-btn]');
    removeElementFromListButton = Selector('[data-testid=remove-elements-btn]');
    confirmRemoveListElementButton = Selector('[data-testid=remove-submit]');
    removeElementFromListSelect = Selector('[data-testid=destination-select]');
    addJsonObjectButton = Selector('[data-testid=add-object-btn]');
    addJsonFieldButton = Selector('[data-testid=add-field-btn]');
    expandJsonObject = Selector('[data-testid=expand-object]');
    scoreButton = Selector('[data-testid=score-button]');
    sortingButton = Selector('[data-testid=header-sorting-button]');
    editJsonObjectButton = Selector('[data-testid=edit-object-btn]');
    applyEditButton = Selector('[data-testid=apply-edit-btn]');
    scanMoreButton = Selector('[data-testid=scan-more]');
    resizeBtnKeyList = Selector('[data-test-subj=resize-btn-keyList-keyDetails]');
    treeViewButton = Selector('[data-testid=view-type-list-btn]');
    browserViewButton = Selector('[data-testid=view-type-browser-btn]');
    searchButton = Selector('[data-testid=search-btn]');
    clearFilterButton = Selector('[data-testid=reset-filter-btn]');
    clearSelectionButton = Selector('[data-testid=clear-selection-btn]');
    fullScreenModeButton = Selector('[data-testid=toggle-full-screen]');
    closeRightPanel = Selector('[data-testid=close-right-panel-btn]');
    addNewStreamEntry = Selector('[data-testid=add-key-value-items-btn]');
    removeEntryButton = Selector('[data-testid^=remove-entry-button-]');
    confirmRemoveEntryButton = Selector('[data-testid^=remove-entry-button-]').withExactText('Remove');
    clearStreamEntryInputs = Selector('[data-testid=remove-item]');
    saveGroupsButton = Selector('[data-testid=save-groups-btn]');
    acknowledgeButton = Selector('[data-testid=acknowledge-btn]');
    confirmAcknowledgeButton = Selector('[data-testid=acknowledge-submit]');
    claimPendingMessageButton = Selector('[data-testid=claim-pending-message]');
    submitButton = Selector('[data-testid=btn-submit]');
    consumerDestinationSelect = Selector('[data-testid=destination-select]');
    removeConsumerButton = Selector('[data-testid^=remove-consumer-button]');
    removeConsumerGroupButton = Selector('[data-testid^=remove-groups-button]');
    optionalParametersSwitcher = Selector('[data-testid=optional-parameters-switcher]');
    forceClaimCheckbox = Selector('[data-testid=force-claim-checkbox]').sibling();
    editStreamLastIdButton = Selector('[data-testid^=edit-stream-last-id]');
    saveButton = Selector('[data-testid=save-btn]');
    bulkActionsButton = Selector('[data-testid=btn-bulk-actions]');
    editHashButton = Selector('[data-testid^=edit-hash-button-]');
    editZsetButton = Selector('[data-testid^=zset-edit-button-]');
    editListButton = Selector('[data-testid^=edit-list-button-]');
    cancelStreamGroupBtn = Selector('[data-testid=cancel-stream-groups-btn]');
    patternModeBtn = Selector('[data-testid=search-mode-pattern-btn]');
    redisearchModeBtn = Selector('[data-testid=search-mode-redisearch-btn]');
    showFilterHistoryBtn = Selector('[data-testid=show-suggestions-btn]');
    clearFilterHistoryBtn = Selector('[data-testid=clear-history-btn]');
    guideLinksBtn = Selector('[data-testid^=guide-button-]');
    backToBrowserBtn = Selector('[data-testid=back-right-panel-btn]');
    loadAllBtn = Selector('[data-testid=load-all-value-btn]');
    downloadAllValueBtn = Selector('[data-testid=download-all-value-btn]');
    //CONTAINERS
    streamGroupsContainer = Selector('[data-testid=stream-groups-container]');
    streamConsumersContainer = Selector('[data-testid=stream-consumers-container]');
    breadcrumbsContainer = Selector('[data-testid=breadcrumbs-container]');
    virtualTableContainer = Selector('[data-testid=virtual-table-container]');
    streamEntriesContainer = Selector('[data-testid=stream-entries-container]');
    streamMessagesContainer = Selector('[data-testid=stream-messages-container]');
    loader = Selector('[data-testid=type-loading]');
    newIndexPanel = Selector('[data-testid=create-index-panel]');
    //LINKS
    internalLinkToWorkbench = Selector('[data-testid=internal-workbench-link]');
    userSurveyLink = Selector('[data-testid=user-survey-link]');
    redisearchFreeLink = Selector('[data-testid=get-started-link]');
    //OPTION ELEMENTS
    stringOption = Selector('#string');
    jsonOption = Selector('#ReJSON-RL');
    setOption = Selector('#set');
    zsetOption = Selector('#zset');
    listOption = Selector('#list');
    hashOption = Selector('#hash');
    streamOption = Selector('#stream');
    removeFromHeadSelection = Selector('#HEAD');
    filterOptionType = Selector('[data-test-subj^=filter-option-type-]');
    filterByKeyTypeDropDown = Selector('[data-testid=select-filter-key-type]', { timeout: 500 });
    filterAllKeyType = Selector('[id=all]');
    consumerOption = Selector('[data-testid=consumer-option]');
    claimTimeOptionSelect = Selector('[data-testid=time-option-select]');
    relativeTimeOption = Selector('#idle');
    timestampOption = Selector('#time');
    formatSwitcher = Selector('[data-testid=select-format-key-value]', { timeout: 2000 });
    formatSwitcherIcon = Selector('[data-testid^=key-value-formatter-option-selected]');
    refreshIndexButton = Selector('[data-testid=refresh-indexes-btn]');
    selectIndexDdn = Selector('[data-testid=select-index-placeholder],[data-testid=select-search-mode]', { timeout: 1000 });
    createIndexBtn = Selector('[data-testid=create-index-btn]');
    cancelIndexCreationBtn = Selector('[data-testid=create-index-cancel-btn]');
    confirmIndexCreationBtn = Selector('[data-testid=create-index-btn]');
    resizeTrigger = Selector('[data-testid^=resize-trigger-]');
    filterHistoryOption = Selector('[data-testid^=suggestion-item-]');
    filterHistoryItemText = Selector('[data-testid=suggestion-item-text]');
    //TABS
    streamTabGroups = Selector('[data-testid=stream-tab-Groups]');
    streamTabConsumers = Selector('[data-testid=stream-tab-Consumers]');
    streamTabs = Selector('[data-test-subj=stream-tabs]');
    //TEXT INPUTS (also referred to as 'Text fields')
    addKeyNameInput = Selector('[data-testid=key]');
    keyNameInput = Selector('[data-testid=edit-key-input]');
    keyTTLInput = Selector('[data-testid=ttl]');
    editKeyTTLInput = Selector('[data-testid=edit-ttl-input]');
    ttlText = Selector('[data-testid=key-ttl-text] span');
    hashFieldValueInput = Selector('[data-testid=field-value]');
    hashFieldNameInput = Selector('[data-testid=field-name]');
    hashFieldValueEditor = Selector('[data-testid=hash-value-editor]');
    listElementEditor = Selector('[data-testid=hash-value-editor]');
    listKeyElementInput = Selector('[data-testid=element]');
    listKeyElementEditorInput = Selector('[data-testid=element-value-editor]');
    stringKeyValueInput = Selector('[data-testid=string-value]');
    jsonKeyValueInput = Selector('[data-mode-id=json]');
    jsonUploadInput = Selector('[data-testid=upload-input-file]');
    setMemberInput = Selector('[data-testid=member-name]');
    zsetMemberScoreInput = Selector('[data-testid=member-score]');
    filterByPatterSearchInput = Selector('[data-testid=search-key]');
    hashFieldInput = Selector('[data-testid=hash-field]');
    hashValueInput = Selector('[data-testid=hash-value]');
    searchInput = Selector('[data-testid=search]');
    addListKeyElementInput = Selector('[data-testid=elements-input]');
    jsonKeyInput = Selector('[data-testid=json-key]');
    jsonValueInput = Selector('[data-testid=json-value]');
    countInput = Selector('[data-testid=count-input]');
    streamEntryId = Selector('[data-testid=entryId]');
    streamField = Selector('[data-testid=field-name]');
    streamValue = Selector('[data-testid=field-value]');
    addStreamRow = Selector('[data-testid=add-new-item]');
    streamFieldsValues = Selector('[data-testid^=stream-entry-field-]');
    streamEntryIDDateValue = Selector('[data-testid^=stream-entry-][data-testid$=date]');
    streamRangeEndInput = Selector('[data-testid=range-end-input]');
    groupNameInput = Selector('[data-testid=group-name-field]');
    consumerIdInput = Selector('[data-testid=id-field]');
    streamMinIdleTimeInput = Selector('[data-testid=min-idle-time]');
    claimIdleTimeInput = Selector('[data-testid=time-count]');
    claimRetryCountInput = Selector('[data-testid=retry-count]');
    lastIdInput = Selector('[data-testid=last-id-field]');
    inlineItemEditor = Selector('[data-testid=inline-item-editor]');
    indexNameInput = Selector('[data-testid=index-name]');
    prefixFieldInput = Selector('[data-test-subj=comboBoxInput]');
    indexIdentifierInput = Selector('[data-testid^=identifier-]');
    indexFieldType = Selector('[data-testid^=field-type-]');
    //TEXT ELEMENTS
    keySizeDetails = Selector('[data-testid=key-size-text]');
    keyLengthDetails = Selector('[data-testid=key-length-text]');
    keyNameInTheList = Selector(this.cssSelectorKey);
    hashFieldsList = Selector('[data-testid^=hash-field-] span');
    hashValuesList = Selector('[data-testid^=hash-field-value-] span');
    hashField = Selector('[data-testid^=hash-field-]').nth(0);
    hashFieldValue = Selector('[data-testid^=hash-field-value-]');
    setMembersList = Selector('[data-testid^=set-member-value-]');
    zsetMembersList = Selector('[data-testid^=zset-member-value-]');
    zsetScoresList = Selector('[data-testid^=zset-score-value-]');
    listElementsList = Selector('[data-testid^=list-element-value-]');
    jsonKeyValue = Selector('[data-testid=json-data]');
    jsonError = Selector('[data-testid=edit-json-error]');
    tooltip = Selector('[role=tooltip]');
    noResultsFound = Selector('[data-test-subj=no-result-found]');
    noResultsFoundOnly = Selector('[data-testid=no-result-found-only]');
    searchAdvices = Selector('[data-test-subj=search-advices]');
    keysNumberOfResults = Selector('[data-testid=keys-number-of-results]');
    keysTotalNumber = Selector('[data-testid=keys-total]');
<<<<<<< HEAD
    treeViewArea = Selector('[data-test-subj=tree-view-panel]');
=======
    overviewConnectedClients = Selector('[data-test-subj=overview-connected-clients]');
    overviewCommandsSec = Selector('[data-test-subj=overview-commands-sec]');
    overviewCpu = Selector('[data-test-subj=overview-cpu]');
>>>>>>> 3a0a83db
    scannedValue = Selector('[data-testid=keys-number-of-scanned]');
    totalKeysNumber = Selector('[data-testid=keys-total]');
<<<<<<< HEAD
    treeViewDeviceFolder = Selector('[data-testid^=node-item_device] div');
    treeViewDeviceKyesCount = Selector('[data-testid^=count_device] span');
=======
    databaseInfoToolTip = Selector('[data-testid=db-info-tooltip]');
>>>>>>> 3a0a83db
    ttlValueInKeysTable = Selector('[data-testid^=ttl-]');
    stringKeyValue = Selector('.key-details-body pre');
    keyDetailsBadge = Selector('.key-details-header .euiBadge__text');
    modulesTypeDetails = Selector('[data-testid=modules-type-details]');
    filteringLabel = Selector('[data-testid^=badge-]');
    keysSummary = Selector('[data-testid=keys-summary]');
    multiSearchArea = Selector(this.cssFilteringLabel);
    keyDetailsHeader = Selector('[data-testid=key-details-header]');
    keyListTable = Selector('[data-testid=keyList-table]');
    keyListMessage = Selector('[data-testid=no-result-found-msg]');
    keyDetailsTable = Selector('[data-testid=key-details]');
    keyNameFormDetails = Selector('[data-testid=key-name-text]');
    keyDetailsTTL = Selector('[data-testid=key-ttl-text]');
    progressLine = Selector('div.euiProgress');
    progressKeyList = Selector('[data-testid=progress-key-list]');
    jsonScalarValue = Selector('[data-testid=json-scalar-value]');
    noKeysToDisplayText = Selector('[data-testid=no-result-found-msg]');
    streamEntryColumns = Selector(this.streamEntriesContainer.find('[aria-colcount]'));
    streamEntryRows = Selector(this.streamEntriesContainer.find('[aria-rowcount]'));
    streamEntryDate = Selector('[data-testid*=-date][data-testid*=stream-entry]');
    streamEntryIdValue = Selector('.streamItemId[data-testid*=stream-entry]');
    streamFields = Selector('[data-testid=stream-entries-container] .truncateText');
    streamVirtualContainer = Selector('[data-testid=virtual-grid-container] div div').nth(0);
    streamEntryFields = Selector('[data-testid^=stream-entry-field]');
    confirmationMessagePopover = Selector('div.euiPopover__panel .euiText ');
    streamRangeLeftTimestamp = Selector('[data-testid=range-left-timestamp]');
    streamRangeRightTimestamp = Selector('[data-testid=range-right-timestamp]');
    streamGroupId = Selector('.streamItemId[data-testid^=stream-group-id]');
    streamGroupName = Selector('[data-testid^=stream-group-name]');
    streamMessage = Selector('[data-testid*=-date][data-testid^=stream-message]');
    streamConsumerName = Selector('[data-testid^=stream-consumer-]');
    consumerGroup = Selector('[data-testid^=stream-group-]');
    entryIdInfoIcon = Selector('[data-testid=entry-id-info-icon]');
    entryIdError = Selector('[data-testid=id-error]');
    pendingCount = Selector('[data-testid=pending-count]');
    lastRefreshMessage = Selector('[data-testid=refresh-message]');
    streamRangeBar = Selector('[data-testid=mock-fill-range]');
    rangeLeftTimestamp = Selector('[data-testid=range-left-timestamp]');
    rangeRightTimestamp = Selector('[data-testid=range-right-timestamp]');
    jsonValue = Selector('[data-testid=value-as-json]');
    stringValueAsJson = Selector(this.cssJsonValue);
    // POPUPS
    changeValueWarning = Selector('[data-testid=approve-popover]');
    // TABLE
    keyListItem = Selector('[role=rowgroup] [role=row]');
    // Dialog
    noReadySearchDialogTitle = Selector('[data-testid=welcome-page-title]');

    /**
     * Common part for Add any new key
     * @param keyName The name of the key
     * @param TTL The Time to live value of the key
     */
    async commonAddNewKey(keyName: string, TTL?: string): Promise<void> {
        await Common.waitForElementNotVisible(this.progressLine);
        await Common.waitForElementNotVisible(this.loader);
        await t
            .click(this.plusAddKeyButton)
            .click(this.addKeyNameInput)
            .typeText(this.addKeyNameInput, keyName, { replace: true, paste: true });
        if (TTL !== undefined) {
            await t
                .click(this.keyTTLInput)
                .typeText(this.keyTTLInput, TTL, { replace: true, paste: true });
        }
        await t.click(this.keyTypeDropDown);
    }

    /**
     * Adding a new String key
     * @param keyName The name of the key
     * @param TTL The Time to live value of the key
     * @param value The key value
     */
    async addStringKey(keyName: string, value = ' ', TTL?: string): Promise<void> {
        await t.click(this.plusAddKeyButton);
        await t.click(this.keyTypeDropDown);
        await t.click(this.stringOption);
        await t.click(this.addKeyNameInput);
        await t.typeText(this.addKeyNameInput, keyName, { replace: true, paste: true });
        if (TTL !== undefined) {
            await t.click(this.keyTTLInput)
                .typeText(this.keyTTLInput, TTL, { replace: true, paste: true });
        }
        await t.click(this.stringKeyValueInput);
        await t.typeText(this.stringKeyValueInput, value);
        await t.click(this.addKeyButton);
    }

    /**
     *Adding a new Json key
     * @param keyName The name of the key
     * @param value The key value
     * @param TTL The Time to live value of the key (optional parameter)
     */
    async addJsonKey(keyName: string, value: string, TTL?: string): Promise<void> {
        await t.click(this.plusAddKeyButton);
        await t.click(this.keyTypeDropDown);
        await t.click(this.jsonOption);
        await t.click(this.addKeyNameInput);
        await t.typeText(this.addKeyNameInput, keyName, { replace: true, paste: true });
        await t.click(this.jsonKeyValueInput);
        await t.typeText(this.jsonKeyValueInput, value, { replace: true, paste: true });
        if (TTL !== undefined) {
            await t.click(this.keyTTLInput);
            await t.typeText(this.keyTTLInput, TTL);
        }
        await t.click(this.addKeyButton);
    }

    /**
     * Adding a new Set key
     * @param keyName The name of the key
     * @param TTL The Time to live value of the key
     * @param members The key members
     */
    async addSetKey(keyName: string, TTL = ' ', members = ' '): Promise<void> {
        if (await this.Toast.toastCloseButton.exists) {
            await t.click(this.Toast.toastCloseButton);
        }
        await Common.waitForElementNotVisible(this.progressLine);
        await Common.waitForElementNotVisible(this.loader);
        await t.click(this.plusAddKeyButton);
        await t.click(this.keyTypeDropDown);
        await t.click(this.setOption);
        await t.click(this.addKeyNameInput);
        await t.typeText(this.addKeyNameInput, keyName, { replace: true, paste: true });
        await t.click(this.keyTTLInput);
        await t.typeText(this.keyTTLInput, TTL);
        await t.typeText(this.setMemberInput, members, { replace: true, paste: true });
        await t.click(this.addKeyButton);
    }

    /**
     * Adding a new ZSet key
     * @param keyName The name of the key
     * @param scores The score of the key member
     * @param TTL The Time to live value of the key
     * @param members The key members
     */
    async addZSetKey(keyName: string, scores = ' ', TTL = ' ', members = ' '): Promise<void> {
        await Common.waitForElementNotVisible(this.progressLine);
        await Common.waitForElementNotVisible(this.loader);
        await t.click(this.plusAddKeyButton);
        await t.click(this.keyTypeDropDown);
        await t.click(this.zsetOption);
        await t.click(this.addKeyNameInput);
        await t.typeText(this.addKeyNameInput, keyName, { replace: true, paste: true });
        await t.click(this.keyTTLInput);
        await t.typeText(this.keyTTLInput, TTL, { replace: true, paste: true });
        await t.typeText(this.setMemberInput, members, { replace: true, paste: true });
        await t.typeText(this.zsetMemberScoreInput, scores, { replace: true, paste: true });
        await t.click(this.addKeyButton);
    }

    /**
     * Adding a new List key
     * @param keyName The name of the key
     * @param TTL The Time to live value of the key
     * @param element The key element
     */
    async addListKey(keyName: string, TTL = ' ', element = ' '): Promise<void> {
        await Common.waitForElementNotVisible(this.progressLine);
        await Common.waitForElementNotVisible(this.loader);
        await t.click(this.plusAddKeyButton);
        await t.click(this.keyTypeDropDown);
        await t.click(this.listOption);
        await t.click(this.addKeyNameInput);
        await t.typeText(this.addKeyNameInput, keyName, { replace: true, paste: true });
        await t.click(this.keyTTLInput);
        await t.typeText(this.keyTTLInput, TTL, { replace: true, paste: true });
        await t.click(this.listKeyElementInput);
        await t.typeText(this.listKeyElementInput, element, { replace: true, paste: true });
        await t.click(this.addKeyButton);
    }

    /**
     * Adding a new Hash key
     * @param keyName The name of the key
     * @param TTL The Time to live value of the key
     * @param field The field name of the key
     * @param value The value of the key
     */
    async addHashKey(keyName: string, TTL = ' ', field = ' ', value = ' '): Promise<void> {
        if (await this.Toast.toastCloseButton.exists) {
            await t.click(this.Toast.toastCloseButton);
        }
        await Common.waitForElementNotVisible(this.progressLine);
        await Common.waitForElementNotVisible(this.loader);
        await t.click(this.plusAddKeyButton);
        await t.click(this.keyTypeDropDown);
        await t.click(this.hashOption);
        await t.click(this.addKeyNameInput);
        await t.typeText(this.addKeyNameInput, keyName, { replace: true, paste: true });
        await t.click(this.keyTTLInput);
        await t.typeText(this.keyTTLInput, TTL, { replace: true, paste: true });
        await t.typeText(this.hashFieldNameInput, field, { replace: true, paste: true });
        await t.typeText(this.hashFieldValueInput, value, { replace: true, paste: true });
        await t.click(this.addKeyButton);
    }

    /**
     * Adding a new Stream key
     * @param keyName The name of the key
     * @param field The field name of the key
     * @param value The value of the key
     * @param TTL The Time to live value of the key
     */
    async addStreamKey(keyName: string, field: string, value: string, TTL?: string): Promise<void> {
        await this.commonAddNewKey(keyName, TTL);
        await t.click(this.streamOption);
        // Verify that user can see Entity ID filled by * by default on add Stream key form
        await t.expect(this.streamEntryId.withAttribute('value', '*').exists).ok('Preselected Stream Entity ID field not displayed');
        await t.typeText(this.streamField, field, { replace: true, paste: true });
        await t.typeText(this.streamValue, value, { replace: true, paste: true });
        await t.expect(this.addKeyButton.withAttribute('disabled').exists).notOk('Add Key button not clickable');
        await t.click(this.addKeyButton);
        await t.click(this.Toast.toastCloseButton);
    }

    /**
     * Adding a new Entry to a Stream key
     * @param field The field name of the key
     * @param value The value of the key
     * @param entryId The identification of specific entry of the Stream Key
     */
    async addEntryToStream(field: string, value: string, entryId?: string): Promise<void> {
        await t
            .click(this.addNewStreamEntry)
            // Specify field, value and add new entry
            .typeText(this.streamField, field, { replace: true, paste: true })
            .typeText(this.streamValue, value, { replace: true, paste: true });
        if (entryId !== undefined) {
            await t.typeText(this.streamEntryId, entryId, { replace: true, paste: true });
        }
        await t
            .click(this.saveElementButton)
            // Validate that new entry is added
            .expect(this.streamEntriesContainer.textContent).contains(field, 'Field parameter not correct')
            .expect(this.streamEntriesContainer.textContent).contains(value, 'Value parameter not correct');
    }

    /**
     * Adding a new Entry to a Stream key
     * @param fields The field name of the key
     * @param values The value of the key
     * @param entryId The identification of specific entry of the Stream Key
     */
    async fulfillSeveralStreamFields(fields: string[], values: string[], entryId?: string): Promise<void> {
        for (let i = 0; i < fields.length; i++) {
            await t.typeText(this.streamField.nth(-1), fields[i], { replace: true, paste: true })
                .typeText(this.streamValue.nth(-1), values[i], { replace: true, paste: true });
            if (i < fields.length - 1) {
                await t.click(this.addStreamRow);
            }
        }
        if (entryId !== undefined) {
            await t.typeText(this.streamEntryId, entryId, { replace: true, paste: true });
        }
    }

    /**
     * Select keys filter group type
     * @param groupName The group name
     */
    async selectFilterGroupType(groupName: string): Promise<void> {
        await t
            .click(this.filterByKeyTypeDropDown)
            .click(this.filterOptionType.withExactText(groupName));
    }

    /**
     * Select all key type filter group type
     */
    async setAllKeyType(): Promise<void> {
        await t
            .click(this.filterByKeyTypeDropDown)
            .click(this.filterAllKeyType);
    }

    /**
     * Searching by Key name in the list
     * @param keyName The name of the key
     */
    async searchByKeyName(keyName: string): Promise<void> {
        await t.click(this.filterByPatterSearchInput);
        await t.typeText(this.filterByPatterSearchInput, keyName, { replace: true, paste: true });
        await t.pressKey('enter');
    }

    /**
     * Searching by Key name in the list and clicking Scan More until find
     * @param searchPattern Search pattern to enter
     * @param keyName The name of the key
     */
    async searchByKeyNameWithScanMore(searchPattern: string, keyName: string): Promise<void> {
        await this.searchByKeyName(searchPattern);
        const scannedValueText = Number(await this.scannedValue.textContent);
        const totalKeysValue = Number(await this.totalKeysNumber.textContent);
        // Scan until finding element or all keys scanned
        while (true) {
            await t.click(this.scanMoreButton);
            if (await this.isKeyIsDisplayedInTheList(keyName) || scannedValueText === totalKeysValue) {
                break;
            }
        }
    }

    /**
     * Get selector by key name
     * @param keyName The name of the key
     */
    getKeySelectorByName(keyName: string): Selector {
        return Selector(`[data-testid="key-${keyName}"]`);
    }

    /**
     * Verifying if the Key is in the List of keys
     * @param keyName The name of the key
     */
    async isKeyIsDisplayedInTheList(keyName: string): Promise<boolean> {
        const keyNameInTheList = this.getKeySelectorByName(keyName);
        await Common.waitForElementNotVisible(this.loader);
        return keyNameInTheList.exists;
    }

    //Delete key from details
    async deleteKey(): Promise<void> {
        if (await this.Toast.toastCloseButton.exists) {
            await t.click(this.Toast.toastCloseButton);
        }
        await t.click(this.keyNameInTheList);
        await t.click(this.deleteKeyButton);
        await t.click(this.confirmDeleteKeyButton);
    }

    /**
     * Delete key by Name from details
     * @param keyName The name of the key
     */
    async deleteKeyByName(keyName: string): Promise<void> {
        await this.searchByKeyName(keyName);
        await t.hover(this.keyNameInTheList);
        await t.click(this.keyNameInTheList);
        await t.click(this.deleteKeyButton);
        await t.click(this.confirmDeleteKeyButton);
    }

    /**
     * Delete keys by their Names
     * @param keyNames The names of the key array
     */
    async deleteKeysByNames(keyNames: string[]): Promise<void> {
        for (const name of keyNames) {
            await this.deleteKeyByName(name);
        }
    }

    /**
     * Delete Key By name after Hovering
     * @param keyName The name of the key
     */
    async deleteKeyByNameFromList(keyName: string): Promise<void> {
        await this.searchByKeyName(keyName);
        await t.hover(this.keyNameInTheList);
        await t.click(Selector(`[data-testid="delete-key-btn-${keyName}"]`));
        await t.click(this.submitDeleteKeyButton);
    }

    /**
     * Edit key name from details
     * @param keyName The name of the key
     */
    async editKeyName(keyName: string): Promise<void> {
        await t
            .click(this.editKeyNameButton)
            .typeText(this.keyNameInput, keyName, { replace: true, paste: true })
            .click(this.applyButton);
    }

    /**
     * Edit String key value from details
     * @param value The value of the key
     */
    async editStringKeyValue(value: string): Promise<void> {
        await t
            .click(this.stringKeyValueInput)
            .typeText(this.stringKeyValueInput, value, { replace: true, paste: true })
            .click(this.applyButton);
    }

    //Get String key value from details
    async getStringKeyValue(): Promise<string> {
        return this.stringKeyValueInput.textContent;
    }

    /**
     * Edit Zset key score from details
     * @param value The value of the key
     */
    async editZsetKeyScore(value: string): Promise<void> {
        await t
            .click(this.editZsetButton)
            .typeText(this.inlineItemEditor, value, { replace: true, paste: true })
            .click(this.applyButton);
    }

    //Get Zset key score from details
    async getZsetKeyScore(): Promise<string> {
        return this.zsetScoresList.textContent;
    }

    /**
     * Add field to hash key
     * @param keyFieldValue The value of the hash field
     * @param keyValue The hash value
     */
    async addFieldToHash(keyFieldValue: string, keyValue: string): Promise<void> {
        if (await this.Toast.toastCloseButton.exists) {
            await t.click(this.Toast.toastCloseButton);
        }
        await t.click(this.addKeyValueItemsButton);
        await t.typeText(this.hashFieldInput, keyFieldValue, { replace: true, paste: true });
        await t.typeText(this.hashValueInput, keyValue, { replace: true, paste: true });
        await t.click(this.saveHashFieldButton);
    }

    /**
     * Edit Hash key value from details
     * @param value The value of the key
     */
    async editHashKeyValue(value: string): Promise<void> {
        await t
            .click(this.editHashButton)
            .typeText(this.hashFieldValueEditor, value, { replace: true, paste: true })
            .click(this.applyButton);
    }

    //Get Hash key value from details
    async getHashKeyValue(): Promise<string> {
        return this.hashFieldValue.textContent;
    }

    /**
     * Edit List key value from details
     * @param value The value of the key
     */
    async editListKeyValue(value: string): Promise<void> {
        await t
            .click(this.editListButton)
            .typeText(this.listKeyElementEditorInput, value, { replace: true, paste: true })
            .click(this.applyButton);
    }

    //Get List key value from details
    async getListKeyValue(): Promise<string> {
        return this.listElementsList.textContent;
    }

    /**
     * Edit JSON key value from details
     * @param value The value of the key
     */
    async editJsonKeyValue(value: string): Promise<void> {
        await t
            .click(this.jsonScalarValue)
            .typeText(this.inlineItemEditor, value, { replace: true, paste: true })
            .click(this.applyButton);
    }

    //Get JSON key value from details
    async getJsonKeyValue(): Promise<string> {
        return this.jsonKeyValue.textContent;
    }

    /**
     * Search by the value in the key details
     * @param value The value of the search parameter
     */
    async searchByTheValueInKeyDetails(value: string): Promise<void> {
        await t
            .click(this.searchButtonInKeyDetails)
            .typeText(this.searchInput, value, { replace: true, paste: true })
            .pressKey('enter');
    }

    /**
     * Search by the value in the key details
     * @param value The value of the search parameter
     */
    async secondarySearchByTheValueInKeyDetails(value: string): Promise<void> {
        await t
            .typeText(this.searchInput, value, { replace: true, paste: true })
            .pressKey('enter');
    }

    /**
     * Search by the value in the set key details
     * @param value The value of the search parameter
     */
    async searchByTheValueInSetKey(value: string): Promise<void> {
        await t
            .click(this.searchInput)
            .typeText(this.searchInput, value, { replace: true, paste: true })
            .pressKey('enter');
    }

    /**
     * Add member to the Set key
     * @param keyMember The value of the set member
     */
    async addMemberToSet(keyMember: string): Promise<void> {
        if (await this.Toast.toastCloseButton.exists) {
            await t.click(this.Toast.toastCloseButton);
        }
        await t
            .click(this.addKeyValueItemsButton)
            .typeText(this.setMemberInput, keyMember, { replace: true, paste: true })
            .click(this.saveMemberButton);
    }

    /**
     * Add member to the ZSet key
     * @param keyMember The value of the Zset member
     * @param score The value of the score
     */
    async addMemberToZSet(keyMember: string, score: string): Promise<void> {
        if (await this.Toast.toastCloseButton.exists) {
            await t.click(this.Toast.toastCloseButton);
        }
        await t
            .click(this.addKeyValueItemsButton)
            .typeText(this.setMemberInput, keyMember, { replace: true, paste: true })
            .typeText(this.zsetMemberScoreInput, score, { replace: true, paste: true })
            .click(this.saveMemberButton);
    }

    /**
     * Open key details with search
     * @param keyName The name of the key
     */
    async openKeyDetails(keyName: string): Promise<void> {
        await this.searchByKeyName(keyName);
        await t.click(this.keyNameInTheList);
    }

    /**
     * Open key details of the key by name
     * @param keyName The name of the key
     */
    async openKeyDetailsByKeyName(keyName: string): Promise<void> {
        const keyNameInTheList = Selector(`[data-testid="key-${keyName}"]`);
        await t.click(keyNameInTheList);
    }

    /**
     * Add element to the List key
     * @param element The value of the list element
     */
    async addElementToList(element: string): Promise<void> {
        if (await this.Toast.toastCloseButton.exists) {
            await t.click(this.Toast.toastCloseButton);
        }
        await t
            .click(this.addKeyValueItemsButton)
            .typeText(this.addListKeyElementInput, element, { replace: true, paste: true })
            .click(this.saveElementButton);
    }

    //Remove List element from tail for Redis databases less then v. 6.2.
    async removeListElementFromTailOld(): Promise<void> {
        await t
            .click(this.removeElementFromListIconButton)
            .expect(this.countInput.withAttribute('disabled').exists).ok('Input field not disabled')
            .click(this.removeElementFromListButton)
            .click(this.confirmRemoveListElementButton);
    }

    //Remove List element from head for Redis databases less then v. 6.2.
    async removeListElementFromHeadOld(): Promise<void> {
        await t.click(this.removeElementFromListIconButton);
        await t.expect(this.countInput.withAttribute('disabled').exists).ok('Input field not disabled');
        //Select Remove from head selection
        await t.click(this.removeElementFromListSelect);
        await t.click(this.removeFromHeadSelection);
        //Confirm removing
        await t.click(this.removeElementFromListButton);
        await t.click(this.confirmRemoveListElementButton);
    }

    /**
     * Remove List element from tail
     * @param count The count if elements for removing
     */
    async removeListElementFromTail(count: string): Promise<void> {
        await t.click(this.removeElementFromListIconButton);
        await t.typeText(this.countInput, count, { replace: true, paste: true });
        await t.click(this.removeElementFromListButton);
        await t.click(this.confirmRemoveListElementButton);
    }

    /**
     * Remove List element from head
     * @param count The count if elements for removing
     */
    async removeListElementFromHead(count: string): Promise<void> {
        await t.click(this.removeElementFromListIconButton);
        //Enter count of the removing elements
        await t.typeText(this.countInput, count, { replace: true, paste: true });
        //Select Remove from head selection
        await t.click(this.removeElementFromListSelect);
        await t.click(this.removeFromHeadSelection);
        //Confirm removing
        await t.click(this.removeElementFromListButton);
        await t.click(this.confirmRemoveListElementButton);
    }

    /**
     * Add json key with value on the same level of the structure
     * @param jsonKey The json key name
     * @param jsonKeyValue The value of the json key
     */
    async addJsonKeyOnTheSameLevel(jsonKey: string, jsonKeyValue: string): Promise<void> {
        await t.click(this.addJsonObjectButton);
        await t.typeText(this.jsonKeyInput, jsonKey, { replace: true, paste: true });
        await t.typeText(this.jsonValueInput, jsonKeyValue, { replace: true, paste: true });
        await t.click(this.applyButton);
    }

    /**
     * Add json key with value inside the Json structure
     * @param jsonKey The json key name
     * @param jsonKeyValue The value of the json key
     */
    async addJsonKeyInsideStructure(jsonKey: string, jsonKeyValue: string): Promise<void> {
        await t.click(this.expandJsonObject);
        await t.click(this.addJsonFieldButton);
        await t.typeText(this.jsonKeyInput, jsonKey, { replace: true, paste: true });
        await t.typeText(this.jsonValueInput, jsonKeyValue, { replace: true, paste: true });
        await t.click(this.applyButton);
    }

    /**
     * Add json structure
     * @param jsonStructure The structure of the json key
     */
    async addJsonStructure(jsonStructure: string): Promise<void> {
        await t.click(this.expandJsonObject);
        await t.click(this.editJsonObjectButton);
        await t.typeText(this.jsonValueInput, jsonStructure, { replace: true, paste: true });
        await t.click(this.applyEditButton);
    }

    //Delete entry from Stream key
    async deleteStreamEntry(): Promise<void> {
        await t.click(this.removeEntryButton)
            .click(this.confirmRemoveEntryButton);
    }

    /**
     * Get key length from opened key details
     */
    async getKeyLength(): Promise<string> {
        const rawValue = await this.keyLengthDetails.textContent;
        return rawValue.split(' ')[rawValue.split(' ').length - 1];
    }

    /**
     * Create new consumer group in Stream key
     * @groupName The name of the Consumer Group
     * @id The ID of the Consumer Group
     */
    async createConsumerGroup(groupName: string, id?: string): Promise<void> {
        await t
            .click(this.addKeyValueItemsButton)
            .typeText(this.groupNameInput, groupName, { replace: true, paste: true });
        if (id !== undefined) {
            await t.typeText(this.consumerIdInput, id, { replace: true, paste: true });
        }
        await t.click(this.saveGroupsButton);
    }

    /**
     * Open pendings view in Stream key
     * @keyName The name of the Stream Key
     */
    async openStreamPendingsView(keyName: string): Promise<void> {
        await this.openKeyDetails(keyName);
        await t.click(this.streamTabGroups);
        await t.click(this.consumerGroup);
        await t.click(this.streamConsumerName);
    }

    /**
     * Open formatter and select option
     * @param formatter The name of format
     */
    async selectFormatter(formatter: string): Promise<void> {
        const option = Selector(`[data-test-subj="format-option-${formatter}"]`);
        await t
            .click(this.formatSwitcher)
            .click(option);
    }

    /**
     * Verify that keys can be scanned more and results increased
    */
    async verifyScannningMore(): Promise<void> {
        for (let i = 10; i < 100; i += 10) {
            // Remember results value
            const rememberedScanResults = Number((await this.keysNumberOfResults.textContent).replace(/\s/g, ''));
            await t.expect(this.progressKeyList.exists).notOk('Progress Bar is still displayed', { timeout: 30000 });
            const scannedValueText = this.scannedValue.textContent;
            const regExp = new RegExp(`${i} 00` + '.');
            await t
                .expect(scannedValueText).match(regExp, `The database is not automatically scanned by ${i} 000 keys`)
                .click(this.scanMoreButton);
            const scannedResults = Number((await this.keysNumberOfResults.textContent).replace(/\s/g, ''));
            await t.expect(scannedResults).gt(rememberedScanResults);
        }
    }

    /**
     * Open Select Index droprown and select option
     * @param index The name of format
    */
    async selectIndexByName(index: string): Promise<void> {
        const option = Selector(`[data-test-subj="mode-option-type-${index}"]`);
        await t
            .click(this.selectIndexDdn)
            .click(option);
    }

    /**
    * Verify that database has no keys
    */
    async verifyNoKeysInDatabase(): Promise<void> {
        await t.expect(this.keyListMessage.exists).ok('Database not empty')
            .expect(this.keysSummary.exists).notOk('Total value is displayed for empty database');
    }

    /**
    * Clear filter on Browser page
    */
    async clearFilter(): Promise<void> {
        await t.click(this.clearFilterButton);
    }

    /**
    * Open Guide link by name
    * @param guide The guide name
    */
    async clickGuideLinksByName(guide: string): Promise<void> {
        const linkGuide = Selector(`[data-testid="guide-button-${guide}"]`);
        await t.click(linkGuide);
    }
}

/**
 * Add new keys parameters
 * @param keyName The name of the key
 * @param TTL The ttl of the key
 * @param value The value of the key
 * @param members The members of the key
 * @param scores The scores of the key member
 * @param field The field of the key
 */
export type AddNewKeyParameters = {
    keyName: string,
    value?: string,
    TTL?: string,
    members?: string,
    scores?: string,
    field?: string,
    fields?: [{
        field?: string,
        valuse?: string
    }]
};

/**
 * Hash key parameters
 * @param keyName The name of the key
 * @param fields The Array with fields
 * @param field The field of the field
 * @param value The value of the field

 */
export type HashKeyParameters = {
    keyName: string,
    fields: {
        field: string,
        value: string
    }[]
};

/**
 * Stream key parameters
 * @param keyName The name of the key
 * @param entries The Array with entries
 * @param id The id of entry
 * @param fields The Array with fields
 */
export type StreamKeyParameters = {
    keyName: string,
    entries: {
        id: string,
        fields: {
            name: string,
            value: string
        }[]
    }[]
};

/**
 * Set key parameters
 * @param keyName The name of the key
 * @param members The Array with members
 */
export type SetKeyParameters = {
    keyName: string,
    members: string[]
};

/**
 * Sorted Set key parameters
 * @param keyName The name of the key
 * @param members The Array with members
 * @param name The name of the member
 * @param id The id of the member
 */
export type SortedSetKeyParameters = {
    keyName: string,
    members: {
        name: string,
        score: number
    }[]
};

/**
 * List key parameters
 * @param keyName The name of the key
 * @param element The element in list
 */
export type ListKeyParameters = {
    keyName: string,
    element: string
};

/**
 * String key parameters
 * @param keyName The name of the key
 * @param value The value in the string
 */
export type StringKeyParameters = {
    keyName: string,
    value: string
};

/**
 * The key arguments for multiple keys/fields adding
 * @param keysCount The number of keys to add
 * @param fieldsCount The number of fields in key to add
 * @param elementsCount The number of elements in key to add
 * @param membersCount The number of members in key to add
 * @param keyName The full key name
 * @param keyNameStartWith The name of key should start with
 * @param fieldStartWitht The name of field should start with
 * @param fieldValueStartWith The name of field value should start with
 * @param elementStartWith The name of element should start with
 * @param memberStartWith The name of member should start with
 */

export type AddKeyArguments = {
    keysCount?: number,
    fieldsCount?: number,
    elementsCount?: number,
    membersCount?: number,
    keyName?: string,
    keyNameStartWith?: string,
    fieldStartWith?: string,
    fieldValueStartWith?: string,
    elementStartWith?: string,
    memberStartWith?: string
};

/**
 * Keys Data parameters
 * @param textType The type of the key
 * @param keyName The name of the key
 */
export type KeyData = {
    textType: string,
    keyName: string
}[];<|MERGE_RESOLUTION|>--- conflicted
+++ resolved
@@ -210,21 +210,9 @@
     searchAdvices = Selector('[data-test-subj=search-advices]');
     keysNumberOfResults = Selector('[data-testid=keys-number-of-results]');
     keysTotalNumber = Selector('[data-testid=keys-total]');
-<<<<<<< HEAD
-    treeViewArea = Selector('[data-test-subj=tree-view-panel]');
-=======
-    overviewConnectedClients = Selector('[data-test-subj=overview-connected-clients]');
-    overviewCommandsSec = Selector('[data-test-subj=overview-commands-sec]');
-    overviewCpu = Selector('[data-test-subj=overview-cpu]');
->>>>>>> 3a0a83db
     scannedValue = Selector('[data-testid=keys-number-of-scanned]');
     totalKeysNumber = Selector('[data-testid=keys-total]');
-<<<<<<< HEAD
-    treeViewDeviceFolder = Selector('[data-testid^=node-item_device] div');
-    treeViewDeviceKyesCount = Selector('[data-testid^=count_device] span');
-=======
     databaseInfoToolTip = Selector('[data-testid=db-info-tooltip]');
->>>>>>> 3a0a83db
     ttlValueInKeysTable = Selector('[data-testid^=ttl-]');
     stringKeyValue = Selector('.key-details-body pre');
     keyDetailsBadge = Selector('.key-details-header .euiBadge__text');
