import { t, Selector } from 'testcafe';
import { Common } from '../helpers/common';

const common = new Common();

export class BrowserPage {
    //CSS Selectors
    cssSelectorGrid = '[aria-label="grid"]';
    cssSelectorRows = '[aria-label="row"]';
    cssSelectorKey = '[data-testid^=key-]';
    cssFilteringLabel = '[data-testid=multi-search]';
    cssJsonValue = '[data-tesid=value-as-json]';
<<<<<<< HEAD
    cssRowInVirtualizedTable = '[role=gridcell]';
=======
    cssVirtualTableRow = '[aria-label=row]';
    cssKeyBadge = '[data-testid^=badge-]';
    cssKeyTtl = '[data-testid^=ttl-]';
    cssKeySize = '[data-testid^=size-]';
>>>>>>> ec87fb28
    //-------------------------------------------------------------------------------------------
    //DECLARATION OF SELECTORS
    //*Declare all elements/components of the relevant page.
    //*Target any element/component via data-id, if possible!
    //*The following categories are ordered alphabetically (Alerts, Buttons, Checkboxes, etc.).
    //-------------------------------------------------------------------------------------------
    //BUTTONS
    deleteKeyButton = Selector('[data-testid=delete-key-btn]');
    confirmDeleteKeyButton = Selector('[data-testid=delete-key-confirm-btn]');
    editKeyTTLButton = Selector('[data-testid=edit-ttl-btn]');
    closeEditTTL = Selector('[data-testid=cancel-btn]');
    saveTTLValue = Selector('[data-testid=apply-btn]');
    refreshKeysButton = Selector('[data-testid=refresh-keys-btn]');
    refreshKeyButton = Selector('[data-testid=refresh-key-btn]');
    applyButton = Selector('[data-testid=apply-btn]');
    editKeyNameButton = Selector('[data-testid=edit-key-btn]');
    editKeyValueButton = Selector('[data-testid=edit-key-value-btn]');
    closeKeyButton = Selector('[data-testid=close-key-btn]');
    plusAddKeyButton = Selector('[data-testid=btn-add-key]');
    addKeyValueItemsButton = Selector('[data-testid=add-key-value-items-btn]');
    saveHashFieldButton = Selector('[data-testid=save-fields-btn]');
    saveMemberButton = Selector('[data-testid=save-members-btn]');
    searchButtonInKeyDetails = Selector('[data-testid=search-button]');
    addKeyButton = Selector('span').withExactText('Add Key');
    keyTypeDropDown = Selector('fieldset button.euiSuperSelectControl');
    confirmRemoveHashFieldButton = Selector('[data-testid^=remove-hash-button-] span');
    removeSetMemberButton = Selector('[data-testid^=set-remove-btn]');
    removeHashFieldButton = Selector('[data-testid^=remove-hash-button]');
    removeZserMemberButton = Selector('[data-testid^=zset-remove-button]');
    confirmRemoveSetMemberButton = Selector('[data-testid^=set-remove-btn-] span');
    confirmRemovZSetMemberButton = Selector('[data-testid^=zset-remove-button-] span');
    saveElementButton = Selector('[data-testid=save-elements-btn]');
    removeElementFromListIconButton = Selector('[data-testid=remove-key-value-items-btn]');
    removeElementFromListButton = Selector('[data-testid=remove-elements-btn]');
    confirmRemoveListElementButton = Selector('[data-testid=remove-submit]');
    removeElementFromListSelect = Selector('[data-testid=destination-select]');
    addJsonObjectButton = Selector('[data-testid=add-object-btn]');
    addJsonFieldButton = Selector('[data-testid=add-field-btn]');
    expandJsonObject = Selector('[data-testid=expand-object]');
    toastCloseButton = Selector('[data-test-subj=toastCloseButton]');
    scoreButton = Selector('[data-testid=score-button]');
    sortingButton = Selector('[data-testid=header-sorting-button]');
    editJsonObjectButton = Selector('[data-testid=edit-object-btn]');
    applyEditButton = Selector('[data-testid=apply-edit-btn]');
    scanMoreButton = Selector('[data-testid=scan-more]');
    resizeBtnKeyList = Selector('[data-test-subj=resize-btn-keyList-keyDetails]');
    modulesButton = Selector('[data-testid$=_module]');
    databaseInfoIcon = Selector('[data-testid=db-info-icon]');
    treeViewButton = Selector('[data-testid=view-type-list-btn]');
    browserViewButton = Selector('[data-testid=view-type-browser-btn]');
    treeViewSeparator = Selector('[data-testid=tree-view-delimiter-btn]');
    deleteFilterButton = Selector('[data-testid*=delete-btn]');
    searchButton = Selector('[data-testid=search-btn]');
    clearFilterButton = Selector('[data-testid=reset-filter-btn]');
    clearSelectionButton = Selector('[data-testid=clear-selection-btn]');
    treeViewDelimiterButton = Selector('[data-testid=tree-view-delimiter-btn]');
    treeViewDelimiterValueSave = Selector('[data-testid=apply-btn]');
    treeViewDelimiterValueCancel = Selector('[data-testid=cancel-btn]');
    fullScreenModeButton = Selector('[data-testid=toggle-full-screen]');
    closeRightPanel = Selector('[data-testid=close-right-panel-btn]');
    addNewStreamEntry = Selector('[data-testid=add-key-value-items-btn]');
    removeEntryButton = Selector('[data-testid^=remove-entry-button-]');
    confirmRemoveEntryButton = Selector('[data-testid^=remove-entry-button-]').withExactText('Remove');
    clearStreamEntryInputs = Selector('[data-testid=remove-item]');
    saveGroupsButton = Selector('[data-testid=save-groups-btn]');
    acknowledgeButton = Selector('[data-testid=acknowledge-btn]');
    confirmAcknowledgeButton = Selector('[data-testid=acknowledge-submit]');
    claimPendingMessageButton = Selector('[data-testid=claim-pending-message]');
    submitButton = Selector('[data-testid=btn-submit]');
    consumerDestinationSelect = Selector('[data-testid=destination-select]');
    removeConsumerButton = Selector('[data-testid^=remove-consumer-button]');
    removeConsumerGroupButton = Selector('[data-testid^=remove-groups-button]');
    optionalParametersSwitcher = Selector('[data-testid=optional-parameters-switcher]');
    forceClaimCheckbox = Selector('[data-testid=force-claim-checkbox]').sibling();
    editStreamLastIdButton = Selector('[data-testid^=edit-stream-last-id]');
    saveButton = Selector('[data-testid=save-btn]');
    bulkActionsButton = Selector('[data-testid=btn-bulk-actions]');
    editHashButton = Selector('[data-testid^=edit-hash-button-]');
    editZsetButton = Selector('[data-testid^=zset-edit-button-]');
    editListButton = Selector('[data-testid^=edit-list-button-]');
    workbenchLinkButton = Selector('[data-test-subj=workbench-page-btn]');
    cancelStreamGroupBtn = Selector('[data-testid=cancel-stream-groups-btn]');
    submitTooltipBtn = Selector('[data-testid=submit-tooltip-btn]');
    patternModeBtn =  Selector('[data-testid=search-mode-pattern-btn]');
    redisearchModeBtn =  Selector('[data-testid=search-mode-redisearch-btn]');
    //CONTAINERS
    streamGroupsContainer = Selector('[data-testid=stream-groups-container]');
    streamConsumersContainer = Selector('[data-testid=stream-consumers-container]');
    breadcrumbsContainer = Selector('[data-testid=breadcrumbs-container]');
    virtualTableContainer = Selector('[data-testid=virtual-table-container]');
    streamEntriesContainer = Selector('[data-testid=stream-entries-container]');
    streamMessagesContainer = Selector('[data-testid=stream-messages-container]');
    loader = Selector('[data-testid=type-loading]');
    newIndexPanel = Selector('[data-testid=create-index-panel]');
    //LINKS
    internalLinkToWorkbench = Selector('[data-testid=internal-workbench-link]');
    userSurveyLink = Selector('[data-testid=user-survey-link]');
    redisearchFreeLink = Selector('[data-testid=redisearch-free-db]');
    //OPTION ELEMENTS
    stringOption = Selector('#string');
    jsonOption = Selector('#ReJSON-RL');
    setOption = Selector('#set');
    zsetOption = Selector('#zset');
    listOption = Selector('#list');
    hashOption = Selector('#hash');
    streamOption = Selector('#stream');
    removeFromHeadSelection = Selector('#HEAD');
    selectedFilterTypeString = Selector('[data-testid=filter-option-type-selected-string]');
    filterOptionType = Selector('[data-test-subj^=filter-option-type-]');
    filterByKeyTypeDropDown = Selector('[data-testid=filter-option-type-default]');
    filterOptionTypeSelected = Selector('[data-testid^=filter-option-type-selected]');
    consumerOption = Selector('[data-testid=consumer-option]');
    claimTimeOptionSelect = Selector('[data-testid=time-option-select]');
    relativeTimeOption = Selector('#idle');
    timestampOption = Selector('#time');
    formatSwitcher = Selector('[data-testid=select-format-key-value]', { timeout: 2000 });
    formatSwitcherIcon = Selector('img[data-testid^=key-value-formatter-option-selected]');
    selectIndexDdn = Selector('[data-testid=select-index-placeholder],[data-testid=select-search-mode]', { timeout: 1000 });
    createIndexBtn = Selector('[data-testid=create-index-btn]');
    cancelIndexCreationBtn = Selector('[data-testid=create-index-cancel-btn]');
    confirmIndexCreationBtn = Selector('[data-testid=create-index-btn]');
    resizeTrigger =  Selector('[data-testid^=resize-trigger-]');
    //TABS
    streamTabGroups = Selector('[data-testid=stream-tab-Groups]');
    streamTabConsumers = Selector('[data-testid=stream-tab-Consumers]');
    streamTabs = Selector('[data-test-subj=stream-tabs]');
    //TEXT INPUTS (also referred to as 'Text fields')
    addKeyNameInput = Selector('[data-testid=key]');
    keyNameInput = Selector('[data-testid=edit-key-input]');
    keyTTLInput = Selector('[data-testid=ttl]');
    editKeyTTLInput = Selector('[data-testid=edit-ttl-input]');
    ttlText = Selector('[data-testid=key-ttl-text] span');
    hashFieldValueInput = Selector('[data-testid=field-value]');
    hashFieldNameInput = Selector('[data-testid=field-name]');
    hashFieldValueEditor = Selector('[data-testid=hash-value-editor]');
    listElementEditor = Selector('[data-testid=hash-value-editor]');
    listKeyElementInput = Selector('[data-testid=element]');
    listKeyElementEditorInput = Selector('[data-testid=element-value-editor]');
    stringKeyValueInput = Selector('[data-testid=string-value]');
    jsonKeyValueInput = Selector('[data-testid=json-value]');
    setMemberInput = Selector('[data-testid=member-name]');
    zsetMemberScoreInput = Selector('[data-testid=member-score]');
    filterByPatterSearchInput = Selector('[data-testid=search-key]');
    hashFieldInput = Selector('[data-testid=hash-field]');
    hashValueInput = Selector('[data-testid=hash-value]');
    searchInput = Selector('[data-testid=search]');
    addListKeyElementInput = Selector('[data-testid=elements-input]');
    jsonKeyInput = Selector('[data-testid=json-key]');
    jsonValueInput = Selector('[data-testid=json-value]');
    countInput = Selector('[data-testid=count-input]');
    treeViewDelimiterInput = Selector('[data-testid=tree-view-delimiter-input]');
    streamEntryId = Selector('[data-testid=entryId]');
    streamField = Selector('[data-testid=field-name]');
    streamValue = Selector('[data-testid=field-value]');
    addStreamRow = Selector('[data-testid=add-new-item]');
    streamFieldsValues = Selector('[data-testid^=stream-entry-field-]');
    streamEntryIDDateValue = Selector('[data-testid^=stream-entry-][data-testid$=date]');
    streamRangeEndInput = Selector('[data-testid=range-end-input]');
    groupNameInput = Selector('[data-testid=group-name-field]');
    consumerIdInput = Selector('[data-testid=id-field]');
    streamMinIdleTimeInput = Selector('[data-testid=min-idle-time]');
    claimIdleTimeInput = Selector('[data-testid=time-count]');
    claimRetryCountInput = Selector('[data-testid=retry-count]');
    lastIdInput = Selector('[data-testid=last-id-field]');
    inlineItemEditor = Selector('[data-testid=inline-item-editor]');
    indexNameInput = Selector('[data-testid=index-name]');
    prefixFieldInput = Selector('[data-test-subj=comboBoxInput]');
    indexIdentifierInput = Selector('[data-testid^=identifier-]');
    indexFieldType = Selector('[data-testid^=field-type-]');
    //TEXT ELEMENTS
    keySizeDetails = Selector('[data-testid=key-size-text]');
    keyLengthDetails = Selector('[data-testid=key-length-text]');
    notificationMessage = Selector('[data-test-subj=euiToastHeader]');
    keyNameInTheList = Selector(this.cssSelectorKey);
    databaseNames = Selector('[data-testid^=db_name_]');
    hashFieldsList = Selector('[data-testid^=hash-field-] span');
    hashValuesList = Selector('[data-testid^=hash-field-value-] span');
    hashField = Selector('[data-testid^=hash-field-]').nth(0);
    hashFieldValue = Selector('[data-testid^=hash-field-value-]');
    setMembersList = Selector('[data-testid^=set-member-value-]');
    zsetMembersList = Selector('[data-testid^=zset-member-value-]');
    zsetScoresList = Selector('[data-testid^=zset-score-value-]');
    listElementsList = Selector('[data-testid^=list-element-value-]');
    jsonKeyValue = Selector('[data-testid=json-data]');
    jsonError = Selector('[data-testid=edit-json-error]');
    tooltip = Selector('[role=tooltip]');
    popover = Selector('[role=dialog]');
    noResultsFound = Selector('[data-test-subj=no-result-found]');
    searchAdvices = Selector('[data-test-subj=search-advices]');
    keysNumberOfResults = Selector('[data-testid=keys-number-of-results]');
    keysTotalNumber = Selector('[data-testid=keys-total]');
    overviewTotalKeys = Selector('[data-test-subj=overview-total-keys]');
    overviewTotalMemory = Selector('[data-test-subj=overview-total-memory]');
    overviewConnectedClients = Selector('[data-test-subj=overview-connected-clients]');
    overviewCommandsSec = Selector('[data-test-subj=overview-commands-sec]');
    overviewCpu = Selector('[data-test-subj=overview-cpu]');
    treeViewArea = Selector('[data-test-subj=tree-view-panel]');
    scannedValue = Selector('[data-testid=keys-number-of-scanned]');
    treeViewKeysNumber = Selector('[data-testid^=count_]');
    treeViewPercentage = Selector('[data-testid^=percentage_]');
    treeViewFolders = Selector('[data-test-subj^=node-arrow-icon_]');
    totalKeysNumber = Selector('[data-testid=keys-total]');
    databaseInfoToolTip = Selector('[data-testid=db-info-tooltip]');
    treeViewDeviceFolder = Selector('[data-testid^=node-item_device] div');
    treeViewDeviceKyesCount = Selector('[data-testid^=count_device] span');
    ttlValueInKeysTable = Selector('[data-testid^=ttl-]');
    stringKeyValue = Selector('.key-details-body pre');
    keyDetailsBadge = Selector('.key-details-header .euiBadge__text');
    treeViewKeysItem = Selector('[data-testid*="keys:keys:"]');
    treeViewNotPatternedKeys = Selector('[data-testid*="node-item_keys"]');
    treeViewNodeArrowIcon = Selector('[data-test-subj^=node-arrow-icon_]');
    modulesTypeDetails = Selector('[data-testid=modules-type-details]');
    filteringLabel = Selector('[data-testid^=badge-]');
    keysSummary = Selector('[data-testid=keys-summary]');
    multiSearchArea = Selector(this.cssFilteringLabel);
    keyDetailsHeader = Selector('[data-testid=key-details-header]');
    keyListTable = Selector('[data-testid=keyList-table]');
    keyListMessage = Selector('[data-testid=no-result-found-msg]');
    keyDetailsTable = Selector('[data-testid=key-details]');
    keyNameFormDetails = Selector('[data-testid=key-name-text]');
    keyDetailsTTL = Selector('[data-testid=key-ttl-text]');
    progressLine = Selector('div.euiProgress');
    progressKeyList = Selector('[data-testid=progress-key-list]');
    jsonScalarValue = Selector('[data-testid=json-scalar-value]');
    noKeysToDisplayText = Selector('[data-testid=no-keys-selected-text]');
    streamEntryColumns = Selector(this.streamEntriesContainer.find('[aria-colcount]'));
    streamEntryRows = Selector(this.streamEntriesContainer.find('[aria-rowcount]'));
    streamEntryDate = Selector('[data-testid*=-date][data-testid*=stream-entry]');
    streamEntryIdValue = Selector('.streamItemId[data-testid*=stream-entry]');
    streamFields = Selector('[data-testid=stream-entries-container] .truncateText');
    streamVirtualContainer = Selector('[data-testid=virtual-grid-container] div div').nth(0);
    streamEntryFields = Selector('[data-testid^=stream-entry-field]');
    confirmationMessagePopover = Selector('div.euiPopover__panel .euiText ');
    streamRangeLeftTimestamp = Selector('[data-testid=range-left-timestamp]');
    streamRangeRightTimestamp = Selector('[data-testid=range-right-timestamp]');
    streamGroupId = Selector('.streamItemId[data-testid^=stream-group-id]');
    streamGroupName = Selector('[data-testid^=stream-group-name]');
    streamMessage = Selector('[data-testid*=-date][data-testid^=stream-message]');
    streamConsumerName = Selector('[data-testid^=stream-consumer-]');
    consumerGroup = Selector('[data-testid^=stream-group-]');
    entryIdInfoIcon = Selector('[data-testid=entry-id-info-icon]');
    errorMessage = Selector('[data-test-subj=toast-error]');
    entryIdError = Selector('[data-testid=id-error]');
    pendingCount = Selector('[data-testid=pending-count]');
    lastRefreshMessage = Selector('[data-testid=refresh-message]');
    streamRangeBar = Selector('[data-testid=mock-fill-range]');
    rangeLeftTimestamp = Selector('[data-testid=range-left-timestamp]');
    rangeRightTimestamp = Selector('[data-testid=range-right-timestamp]');
    jsonValue = Selector('[data-testid=value-as-json]');
    stringValueAsJson = Selector(this.cssJsonValue);
    // POPUPS
    changeValueWarning = Selector('[data-testid=approve-popover]');
    // TABLE
    keyListItem = Selector('[role=rowgroup] [role=row]');

    /**
     * Common part for Add any new key
     * @param keyName The name of the key
     * @param TTL The Time to live value of the key
     */
    async commonAddNewKey(keyName: string, TTL?: string): Promise<void> {
        await common.waitForElementNotVisible(this.progressLine);
        await common.waitForElementNotVisible(this.loader);
        await t
            .click(this.plusAddKeyButton)
            .click(this.addKeyNameInput)
            .typeText(this.addKeyNameInput, keyName, { replace: true, paste: true });
        if (TTL !== undefined) {
            await t
                .click(this.keyTTLInput)
                .typeText(this.keyTTLInput, TTL, { replace: true, paste: true });
        }
        await t.click(this.keyTypeDropDown);
    }

    /**
     * Adding a new String key
     * @param keyName The name of the key
     * @param TTL The Time to live value of the key
     * @param value The key value
     */
    async addStringKey(keyName: string, value = ' ', TTL?: string): Promise<void> {
        await t.click(this.plusAddKeyButton);
        await t.click(this.keyTypeDropDown);
        await t.click(this.stringOption);
        await t.click(this.addKeyNameInput);
        await t.typeText(this.addKeyNameInput, keyName, { replace: true, paste: true });
        if (TTL !== undefined) {
            await t.click(this.keyTTLInput)
                .typeText(this.keyTTLInput, TTL, { replace: true, paste: true });
        }
        await t.click(this.stringKeyValueInput);
        await t.typeText(this.stringKeyValueInput, value);
        await t.click(this.addKeyButton);
    }

    /**
     *Adding a new Json key
     * @param keyName The name of the key
     * @param value The key value
     * @param TTL The Time to live value of the key (optional parameter)
     */
    async addJsonKey(keyName: string, value: string, TTL?: string): Promise<void> {
        await t.click(this.plusAddKeyButton);
        await t.click(this.keyTypeDropDown);
        await t.click(this.jsonOption);
        await t.click(this.addKeyNameInput);
        await t.typeText(this.addKeyNameInput, keyName, { replace: true, paste: true });
        await t.click(this.jsonKeyValueInput);
        await t.typeText(this.jsonKeyValueInput, value, { replace: true, paste: true });
        if (TTL !== undefined) {
            await t.click(this.keyTTLInput);
            await t.typeText(this.keyTTLInput, TTL);
        }
        await t.click(this.addKeyButton);
    }

    /**
     * Adding a new Set key
     * @param keyName The name of the key
     * @param TTL The Time to live value of the key
     * @param members The key members
     */
    async addSetKey(keyName: string, TTL = ' ', members = ' '): Promise<void> {
        await common.waitForElementNotVisible(this.progressLine);
        await common.waitForElementNotVisible(this.loader);
        await t.click(this.plusAddKeyButton);
        await t.click(this.keyTypeDropDown);
        await t.click(this.setOption);
        await t.click(this.addKeyNameInput);
        await t.typeText(this.addKeyNameInput, keyName, { replace: true, paste: true });
        await t.click(this.keyTTLInput);
        await t.typeText(this.keyTTLInput, TTL);
        await t.typeText(this.setMemberInput, members, { replace: true, paste: true });
        await t.click(this.addKeyButton);
    }

    /**
     * Adding a new ZSet key
     * @param keyName The name of the key
     * @param TTL The Time to live value of the key
     * @param members The key members
     * @param scores The score of the key member
     */
    async addZSetKey(keyName: string, scores = ' ', TTL = ' ', members = ' '): Promise<void> {
        await common.waitForElementNotVisible(this.progressLine);
        await common.waitForElementNotVisible(this.loader);
        await t.click(this.plusAddKeyButton);
        await t.click(this.keyTypeDropDown);
        await t.click(this.zsetOption);
        await t.click(this.addKeyNameInput);
        await t.typeText(this.addKeyNameInput, keyName, { replace: true, paste: true });
        await t.click(this.keyTTLInput);
        await t.typeText(this.keyTTLInput, TTL, { replace: true, paste: true });
        await t.typeText(this.setMemberInput, members, { replace: true, paste: true });
        await t.typeText(this.zsetMemberScoreInput, scores, { replace: true, paste: true });
        await t.click(this.addKeyButton);
    }

    /**
     * Adding a new List key
     * @param keyName The name of the key
     * @param TTL The Time to live value of the key
     * @param element The key element
     */
    async addListKey(keyName: string, TTL = ' ', element = ' '): Promise<void> {
        await common.waitForElementNotVisible(this.progressLine);
        await common.waitForElementNotVisible(this.loader);
        await t.click(this.plusAddKeyButton);
        await t.click(this.keyTypeDropDown);
        await t.click(this.listOption);
        await t.click(this.addKeyNameInput);
        await t.typeText(this.addKeyNameInput, keyName, { replace: true, paste: true });
        await t.click(this.keyTTLInput);
        await t.typeText(this.keyTTLInput, TTL, { replace: true, paste: true });
        await t.click(this.listKeyElementInput);
        await t.typeText(this.listKeyElementInput, element, { replace: true, paste: true });
        await t.click(this.addKeyButton);
    }

    /**
     * Adding a new Hash key
     * @param keyName The name of the key
     * @param TTL The Time to live value of the key
     * @param field The field name of the key
     * @param value The value of the key
     */
    async addHashKey(keyName: string, TTL = ' ', field = ' ', value = ' '): Promise<void> {
        await common.waitForElementNotVisible(this.progressLine);
        await common.waitForElementNotVisible(this.loader);
        await t.click(this.plusAddKeyButton);
        await t.click(this.keyTypeDropDown);
        await t.click(this.hashOption);
        await t.click(this.addKeyNameInput);
        await t.typeText(this.addKeyNameInput, keyName, { replace: true, paste: true });
        await t.click(this.keyTTLInput);
        await t.typeText(this.keyTTLInput, TTL, { replace: true, paste: true });
        await t.typeText(this.hashFieldNameInput, field, { replace: true, paste: true });
        await t.typeText(this.hashFieldValueInput, value, { replace: true, paste: true });
        await t.click(this.addKeyButton);
    }

    /**
     * Adding a new Stream key
     * @param keyName The name of the key
     * @param field The field name of the key
     * @param value The value of the key
     * @param TTL The Time to live value of the key
     */
    async addStreamKey(keyName: string, field: string, value: string, TTL?: string): Promise<void> {
        await this.commonAddNewKey(keyName, TTL);
        await t.click(this.streamOption);
        // Verify that user can see Entity ID filled by * by default on add Stream key form
        await t.expect(this.streamEntryId.withAttribute('value', '*').exists).ok('Preselected Stream Entity ID field not displayed');
        await t.typeText(this.streamField, field, { replace: true, paste: true });
        await t.typeText(this.streamValue, value, { replace: true, paste: true });
        await t.expect(this.addKeyButton.withAttribute('disabled').exists).notOk('Add Key button not clickable');
        await t.click(this.addKeyButton);
        await t.click(this.toastCloseButton);
    }

    /**
     * Adding a new Entry to a Stream key
     * @param field The field name of the key
     * @param value The value of the key
     * @param entryId The identification of specific entry of the Stream Key
     */
    async addEntryToStream(field: string, value: string, entryId?: string): Promise<void> {
        await t
            .click(this.addNewStreamEntry)
        // Specify field, value and add new entry
            .typeText(this.streamField, field, { replace: true, paste: true })
            .typeText(this.streamValue, value, { replace: true, paste: true });
        if (entryId !== undefined) {
            await t.typeText(this.streamEntryId, entryId, { replace: true, paste: true });
        }
        await t
            .click(this.saveElementButton)
        // Validate that new entry is added
            .expect(this.streamEntriesContainer.textContent).contains(field, 'Field parameter not correct')
            .expect(this.streamEntriesContainer.textContent).contains(value, 'Value parameter not correct');
    }

    /**
     * Adding a new Entry to a Stream key
     * @param fields The field name of the key
     * @param values The value of the key
     * @param entryId The identification of specific entry of the Stream Key
     */
    async fulfillSeveralStreamFields(fields: string[], values: string[], entryId?: string): Promise<void> {
        for (let i = 0; i < fields.length; i++) {
            await t.typeText(this.streamField.nth(-1), fields[i], { replace: true, paste: true })
                .typeText(this.streamValue.nth(-1), values[i], { replace: true, paste: true });
            if (i < fields.length - 1) {
                await t.click(this.addStreamRow);
            }
        }
        if (entryId !== undefined) {
            await t.typeText(this.streamEntryId, entryId, { replace: true, paste: true });
        }
    }

    /**
     * Select keys filter group type
     * @param groupName The group name
     */
    async selectFilterGroupType(groupName: string): Promise<void> {
        if (await this.deleteFilterButton.exists) {
            await t.click(this.deleteFilterButton);
        }
        await t
            .click(this.filterByKeyTypeDropDown)
            .click((this.filterOptionType).withExactText(groupName));
    }

    /**
     * Searching by Key name in the list
     * @param keyName The name of the key
     */
    async searchByKeyName(keyName: string): Promise<void> {
        await t.click(this.filterByPatterSearchInput);
        await t.typeText(this.filterByPatterSearchInput, keyName, { replace: true, paste: true });
        await t.pressKey('enter');
    }

    /**
     * Searching by Key name in the list and clicking Scan More until find
     * @param searchPattern Search pattern to enter
     * @param keyName The name of the key
     */
    async searchByKeyNameWithScanMore(searchPattern: string, keyName: string): Promise<void> {
        await this.searchByKeyName(searchPattern);
        const scannedValueText = Number(await this.scannedValue.textContent);
        const totalKeysValue = Number(await this.totalKeysNumber.textContent);
        // Scan until finding element or all keys scanned
        while (true) {
            await t.click(this.scanMoreButton);
            if (await this.isKeyIsDisplayedInTheList(keyName) || scannedValueText === totalKeysValue) {
                break;
            }
        }
    }

    /**
     * Get selector by key name
     * @param keyName The name of the key
     */
    async getKeySelectorByName(keyName: string): Promise<Selector> {
        return Selector(`[data-testid="key-${keyName}"]`);
    }

    /**
     * Verifying if the Key is in the List of keys
     * @param keyName The name of the key
     */
    async isKeyIsDisplayedInTheList(keyName: string): Promise<boolean> {
        const keyNameInTheList = Selector(`[data-testid="key-${keyName}"]`);
        await common.waitForElementNotVisible(this.loader);
        return keyNameInTheList.exists;
    }

    //Getting the text of the Notification message
    async getMessageText(): Promise<string> {
        return this.notificationMessage.textContent;
    }

    //Delete key from details
    async deleteKey(): Promise<void> {
        if (await this.toastCloseButton.exists) {
            await t.click(this.toastCloseButton);
        }
        await t.click(this.keyNameInTheList);
        await t.click(this.deleteKeyButton);
        await t.click(this.confirmDeleteKeyButton);
    }

    /**
     * Delete key by Name from details
     * @param keyName The name of the key
     */
    async deleteKeyByName(keyName: string): Promise<void> {
        await this.searchByKeyName(keyName);
        await t.click(this.keyNameInTheList);
        await t.click(this.deleteKeyButton);
        await t.click(this.confirmDeleteKeyButton);
    }

    /**
     * Delete keys by their Names
     * @param keyNames The names of the key array
     */
     async deleteKeysByNames(keyNames: string[]): Promise<void> {
        for(const name of keyNames) {
            await this.deleteKeyByName(name);
        }
    }

    /**
     * Edit key name from details
     * @param keyName The name of the key
     */
    async editKeyName(keyName: string): Promise<void> {
        await t
            .click(this.editKeyNameButton)
            .typeText(this.keyNameInput, keyName, { replace: true, paste: true })
            .click(this.applyButton);
    }

    /**
     * Edit String key value from details
     * @param value The value of the key
     */
    async editStringKeyValue(value: string): Promise<void> {
        await t
            .click(this.stringKeyValueInput)
            .typeText(this.stringKeyValueInput, value, { replace: true, paste: true })
            .click(this.applyButton);
    }

    //Get String key value from details
    async getStringKeyValue(): Promise<string> {
        return this.stringKeyValueInput.textContent;
    }

    /**
     * Edit Zset key score from details
     * @param value The value of the key
     */
    async editZsetKeyScore(value: string): Promise<void> {
        await t
            .click(this.editZsetButton)
            .typeText(this.inlineItemEditor, value, { replace: true, paste: true })
            .click(this.applyButton);
    }

    //Get Zset key score from details
    async getZsetKeyScore(): Promise<string> {
        return this.zsetScoresList.textContent;
    }

    /**
     * Add field to hash key
     * @param keyFieldValue The value of the hash field
     * @param keyValue The hash value
     */
    async addFieldToHash(keyFieldValue: string, keyValue: string): Promise<void> {
        if (await this.toastCloseButton.exists) {
            await t.click(this.toastCloseButton);
        }
        await t.click(this.addKeyValueItemsButton);
        await t.typeText(this.hashFieldInput, keyFieldValue, { replace: true, paste: true });
        await t.typeText(this.hashValueInput, keyValue, { replace: true, paste: true });
        await t.click(this.saveHashFieldButton);
    }

    /**
     * Edit Hash key value from details
     * @param value The value of the key
     */
    async editHashKeyValue(value: string): Promise<void> {
        await t
            .click(this.editHashButton)
            .typeText(this.hashFieldValueEditor, value, { replace: true, paste: true })
            .click(this.applyButton);
    }

    //Get Hash key value from details
    async getHashKeyValue(): Promise<string> {
        return this.hashFieldValue.textContent;
    }

    /**
     * Edit List key value from details
     * @param value The value of the key
     */
    async editListKeyValue(value: string): Promise<void> {
        await t
            .click(this.editListButton)
            .typeText(this.listKeyElementEditorInput, value, { replace: true, paste: true })
            .click(this.applyButton);
    }

    //Get List key value from details
    async getListKeyValue(): Promise<string> {
        return this.listElementsList.textContent;
    }

    /**
     * Edit JSON key value from details
     * @param value The value of the key
     */
    async editJsonKeyValue(value: string): Promise<void> {
        await t
            .click(this.jsonScalarValue)
            .typeText(this.inlineItemEditor, value, { replace: true, paste: true })
            .click(this.applyButton);
    }

    //Get JSON key value from details
    async getJsonKeyValue(): Promise<string> {
        return this.jsonKeyValue.textContent;
    }

    /**
     * Search by the value in the key details
     * @param value The value of the search parameter
     */
    async searchByTheValueInKeyDetails(value: string): Promise<void> {
        await t
            .click(this.searchButtonInKeyDetails)
            .typeText(this.searchInput, value, { replace: true, paste: true })
            .pressKey('enter');
    }

    /**
     * Search by the value in the key details
     * @param value The value of the search parameter
     */
    async secondarySearchByTheValueInKeyDetails(value: string): Promise<void> {
        await t
            .typeText(this.searchInput, value, { replace: true, paste: true })
            .pressKey('enter');
    }

    /**
     * Search by the value in the set key details
     * @param value The value of the search parameter
     */
    async searchByTheValueInSetKey(value: string): Promise<void> {
        await t
            .click(this.searchInput)
            .typeText(this.searchInput, value, { replace: true, paste: true })
            .pressKey('enter');
    }

    /**
     * Add member to the Set key
     * @param keyMember The value of the set member
     */
    async addMemberToSet(keyMember: string): Promise<void> {
        if (await this.toastCloseButton.exists) {
            await t.click(this.toastCloseButton);
        }
        await t
            .click(this.addKeyValueItemsButton)
            .typeText(this.setMemberInput, keyMember, { replace: true, paste: true })
            .click(this.saveMemberButton);
    }

    /**
     * Add member to the ZSet key
     * @param keyMember The value of the Zset member
     * @param score The value of the score
     */
    async addMemberToZSet(keyMember: string, score: string): Promise<void> {
        if (await this.toastCloseButton.exists) {
            await t.click(this.toastCloseButton);
        }
        await t
            .click(this.addKeyValueItemsButton)
            .typeText(this.setMemberInput, keyMember, { replace: true, paste: true })
            .typeText(this.zsetMemberScoreInput, score, { replace: true, paste: true })
            .click(this.saveMemberButton);
    }

    //Get databases name
    async getDatabasesName(): Promise<string> {
        return this.databaseNames.textContent;
    }

    //Open key details
    async openKeyDetails(keyName: string): Promise<void> {
        await this.searchByKeyName(keyName);
        await t.click(this.keyNameInTheList);
    }

    /**
     * Open key details of the key by name
     * @param keyName The name of the key
     */
    async openKeyDetailsByKeyName(keyName: string): Promise<void> {
        const keyNameInTheList = Selector(`[data-testid="key-${keyName}"]`);
        await t.click(keyNameInTheList);
    }

    /**
     * Add element to the List key
     * @param element The value of the list element
     */
    async addElementToList(element: string): Promise<void> {
        if (await this.toastCloseButton.exists) {
            await t.click(this.toastCloseButton);
        }
        await t
            .click(this.addKeyValueItemsButton)
            .typeText(this.addListKeyElementInput, element, { replace: true, paste: true })
            .click(this.saveElementButton);
    }

    //Remove List element from tail for Redis databases less then v. 6.2.
    async removeListElementFromTailOld(): Promise<void> {
        await t
            .click(this.removeElementFromListIconButton)
            .expect(this.countInput.withAttribute('disabled').exists).ok('Input field not disabled')
            .click(this.removeElementFromListButton)
            .click(this.confirmRemoveListElementButton);
    }

    //Remove List element from head for Redis databases less then v. 6.2.
    async removeListElementFromHeadOld(): Promise<void> {
        await t.click(this.removeElementFromListIconButton);
        await t.expect(this.countInput.withAttribute('disabled').exists).ok('Input field not disabled');
        //Select Remove from head selection
        await t.click(this.removeElementFromListSelect);
        await t.click(this.removeFromHeadSelection);
        //Confirm removing
        await t.click(this.removeElementFromListButton);
        await t.click(this.confirmRemoveListElementButton);
    }

    /**
     * Remove List element from tail
     * @param count The count if elements for removing
     */
    async removeListElementFromTail(count: string): Promise<void> {
        await t.click(this.removeElementFromListIconButton);
        await t.typeText(this.countInput, count, { replace: true, paste: true });
        await t.click(this.removeElementFromListButton);
        await t.click(this.confirmRemoveListElementButton);
    }

    /**
     * Remove List element from head
     * @param count The count if elements for removing
     */
    async removeListElementFromHead(count: string): Promise<void> {
        await t.click(this.removeElementFromListIconButton);
        //Enter count of the removing elements
        await t.typeText(this.countInput, count, { replace: true, paste: true });
        //Select Remove from head selection
        await t.click(this.removeElementFromListSelect);
        await t.click(this.removeFromHeadSelection);
        //Confirm removing
        await t.click(this.removeElementFromListButton);
        await t.click(this.confirmRemoveListElementButton);
    }

    /**
     * Add json key with value on the same level of the structure
     * @param jsonKey The json key name
     * @param jsonKeyValue The value of the json key
     */
    async addJsonKeyOnTheSameLevel(jsonKey: string, jsonKeyValue: string): Promise<void> {
        await t.click(this.addJsonObjectButton);
        await t.typeText(this.jsonKeyInput, jsonKey, { replace: true, paste: true });
        await t.typeText(this.jsonValueInput, jsonKeyValue, { replace: true, paste: true });
        await t.click(this.applyButton);
    }

    /**
     * Add json key with value inside the Json structure
     * @param jsonKey The json key name
     * @param jsonKeyValue The value of the json key
     */
    async addJsonKeyInsideStructure(jsonKey: string, jsonKeyValue: string): Promise<void> {
        await t.click(this.expandJsonObject);
        await t.click(this.addJsonFieldButton);
        await t.typeText(this.jsonKeyInput, jsonKey, { replace: true, paste: true });
        await t.typeText(this.jsonValueInput, jsonKeyValue, { replace: true, paste: true });
        await t.click(this.applyButton);
    }

    /**
     * Add json structure
     * @param jsonStructure The structure of the json key
     */
    async addJsonStructure(jsonStructure: string): Promise<void> {
        await t.click(this.expandJsonObject);
        await t.click(this.editJsonObjectButton);
        await t.typeText(this.jsonValueInput, jsonStructure, { replace: true, paste: true });
        await t.click(this.applyEditButton);
    }

    /**
     * Get Values list of the key
     * @param element Selector of the element with list
     */
    async getValuesListByElement(element: any): Promise<string[]> {
        const keyValues: string[] = [];
        const count = await element.count;
        for (let i = 0; i < count; i++) {
            keyValues[i] = await element.nth(i).textContent;
            i++;
        }
        return keyValues;
    }

    /**
     * Check tree view structure
     * @folders name of folders for tree view build
     * @delimiter string with delimiter value
     * @commonKeyFolder flag if not patterned keys will be displayed
     */
    async checkTreeViewFoldersStructure(folders: string[][], delimiter: string, commonKeyFolder: boolean): Promise<void> {
        // Verify that all keys that are not inside of tree view doesn't contain delimiter
        if (commonKeyFolder) {
            await t
                .expect(this.treeViewNotPatternedKeys.exists).ok('Folder with not patterned keys')
                .click(this.treeViewNotPatternedKeys);
            const notPatternedKeys = Selector('[data-test-subj=key-list-panel]').find(this.cssSelectorKey);
            const notPatternedKeysNumber = await notPatternedKeys.count;
            for (let i = 0; i < notPatternedKeysNumber; i++) {
                await t.expect(notPatternedKeys.nth(i).withText(delimiter).exists).notOk('Not contained delimiter keys');
            }
        }
        // Verify that every level of tree view is clickable
        const foldersNumber = folders.length;
        for (let i = 0; i < foldersNumber; i++) {
            const innerFoldersNumber = folders[i].length;
            const array: string[] = [];
            for (let j = 0; j < innerFoldersNumber; j++) {
                if (j === 0) {
                    const folderSelector = `[data-testid="node-item_${folders[i][j]}${delimiter}"]`;
                    array.push(folderSelector);
                    await t.click(Selector(folderSelector));
                }
                else {
                    const lastSelector = array[array.length - 1].substring(0, array[array.length - 1].length - 2);
                    const folderSelector = `${lastSelector}${folders[i][j]}${delimiter}"]`;
                    array.push(folderSelector);
                    await t.click(Selector(folderSelector));
                }
            }
            // Verify that the last folder level contains required keys
            const lastSelector = array[array.length - 1].substring(0, array[array.length - 1].length - 2);
            const folderSelector = `${lastSelector}keys${delimiter}keys${delimiter}"]`;
            await t.click(Selector(folderSelector));
            const foundKeyName = `${folders[i].join(delimiter)}`;
            await t
                .expect(Selector(`[data-testid*="key-${foundKeyName}"]`).exists).ok('Specific key not found')
                .click(array[0]);
        }
    }

    /**
     * Change delimiter value
     * @delimiter string with delimiter value
     */
    async changeDelimiterInTreeView(delimiter: string): Promise<void> {
        // Open delimiter popup
        await t.click(this.treeViewDelimiterButton);
        // Apply new value to the field
        await t.typeText(this.treeViewDelimiterInput, delimiter, { replace: true, paste: true });
        // Click on save button
        await t.click(this.treeViewDelimiterValueSave);
        await t.expect(this.treeViewDelimiterButton.withExactText(delimiter).exists).ok('Delimiter is not changed');
    }

    //Delete entry from Stream key
    async deleteStreamEntry(): Promise<void> {
        await t.click(this.removeEntryButton)
            .click(this.confirmRemoveEntryButton);
    }

    /**
     * Get key length from opened key details
     */
    async getKeyLength(): Promise<string> {
        const rawValue = await this.keyLengthDetails.textContent;
        return rawValue.split(' ')[rawValue.split(' ').length - 1];
    }

    /**
     * Create new consumer group in Stream key
     * @groupName The name of the Consumer Group
     * @id The ID of the Consumer Group
     */
    async createConsumerGroup(groupName: string, id?: string): Promise<void> {
        await t
            .click(this.addKeyValueItemsButton)
            .typeText(this.groupNameInput, groupName, { replace: true, paste: true });
        if (id !== undefined) {
            await t.typeText(this.consumerIdInput, id, { replace: true, paste: true });
        }
        await t.click(this.saveGroupsButton);
    }

    /**
     * Open pendings view in Stream key
     * @keyName The name of the Stream Key
     */
    async openStreamPendingsView(keyName: string): Promise<void> {
        await this.openKeyDetails(keyName);
        await t.click(this.streamTabGroups);
        await t.click(this.consumerGroup);
        await t.click(this.streamConsumerName);
    }

    /**
     * Open formatter and select option
     * @param formatter The name of format
     */
    async selectFormatter(formatter: string): Promise<void> {
        const option = Selector(`[data-test-subj="format-option-${formatter}"]`);
        await t
            .click(this.formatSwitcher)
            .click(option);
    }

    /**
     * Verify that keys can be scanned more and results increased
     */
    async verifyScannningMore(): Promise<void> {
        for (let i = 10; i < 100; i += 10) {
            // Remember results value
            const rememberedScanResults = Number((await this.keysNumberOfResults.textContent).replace(/\s/g, ''));
            await t.expect(this.progressKeyList.exists).notOk('Progress Bar is still displayed', { timeout: 30000 });
            const scannedValueText = this.scannedValue.textContent;
            const regExp = new RegExp(`${i} 00` + '.');
            await t
                .expect(scannedValueText).match(regExp, `The database is not automatically scanned by ${i} 000 keys`)
                .doubleClick(this.scanMoreButton)
                .expect(this.progressKeyList.exists).ok('Progress Bar is not displayed');
            const scannedResults = Number((await this.keysNumberOfResults.textContent).replace(/\s/g, ''));
            await t.expect(scannedResults).gt(rememberedScanResults);
        }
    }

    /**
     * Open Select Index droprown and select option
     * @param index The name of format
     */
    async selectIndexByName(index: string): Promise<void> {
        const option = Selector(`[data-test-subj="mode-option-type-${index}"]`);
        await t
            .click(this.selectIndexDdn)
            .click(option);
    }
}

/**
 * Add new keys parameters
 * @param keyName The name of the key
 * @param TTL The ttl of the key
 * @param value The value of the key
 * @param members The members of the key
 * @param scores The scores of the key member
 * @param field The field of the key
 */
export type AddNewKeyParameters = {
    keyName: string,
    value?: string,
    TTL?: string,
    members?: string,
    scores?: string,
    field?: string,
    fields?: [{
        field?: string,
        valuse?: string
    }]
};

/**
 * Hash key parameters
 * @param keyName The name of the key
 * @param fields The Array with fields
 * @param field The field of the field
 * @param value The value of the field

 */
export type HashKeyParameters = {
    keyName: string,
    fields: {
        field: string,
        value: string
    }[]
};

/**
 * Stream key parameters
 * @param keyName The name of the key
 * @param entries The Array with entries
 * @param id The id of entry
 * @param fields The Array with fields
 */
export type StreamKeyParameters = {
    keyName: string,
    entries: {
        id: string,
        fields: string[][]
    }[]
};

/**
 * Set key parameters
 * @param keyName The name of the key
 * @param members The Array with members
 */
export type SetKeyParameters = {
    keyName: string,
    members: string[]
};

/**
 * Sorted Set key parameters
 * @param keyName The name of the key
 * @param members The Array with members
 * @param name The name of the member
 * @param id The id of the member
 */
export type SortedSetKeyParameters = {
    keyName: string,
    members: {
        name: string,
        score: string
    }[]
};

/**
 * List key parameters
 * @param keyName The name of the key
 * @param element The element in list
 */
export type ListKeyParameters = {
    keyName: string,
    element: string
};

/**
 * The key arguments for multiple keys/fields adding
 * @param keysCount The number of keys to add
 * @param fieldsCount The number of fields in key to add
 * @param elementsCount The number of elements in key to add
 * @param membersCount The number of members in key to add
 * @param keyName The full key name
 * @param keyNameStartWith The name of key should start with
 * @param fieldStartWitht The name of field should start with
 * @param fieldValueStartWith The name of field value should start with
 * @param elementStartWith The name of element should start with
 * @param memberStartWith The name of member should start with
 */

export type AddKeyArguments = {
    keysCount?: number,
    fieldsCount?: number,
    elementsCount?: number,
    membersCount?: number,
    keyName?: string,
    keyNameStartWith?: string,
    fieldStartWith?: string,
    fieldValueStartWith?: string,
    elementStartWith?: string,
    memberStartWith?: string
};

/**
 * Keys Data parameters
 * @param textType The type of the key
 * @param keyName The name of the key
 */
export type KeyData = {
    textType: string,
    keyName: string
}[];<|MERGE_RESOLUTION|>--- conflicted
+++ resolved
@@ -10,14 +10,11 @@
     cssSelectorKey = '[data-testid^=key-]';
     cssFilteringLabel = '[data-testid=multi-search]';
     cssJsonValue = '[data-tesid=value-as-json]';
-<<<<<<< HEAD
     cssRowInVirtualizedTable = '[role=gridcell]';
-=======
     cssVirtualTableRow = '[aria-label=row]';
     cssKeyBadge = '[data-testid^=badge-]';
     cssKeyTtl = '[data-testid^=ttl-]';
     cssKeySize = '[data-testid^=size-]';
->>>>>>> ec87fb28
     //-------------------------------------------------------------------------------------------
     //DECLARATION OF SELECTORS
     //*Declare all elements/components of the relevant page.
