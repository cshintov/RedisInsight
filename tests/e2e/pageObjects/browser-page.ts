--- conflicted
+++ resolved
@@ -110,11 +110,9 @@
   overviewCommandsSec: Selector
   overviewCpu: Selector
   modulesButton: Selector
-<<<<<<< HEAD
   overviewMoreInfo: Selector
   overviewTooltip: Selector
   overviewTooltipStatTitle: Selector
-=======
   treeViewButton: Selector
   treeViewArea: Selector
   browserViewButton: Selector
@@ -131,7 +129,6 @@
   removeHashFieldButton: Selector
   removeSetMemberButton: Selector
   removeZserMemberButton: Selector
->>>>>>> cf67ad47
 
   constructor() {
       //CSS Selectors
@@ -193,16 +190,13 @@
       this.scanMoreButton = Selector('[data-testid=scan-more]');
       this.resizeBtnKeyList = Selector('[data-test-subj=resize-btn-keyList-keyDetails]');
       this.modulesButton = Selector('[data-testid$=_module]');
-<<<<<<< HEAD
       this.overviewMoreInfo = Selector('[data-testid=overview-more-info-button]');
       this.overviewTooltip = Selector('[data-testid=overview-more-info-tooltip]');
       this.overviewTooltipStatTitle = Selector('[data-testid=overview-db-stat-title]');
-=======
       this.databaseInfoIcon = Selector('[data-testid=db-info-icon]');
       this.treeViewButton = Selector('');
       this.browserViewButton = Selector('');
       this.treeViewSeparator = Selector('');
->>>>>>> cf67ad47
       //TEXT INPUTS (also referred to as 'Text fields')
       this.keySizeDetails = Selector('[data-testid=key-size-text]');
       this.keyLengthDetails = Selector('[data-testid=key-length-text]');
