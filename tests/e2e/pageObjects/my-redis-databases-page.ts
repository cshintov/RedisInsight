--- conflicted
+++ resolved
@@ -1,12 +1,9 @@
 import { t, Selector } from 'testcafe';
 import { DatabaseAPIRequests } from '../helpers/api/api-database';
 import { AddRedisDatabase } from './components/myRedisDatabase/add-redis-database';
-<<<<<<< HEAD
-import { BaseOverviewPage } from './base-overview-page';
-=======
 import { InsightsPanel } from './components/insights-panel';
 import { CompatibilityPromotion } from './components/compatibility-promotion';
->>>>>>> 154a1515
+import { BaseOverviewPage } from './base-overview-page';
 
 const databaseAPIRequests = new DatabaseAPIRequests();
 
@@ -25,6 +22,10 @@
     cssNumberOfDbs = '[data-testid=number-of-dbs]';
     cssRedisStackIcon = '[data-testid=redis-stack-icon]';
     //BUTTONS
+    deleteDatabaseButton = Selector('[data-testid^=delete-instance-]');
+    confirmDeleteButton = Selector('[data-testid^=delete-instance-]').withExactText('Remove');
+    deleteButtonInPopover = Selector('#deletePopover button');
+    confirmDeleteAllDbButton = Selector('[data-testid=delete-selected-dbs]');
     editDatabaseButton = Selector('[data-testid^=edit-instance]');
     editAliasButton = Selector('[data-testid=edit-alias-btn]');
     applyButton = Selector('[data-testid=apply-btn]');
@@ -93,6 +94,27 @@
         await t.click(db);
     }
 
+    //Delete all the databases from the list
+    async deleteAllDatabases(): Promise<void> {
+        await t.click(this.NavigationPanel.myRedisDBButton);
+        const dbNames = this.tableRowContent;
+        const count = await dbNames.count;
+        if (count > 1) {
+            await t
+                .click(this.selectAllCheckbox)
+                .click(this.deleteButtonInPopover)
+                .click(this.confirmDeleteAllDbButton);
+        }
+        else if (count === 1) {
+            await t
+                .click(this.deleteDatabaseButton)
+                .click(this.confirmDeleteButton);
+        }
+        if (await this.Toast.toastCloseButton.exists) {
+            await t.click(this.Toast.toastCloseButton);
+        }
+    }
+
     /**
      * Delete DB by name
      * @param dbName The name of the database to be deleted
@@ -158,6 +180,17 @@
             databases.push(name);
         }
         return databases;
+    }
+
+    /**
+     * Get all databases from List of DBs page
+     * @param actualList Actual databases list
+     * @param sortedList Expected list
+     */
+    async compareDatabases(actualList: string[], sortedList: string[]): Promise<void> {
+        for (let k = 0; k < actualList.length; k++) {
+            await t.expect(actualList[k].trim()).eql(sortedList[k].trim());
+        }
     }
 
     /**
