--- conflicted
+++ resolved
@@ -14,26 +14,20 @@
     myRedisDBLink = Selector('[data-testid=my-redis-db-btn]', { timeout: 1000 });
     changeIndexBtn = Selector('[data-testid=change-index-btn]');
     databaseInfoIcon = Selector('[data-testid=db-info-icon]');
-<<<<<<< HEAD
     dbName = Selector('[data-testid=nav-instance-popover-btn]');
     homeLinkNavigation = Selector('[class*=homePageLink]');
     dbListInstance = Selector('[data-testid^=instance-item-]');
     rdiNavigationTab = Selector('[data-testid*=Integration-tab-id]');
-=======
     autoRefreshArrow = Selector('[data-testid=auto-refresh-overview-auto-refresh-config-btn]');
     autoRefreshCheckbox = Selector('[data-testid=auto-refresh-overview-auto-refresh-switch]');
->>>>>>> 6433717d
     // PANEL
     databaseInfoToolTip = Selector('[data-testid=db-info-tooltip]', { timeout: 2000 });
     // INPUTS
     changeIndexInput = Selector('[data-testid=change-index-input]');
-<<<<<<< HEAD
     dbListInput = Selector('[data-testid=instances-nav-popover-search]');
 
-=======
     autoRefreshRateInput = Selector('[data-testid=auto-refresh-overview-refresh-rate]');
     inlineItemEditor = Selector('[data-testid=inline-item-editor]');
->>>>>>> 6433717d
 
     /**
      * Change database index
@@ -62,7 +56,6 @@
     }
 
     /**
-<<<<<<< HEAD
      * Get all databases from List of DBs page
      */
     async getAllDatabases(): Promise<string[]> {
@@ -74,7 +67,9 @@
             databases.push(name);
         }
         return databases;
-=======
+    }
+
+     /**
      * set auto refresh rate
      * @param rate rate value
      */
@@ -85,6 +80,5 @@
         await t.click(this.autoRefreshRateInput);
         await t.typeText(this.inlineItemEditor, rate);
         await t.click(this.EditorButton.applyBtn);
->>>>>>> 6433717d
     }
 }