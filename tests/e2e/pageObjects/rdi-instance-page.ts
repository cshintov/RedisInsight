import { Selector, t } from 'testcafe';
import { BaseOverviewPage } from './base-overview-page';
import { RdiNavigationPanel } from './components/navigation/rdi-navigation-panel';
import { TestConnectionPanel } from './components/rdi/test-connection-panel';

export class RdiInstancePage extends BaseOverviewPage {

    NavigationPanel = new RdiNavigationPanel();
    TestConnectionPanel = new TestConnectionPanel();

    //TODO create a Pipeline Management panel
    //Tabs
    configurationTab = Selector('[data-testid=rdi-nav-btn-config]');

    dryRunButton = Selector('[data-testid=rdi-jobs-dry-run]');
    dryRunSubmitBtn = Selector('[data-testid=dry-run-btn]');
    closeDryRunPanelBtn = Selector('[data-testid=close-dry-run-btn]');
    dryRunPanel = Selector('[data-testid=dry-run-panel]');
    transformationsTab = Selector('[data-testid=transformations-tab]');
    transformationInput = Selector('[data-testid=wrapper-input-value]');
    transformationResults = Selector('[data-testid=wrapper-transformations-output]');
    commandsOutput = Selector('[data-testid=commands-output]');
    outputTab = Selector('[data-testid=output-tab]');
    refreshPipelineIcon = Selector('[data-testid=refresh-pipeline-btn]');
    exportPipelineIcon = Selector('[data-testid=download-pipeline-btn]');
    importPipelineIcon = Selector('[data-testid=upload-pipeline-btn]');
    applyRefreshBtn = Selector('[data-testid=refresh-pipeline-apply-btn]');
    deployPipelineBtn = Selector('[data-testid=deploy-rdi-pipeline]');
    deployConfirmBtn = Selector('[data-testid=deploy-confirm-btn]');
    uploadPipelineBtn = Selector('[data-testid=submit-btn]');
    okUploadPipelineBtn = Selector('[data-testid=ok-btn]');
    closeImportModelBtn = Selector('[data-testid=import-file-modal] button');

    configurationInput = Selector('[data-testid=wrapper-rdi-config]');
    importInput = Selector('[data-testid=import-file-modal-filepicker]');
    successDeployNotification = Selector('[data-testid=success-deploy-pipeline-notification]');
    errorDeployNotification = Selector('[data-test-subj=toast-error-deploy]');
    failedUploadingPipelineNotification = Selector('[data-testid=result-failed]');
    closeNotification =  Selector('[class*=euiModal__closeIcon]');
    noPipelineText = Selector('[data-testid=no-pipeline]');

    breadcrumbsLink = Selector('[data-testid=my-rdi-instances-btn]');

<<<<<<< HEAD
    // Test Connection
    textConnectionBtn = Selector('[data-testid=rdi-test-connection-btn]');
=======
    //Jobs
    addJobBtn = Selector('[data-testid=add-new-job]');
    jobNameInput = Selector('[data-testid^=job-name-input-]');
    applyJobNameBtn = Selector('[data-testid=apply-btn]');
    cancelJobNameBtn = Selector('[data-testid=cancel-btn]');
    jobItem = Selector('[data-testid*=rdi-nav-job-actions]');
    deleteConfirmBtn  = Selector('[data-testid=confirm-btn]');
    jobsPipelineTitle = Selector('[class*=rdi__title]');

    /**
     * Add Job by name
     * @param name job name
     */
    async addJob(name: string): Promise<void> {
        await t.click(this.addJobBtn);
        await t.typeText(this.jobNameInput, name);
        await t.click(this.applyJobNameBtn);
    }
>>>>>>> 142f300e

    /**
     * Open Job by name
     * @param name job name
     */
    async openJobByName(name: string): Promise<void> {
        const jobBtnSelector = Selector(`[data-testid=rdi-nav-job-${name}]`);
        await t.click(jobBtnSelector);
    }

    /**
     * Delete Job by name
     * @param name job name
     */
    async deleteJobByName(name: string): Promise<void> {
        const jobBtnSelector = Selector(`[data-testid=delete-job-${name}]`);
        await t.click(jobBtnSelector);
        await t.click(this.deleteConfirmBtn);
    }

    /**
     * Edit Job by name
     * @param name job name
     */
    async editJobByName(name: string, newName: string): Promise<void> {
        const jobBtnSelector = Selector(`[data-testid=edit-job-name-${name}]`);
        await t.click(jobBtnSelector)
            .typeText(this.jobNameInput, newName, { replace: true })
            .click(this.applyJobNameBtn);
    }

    /**
     * Send a data in Transformation Input
     * @param text The text to send
     * @param speed The speed in seconds. Default is 1
     * @param paste
     */
    async sendTransformationInput(command: string, speed = 1, paste = true): Promise<void> {
        await t
            .click(this.transformationInput)
            .typeText(this.transformationInput, command, { replace: true, speed, paste })
            .click(this.dryRunSubmitBtn);
    }

    /**
     * Import pipeline
     * @param filePath the name if the file
     */
    async uploadPipeline(filePath: string): Promise<void> {
        await t
            .click(this.importPipelineIcon)
            .setFilesToUpload(this.importInput, filePath)
            .click(this.uploadPipelineBtn);
    }
}
<|MERGE_RESOLUTION|>--- conflicted
+++ resolved
@@ -41,10 +41,8 @@
 
     breadcrumbsLink = Selector('[data-testid=my-rdi-instances-btn]');
 
-<<<<<<< HEAD
     // Test Connection
     textConnectionBtn = Selector('[data-testid=rdi-test-connection-btn]');
-=======
     //Jobs
     addJobBtn = Selector('[data-testid=add-new-job]');
     jobNameInput = Selector('[data-testid^=job-name-input-]');
@@ -63,7 +61,6 @@
         await t.typeText(this.jobNameInput, name);
         await t.click(this.applyJobNameBtn);
     }
->>>>>>> 142f300e
 
     /**
      * Open Job by name
