import { Selector } from 'testcafe';

export class MemoryEfficiencyPage {
    //-------------------------------------------------------------------------------------------
    //DECLARATION OF SELECTORS
    //*Declare all elements/components of the relevant page.
    //*Target any element/component via data-id, if possible!
    //*The following categories are ordered alphabetically (Alerts, Buttons, Checkboxes, etc.).
    //-------------------------------------------------------------------------------------------
    // BUTTONS
    newReportBtn = Selector('[data-testid=start-database-analysis-btn]');
    expandArrowBtn = Selector('[data-testid=expand-arrow-test]');
    sortByKeyPattern = Selector('[data-testid=tableHeaderSortButton]');
<<<<<<< HEAD
    reportItem = Selector('[data-test-subj^=items-report-]');
    selectedReport = Selector('[data-testid=select-report]');
=======
    showNoExpiryToggle = Selector('[data-testid=show-no-expiry-switch]');
>>>>>>> 7a52f709
    // ICONS
    reportTooltipIcon = Selector('[data-testid=db-new-reports-icon]');
    // TEXT ELEMENTS
    noReportsText = Selector('[data-testid=empty-analysis-no-reports]');
    noKeysText = Selector('[data-testid=empty-analysis-no-keys]');
    // TABLE
    tableRows = Selector('tr[class*=euiTableRow]');
    expandedRow = Selector('#row_test_expansion');
    tableKeyPatternHeader = Selector('[data-test-subj*=tableHeaderCell_nsp]');
    tableMemoryHeader = Selector('[data-test-subj*=tableHeaderCell_memory]');
    tableKeysHeader = Selector('[data-test-subj*=tableHeaderCell_keys]');
<<<<<<< HEAD
    // GRAPH ELEMENTS
    donutTotalKeys = Selector('[data-testid=donut-title-keys]');
=======
    // GRAPH
    firstPoint = Selector('[data-testid*=circle-3600]');
    thirdPoint = Selector('[data-testid*=circle-43200]');
    fourthPoint = Selector('[data-testid*=circle-86400]');
    noExpiryPoint = Selector('[data-testid*=circle-0]');
    noExpiryDefaultPoint = Selector('[data-testid=circle-0-0]');
>>>>>>> 7a52f709
}<|MERGE_RESOLUTION|>--- conflicted
+++ resolved
@@ -11,12 +11,9 @@
     newReportBtn = Selector('[data-testid=start-database-analysis-btn]');
     expandArrowBtn = Selector('[data-testid=expand-arrow-test]');
     sortByKeyPattern = Selector('[data-testid=tableHeaderSortButton]');
-<<<<<<< HEAD
+    showNoExpiryToggle = Selector('[data-testid=show-no-expiry-switch]');
     reportItem = Selector('[data-test-subj^=items-report-]');
     selectedReport = Selector('[data-testid=select-report]');
-=======
-    showNoExpiryToggle = Selector('[data-testid=show-no-expiry-switch]');
->>>>>>> 7a52f709
     // ICONS
     reportTooltipIcon = Selector('[data-testid=db-new-reports-icon]');
     // TEXT ELEMENTS
@@ -28,15 +25,11 @@
     tableKeyPatternHeader = Selector('[data-test-subj*=tableHeaderCell_nsp]');
     tableMemoryHeader = Selector('[data-test-subj*=tableHeaderCell_memory]');
     tableKeysHeader = Selector('[data-test-subj*=tableHeaderCell_keys]');
-<<<<<<< HEAD
     // GRAPH ELEMENTS
     donutTotalKeys = Selector('[data-testid=donut-title-keys]');
-=======
-    // GRAPH
     firstPoint = Selector('[data-testid*=circle-3600]');
     thirdPoint = Selector('[data-testid*=circle-43200]');
     fourthPoint = Selector('[data-testid*=circle-86400]');
     noExpiryPoint = Selector('[data-testid*=circle-0]');
     noExpiryDefaultPoint = Selector('[data-testid=circle-0-0]');
->>>>>>> 7a52f709
 }