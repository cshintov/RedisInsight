import { AddRedisDatabasePage } from './add-redis-database-page';
import { AutoDiscoverREDatabases } from './auto-discover-redis-enterprise-databases';
import { BrowserPage } from './browser-page';
import { CliPage } from './cli-page';
import { MyRedisDatabasePage } from './my-redis-databases-page';
import { SettingsPage } from './settings-page';
import { UserAgreementPage } from './user-agreement-page';
import { WorkbenchPage } from './workbench-page';
import { DatabaseOverviewPage } from './database-overview-page';
import { HelpCenterPage } from './help-center-page';
import { ShortcutsPage } from './shortcuts-page';
import { MonitorPage } from './monitor-page';
<<<<<<< HEAD
import { PubSubPage } from './pub-sub-page';
=======
import { SlowLogPage } from './slow-log-page';
>>>>>>> 6f06cb03

export {
    AddRedisDatabasePage,
    AutoDiscoverREDatabases,
    BrowserPage,
    CliPage,
    MyRedisDatabasePage,
    SettingsPage,
    UserAgreementPage,
    WorkbenchPage,
    DatabaseOverviewPage,
    HelpCenterPage,
    ShortcutsPage,
    MonitorPage,
<<<<<<< HEAD
    PubSubPage
}
=======
    SlowLogPage
};
>>>>>>> 6f06cb03
<|MERGE_RESOLUTION|>--- conflicted
+++ resolved
@@ -10,11 +10,8 @@
 import { HelpCenterPage } from './help-center-page';
 import { ShortcutsPage } from './shortcuts-page';
 import { MonitorPage } from './monitor-page';
-<<<<<<< HEAD
 import { PubSubPage } from './pub-sub-page';
-=======
 import { SlowLogPage } from './slow-log-page';
->>>>>>> 6f06cb03
 
 export {
     AddRedisDatabasePage,
@@ -29,10 +26,6 @@
     HelpCenterPage,
     ShortcutsPage,
     MonitorPage,
-<<<<<<< HEAD
-    PubSubPage
-}
-=======
+    PubSubPage,
     SlowLogPage
-};
->>>>>>> 6f06cb03
+};