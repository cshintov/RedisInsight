--- conflicted
+++ resolved
@@ -14,12 +14,8 @@
 import { SlowLogPage } from './slow-log-page';
 import { NotificationPage } from './notification-page';
 import { OnboardingPage } from './onboarding-page';
-<<<<<<< HEAD
-import { InsightsPage } from './insights-page';
-=======
 import { BasePage } from './base-page';
 import { InstancePage } from './instance-page';
->>>>>>> f22327d0
 
 export {
     AddRedisDatabasePage,
@@ -38,10 +34,6 @@
     SlowLogPage,
     NotificationPage,
     OnboardingPage,
-<<<<<<< HEAD
-    InsightsPage,
-=======
     BasePage,
     InstancePage
->>>>>>> f22327d0
 };