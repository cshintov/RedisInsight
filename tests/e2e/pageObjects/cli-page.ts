--- conflicted
+++ resolved
@@ -105,19 +105,19 @@
       await t.pressKey('enter');
       await t.click(this.cliCollapseButton);
   }
-<<<<<<< HEAD
 
   /**
-  * Send command in Cli
-  * @param command The command to send
-  */
-   async sendCommandInCli(command: string): Promise<void>{
+   * Send command in Cli
+   * @param command The command to send
+   */
+  async sendCommandInCli(command: string): Promise<void>{
       //Open CLI
       await t.click(this.cliExpandButton);
       await t.typeText(this.cliCommandInput, command, { paste: true });
       await t.pressKey('enter');
       await t.click(this.cliCollapseButton);
-=======
+  }
+
   /**
    * Get command result execution
    * @param command The command for send in CLI
@@ -131,6 +131,5 @@
       const commandResult = await this.cliOutputResponseSuccess.innerText;
       await t.click(this.cliCollapseButton);
       return commandResult;
->>>>>>> eea5e4d6
   }
 }