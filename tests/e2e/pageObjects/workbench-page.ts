--- conflicted
+++ resolved
@@ -47,9 +47,7 @@
   internalLinkWorkingWithHashes: Selector
   preselectExactSearch: Selector
   preselectGroupBy: Selector
-<<<<<<< HEAD
   tableViewTypeOption: Selector
-=======
   preselectArea: Selector
   expandArea: Selector
   monacoHintWithArguments: Selector
@@ -57,7 +55,6 @@
   noCommandHistoryIcon: Selector
   noCommandHistoryTitle: Selector
   noCommandHistoryText: Selector
->>>>>>> 331150ee
 
   constructor() {
       //CSS selectors
@@ -110,10 +107,7 @@
       this.monacoCommandDetails = Selector('div.suggest-details-container');
       this.monacoCloseCommandDetails = Selector('span.codicon-close');
       this.monacoSuggestion = Selector('span.monaco-icon-name-container');
-<<<<<<< HEAD
       this.iframe = Selector('[data-testid=pluginIframe]', { timeout: 60000 });
-=======
-      this.iframe = Selector('.pluginIframe', { timeout: 90000 });
       this.monacoHintWithArguments = Selector('[widgetid="editor.widget.parameterHintsWidget"]');
       this.noCommandHistorySection = Selector('[data-testid=wb_no-results]');
       this.preselectArea = Selector('[data-testid=enablementArea]');
@@ -121,7 +115,6 @@
       this.noCommandHistoryIcon = Selector ('[data-testid=wb_no-results__icon]');
       this.noCommandHistoryTitle = Selector ('[data-testid=wb_no-results__title]');
       this.noCommandHistoryText = Selector ('[data-testid=wb_no-results__summary]');
->>>>>>> 331150ee
   }
 
   /**
