--- conflicted
+++ resolved
@@ -116,12 +116,9 @@
     commandExecutionDateAndTime = Selector('[data-testid=command-execution-date-time]');
     historyResultContainer = Selector('[data-testid=query-cli-card-result]');
     historyResultRow = Selector('[data-testid=query-cli-card-result]');
-<<<<<<< HEAD
     executionCommandTime = Selector('[data-testid=command-execution-time-value]');
     executionCommandIcon = Selector('[data-testid=command-execution-time-icon]');
-=======
     rowInVirtualizedTable = Selector('[data-testid^=row-]');
->>>>>>> 90badf28
     //MONACO ELEMENTS
     monacoCommandDetails = Selector('div.suggest-details-container');
     monacoCloseCommandDetails = Selector('span.codicon-close');
