import { Selector, t } from 'testcafe';

export class WorkbenchPage {
    //CSS selectors
    cssSelectorPaginationButtonPrevious = '[data-test-subj=pagination-button-previous]';
    cssSelectorPaginationButtonNext = '[data-test-subj=pagination-button-next]';
    cssReRunCommandButton = '[data-testid=re-run-command]';
    cssDeleteCommandButton = '[data-testid=delete-command]';
    cssQueryCardOutputResponseSuccess = '[data-testid=query-card-output-response-success]';
    cssQueryCardOutputResponseFailed = '[data-testid=query-card-output-response-failed]';
    cssTableViewTypeOption = '[data-testid=view-type-selected-Plugin-redisearch__redisearch]';
    cssMonacoCommandPaletteLine = '[aria-label="Command Palette"]';
    cssQueryTextResult = '[data-testid=query-cli-result]';
    cssWorkbenchCommandInHistory = '[data-testid=wb-command]';
    cssWorkbenchCommandSuccessResultInHistory = '[data-testid=cli-output-response-success]';
    cssWorkbenchCommandFailedResultInHistory = '[data-testid=data-testid="cli-output-response-fail"]';
    cssQueryTableResult = '[data-testid^=query-table-result-]';
    cssQueryPluginResult = '[data-testid^=query-table-result-]';
    queryGraphContainer = '[data-testid=query-graph-container]';
    cssQueryCardCommand = '[data-testid=query-card-command]';
    cssQueryCardCommandResult = '[data-testid=query-common-result]';
    cssCustomPluginTableResult = '[data-testid^=query-table-result-client]';
    cssCommandExecutionDateTime = '[data-testid=command-execution-date-time]';
    //-------------------------------------------------------------------------------------------
    //DECLARATION OF SELECTORS
    //*Declare all elements/components of the relevant page.
    //*Target any element/component via data-id, if possible!
    //*The following categories are ordered alphabetically (Alerts, Buttons, Checkboxes, etc.).
    //-------------------------------------------------------------------------------------------
    //BUTTONS
    submitCommandButton = Selector('[data-testid=btn-submit]');
    resizeButtonForScriptingAndResults = Selector('[data-test-subj=resize-btn-scripting-area-and-results]');
    collapsePreselectAreaButton = Selector('[data-testid=collapse-enablement-area]');
    expandPreselectAreaButton = Selector('[data-testid=expand-enablement-area]');
    paginationButtonPrevious = Selector(this.cssSelectorPaginationButtonPrevious);
    paginationButtonNext = Selector(this.cssSelectorPaginationButtonNext);
    preselectList = Selector('[data-testid*=preselect-List]');
    preselectIndexInformation = Selector('[data-testid="preselect-Additional index information"]');
    preselectHashCreate = Selector('[data-testid=preselect-Create]');
    preselectIndexInfo = Selector('[data-testid*=preselect-Index]');
    preselectSearch = Selector('[data-testid=preselect-Search]');
    preselectExactSearch = Selector('[data-testid="preselect-Exact text search"]');
    preselectCreateHashIndex = Selector('[data-testid="preselect-Create a hash index"]');
    preselectGroupBy = Selector('[data-testid*=preselect-Group]');
    preselectButtons = Selector('[data-testid^=preselect-]');
    reRunCommandButton = Selector('[data-testid=re-run-command]');
    preselectManual = Selector('[data-testid=preselect-Manual]');
    enablementAreaPagination = Selector('[data-testid=enablement-area__pagination-popover-btn]');
    paginationPopoverButtons = Selector('[data-testid=enablement-area__pagination-popover] button');
    fullScreenButton = Selector('[data-testid=toggle-full-screen]');
    cancelButton = Selector('[data-testid=cancel-btn]');
    applyButton = Selector('[data-testid=apply-btn]');
    documentButtonInQuickGuides = Selector('[data-testid=accordion-button-document]');
    guidesGraphAccordion = Selector('[data-testid=accordion-button-graph]');
    redisStackTutorialsButton = Selector('[data-testid=accordion-button-redis_stack]');
    nextPageButton = Selector('[data-testid=enablement-area__next-page-btn]');
    prevPageButton = Selector('[data-testid=enablement-area__prev-page-btn]');
    hashWithVectorButton = Selector('[data-testid="preselect-A hash with vector embeddings"]');
    createGraphBikeButton = Selector('[data-testid="preselect-Create a bike node"]');
    preselectModelBikeSalesButton = Selector('[data-testid="preselect-Model bike sales"]');
    showSalesPerRegiomButton = Selector('[data-testid="preselect-Show all sales per region"]');
    queryCardNoModuleButton = Selector('[data-testid=query-card-no-module-button] a');
    rawModeBtn = Selector('[data-testid="btn-change-mode"]');
<<<<<<< HEAD
    closeEnablementPage = Selector('[data-testid=enablement-area__page-close]');
=======
    groupMode = Selector('[data-testid=btn-change-group-mode]');
    copyCommand = Selector('[data-testid=copy-command]');
>>>>>>> 7c107dc6
    //ICONS
    noCommandHistoryIcon = Selector('[data-testid=wb_no-results__icon]');
    //LINKS
    timeSeriesLink = Selector('[data-testid=internal-link-redis_for_time_series]');
    redisStackLinks = Selector('[data-testid=accordion-redis_stack] [data-testid^=internal-link]');
    tutorialsWorkingWithGraphLink = Selector('[data-testid=internal-link-working_with_graphs]');
    guidesWorkingWithGraphLink = Selector('[data-testid=internal-link-working-with-graphs]');
    guidesIntroductionGraphLink = Selector('[data-testid=internal-link-introduction]');
    internalLinkWorkingWithHashes = Selector('[data-testid=internal-link-working-with-hashes]');
    vectorSimilitaritySearchButton = Selector('[data-testid=internal-link-vector_similarity_search]');
    //TEXT INPUTS (also referred to as 'Text fields')
    queryInput = Selector('[data-testid=query-input-container]');
    iframe = Selector('[data-testid=pluginIframe]');
    //TEXT ELEMENTS
    queryPluginResult = Selector('[data-testid=query-plugin-result]');
    responseInfo = Selector('[class="responseInfo"]');
    scriptsLines = Selector('[data-testid=query-input-container] .view-lines');
    queryCardContainer = Selector('[data-testid^=query-card-container]');
    queryCardCommand = Selector('[data-testid=query-card-command]');
    queryTableResult = Selector('[data-testid^=query-table-result-]');
    mainEditorArea = Selector('[data-testid=main-input-container-area]');
    queryTextResult = Selector(this.cssQueryTextResult);
    queryColumns = Selector('[data-testid*=query-column-]');
    queryInputScriptArea = Selector('[data-testid=query-input-container] .view-line');
    overviewTotalKeys = Selector('[data-test-subj=overview-total-keys]');
    overviewTotalMemory = Selector('[data-test-subj=overview-total-memory]');
    queryCardNoModuleOutput = Selector('[data-testid=query-card-no-module-output]');
    noCommandHistorySection = Selector('[data-testid=wb_no-results]');
    preselectArea = Selector('[data-testid=enablementArea]');
    expandArea = Selector('[data-testid=enablement-area-container]');
    noCommandHistoryTitle = Selector('[data-testid=wb_no-results__title]');
    noCommandHistoryText = Selector('[data-testid=wb_no-results__summary]');
    scrolledEnablementArea = Selector('[data-testid=enablement-area__page]');
    enablementAreaPaginationPopover = Selector('[data-testid=enablement-area__pagination-popover]');
    enablementAreaTreeView = Selector('[data-testid=enablementArea-treeView]');
    customPluginsViewType = Selector('[data-test-subj*=clients-list]');
    commandExecutionResult = Selector('[data-testid=query-common-result]');
    commandExecutionResultFailed = Selector('[data-testid=cli-output-response-fail]');
    chartViewTypeOptionSelected = Selector('[data-testid=view-type-selected-Plugin-redistimeseries__redistimeseries-chart]');
    runButtonToolTip = Selector('[data-testid=run-query-tooltip]');
    loadedCommand = Selector('[class=euiLoadingContent__singleLine]');
    runButtonSpinner = Selector('[data-testid=loading-spinner]');
<<<<<<< HEAD
    enablementAreaEmptyContent = Selector('[data-testid=enablement-area__empty-prompt]');
=======
    workbenchCommandInHistory = Selector(this.cssWorkbenchCommandInHistory);
    workbenchCommandSuccessResultInHistory = Selector(this.cssWorkbenchCommandSuccessResultInHistory);
    workbenchCommandFailedResultInHistory = Selector(this.cssWorkbenchCommandFailedResultInHistory);
>>>>>>> 7c107dc6
    //MONACO ELEMENTS
    monacoCommandDetails = Selector('div.suggest-details-container');
    monacoCloseCommandDetails = Selector('span.codicon-close');
    monacoSuggestion = Selector('span.monaco-icon-name-container');
    monacoContextMenu = Selector('div.shadow-root-host').shadowRoot();
    monacoShortcutInput = Selector('input.input');
    monacoSuggestionOption = Selector('div.monaco-list-row');
    monacoHintWithArguments = Selector('[widgetid="editor.widget.parameterHintsWidget"]');
    monacoCommandIndicator = Selector('div.monaco-glyph-run-command');
    monacoWidget = Selector('[data-testid=monaco-widget]');
    nonRedisEditorResizeBottom = Selector('.t_resize-bottom');
    nonRedisEditorResizeTop = Selector('.t_resize-top');
    //OPTIONS
    selectViewType = Selector('[data-testid=select-view-type]');
    textViewTypeOption = Selector('[data-test-subj^=view-type-option-Text]');
    tableViewTypeOption = Selector('[data-test-subj^=view-type-option-Plugin]');
    graphViewTypeOption = Selector('[data-test-subj^=view-type-option-Plugin-graph]');

    /**
     * Get card container by command
     * @param command The command
     */
    async getCardContainerByCommand(command: string): Promise<Selector> {
        return this.queryCardCommand.withExactText(command).parent('[data-testid^="query-card-container-"]');
    }

    //Select Text view option in Workbench results
    async selectViewTypeText(): Promise<void> {
        await t.click(this.selectViewType);
        await t.click(this.textViewTypeOption);
    }

    //Select Table view option in Workbench results
    async selectViewTypeTable(): Promise<void> {
        await t.click(this.selectViewType);
        await t.doubleClick(this.tableViewTypeOption);
    }

    //Select view option in Workbench results
    async selectViewTypeGraph(): Promise<void> {
        await t.click(this.selectViewType);
        await t.click(this.graphViewTypeOption);
    }

    /**
     * Send a command in Workbench
     * @param command The command
     * @param speed The speed in seconds. Default is 1
     * @param paste
     */
    async sendCommandInWorkbench(command: string, speed = 1, paste = true): Promise<void> {
        await t.typeText(this.queryInput, command, { replace: true, speed, paste });
        await t.click(this.submitCommandButton);
    }

    /**
     * Send commands array in Workbench page
     * @param commands The array of commands to send
     */
    async sendCommandsArrayInWorkbench(commands: string[]): Promise<void> {
        for (const command of commands) {
            await this.sendCommandInWorkbench(command);
        }
    }

    /**
     * Check the last command and result in workbench
     * @param command The command to check
     * @param result The result to check
     * @param childNum Indicator which command result need to check
     */
    async checkWorkbenchCommandResult(command: string, result: string, childNum = 0): Promise<void> {
        //Compare the command with executed command
        const actualCommand = await this.queryCardContainer.nth(childNum).find(this.cssQueryCardCommand).textContent;
        await t.expect(actualCommand).eql(command);
        //Compare the command result with executed command
        const actualCommandResult = await this.queryCardContainer.nth(childNum).find(this.cssQueryTextResult).textContent;
        await t.expect(actualCommandResult).eql(result);
    }
}<|MERGE_RESOLUTION|>--- conflicted
+++ resolved
@@ -61,12 +61,9 @@
     showSalesPerRegiomButton = Selector('[data-testid="preselect-Show all sales per region"]');
     queryCardNoModuleButton = Selector('[data-testid=query-card-no-module-button] a');
     rawModeBtn = Selector('[data-testid="btn-change-mode"]');
-<<<<<<< HEAD
     closeEnablementPage = Selector('[data-testid=enablement-area__page-close]');
-=======
     groupMode = Selector('[data-testid=btn-change-group-mode]');
     copyCommand = Selector('[data-testid=copy-command]');
->>>>>>> 7c107dc6
     //ICONS
     noCommandHistoryIcon = Selector('[data-testid=wb_no-results__icon]');
     //LINKS
@@ -109,13 +106,10 @@
     runButtonToolTip = Selector('[data-testid=run-query-tooltip]');
     loadedCommand = Selector('[class=euiLoadingContent__singleLine]');
     runButtonSpinner = Selector('[data-testid=loading-spinner]');
-<<<<<<< HEAD
     enablementAreaEmptyContent = Selector('[data-testid=enablement-area__empty-prompt]');
-=======
     workbenchCommandInHistory = Selector(this.cssWorkbenchCommandInHistory);
     workbenchCommandSuccessResultInHistory = Selector(this.cssWorkbenchCommandSuccessResultInHistory);
     workbenchCommandFailedResultInHistory = Selector(this.cssWorkbenchCommandFailedResultInHistory);
->>>>>>> 7c107dc6
     //MONACO ELEMENTS
     monacoCommandDetails = Selector('div.suggest-details-container');
     monacoCloseCommandDetails = Selector('span.codicon-close');
