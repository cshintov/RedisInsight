import { commonUrl, ossStandaloneRedisGears } from '../../../../helpers/conf';
import { rte } from '../../../../helpers/constants';
import { DatabaseAPIRequests } from '../../../../helpers/api/api-database';
import { Common } from '../../../../helpers/common';
import { BrowserPage, MyRedisDatabasePage, WorkbenchPage } from '../../../../pageObjects';
import { DatabaseHelper } from '../../../../helpers/database';

const myRedisDatabasePage = new MyRedisDatabasePage();
const workbenchPage = new WorkbenchPage();
const browserPage = new BrowserPage();

const databaseAPIRequests = new DatabaseAPIRequests();
const databaseHelper = new DatabaseHelper();

let { host, port, databaseName, databaseUsername = '', databasePassword = '' } = ossStandaloneRedisGears;

function generateLink(params: Record<string, any>): string {
    const params1 = Common.generateUrlTParams(params);
    const from = encodeURIComponent(`${redisConnect}?${params1}`);
    return (new URL(`?from=${from}`, commonUrl)).toString();
}

const redisConnect = 'redisinsight://databases/connect';

fixture `Add DB from SM`
    .meta({ type: 'critical_path', rte: rte.none })
    .afterEach(async() => {
        // Delete all existing connections
        await databaseAPIRequests.deleteAllDatabasesApi();
    })
    .beforeEach(async() => {
        await databaseHelper.acceptLicenseTerms();
    });
test
    .page(commonUrl)('Add DB using url via manual flow', async t => {
        const connectUrlParams = {
            redisUrl: `redis://${databaseUsername}:${databasePassword}@${host}:${port}`,
            databaseAlias: databaseName,
            redirect: 'workbench'
        };

        await t.navigateTo(generateLink(connectUrlParams));
        await t.expect(myRedisDatabasePage.AddRedisDatabase.disabledDatabaseInfo.nth(0).getAttribute('title')).contains(host, 'Wrong host value');
        await t.expect(myRedisDatabasePage.AddRedisDatabase.disabledDatabaseInfo.nth(1).getAttribute('title')).contains(port, 'Wrong port value');
        await t.click(myRedisDatabasePage.AddRedisDatabase.addRedisDatabaseButton);
        // wait for db is added
<<<<<<< HEAD
        await t.wait(7_000);
        await t.expect(workbenchPage.submitCommandButton.exists).ok('Redirection to Workbench is not correct');
=======
        await t.wait(10_000);
        await t.expect(workbenchPage.closeEnablementPage.exists).ok('Redirection to Workbench tutorial is not correct');
>>>>>>> da00ce1d
    });

test
    .before(async()  => {
        await databaseHelper.acceptLicenseTermsAndAddDatabaseApi(ossStandaloneRedisGears);
        await browserPage.Cli.sendCommandInCli('acl DELUSER alice');
        await browserPage.Cli.sendCommandInCli('ACL SETUSER alice on >p1pp0 +@all ~*');
    })
    .after(async t => {
        // Delete all existing connections
        await t.click(myRedisDatabasePage.NavigationPanel.myRedisDBButton);
        await myRedisDatabasePage.clickOnDBByName(databaseName);
        await browserPage.Cli.sendCommandInCli('acl DELUSER alice');
        await databaseAPIRequests.deleteAllDatabasesApi();
    })
    .page(commonUrl)('Add DB using url automatically', async t => {
        databaseUsername = 'alice';
        databasePassword = 'p1pp0';
        const connectUrlParams = {
            redisUrl: `redis://${databaseUsername}:${databasePassword}@${host}:${port}`,
            databaseAlias: databaseName,
            redirect: 'workbench?guidePath=/quick-guides/document/introduction.md',
            cloudBdbId: '1232',
            subscriptionType: 'fixed',
            planMemoryLimit: '30',
            memoryLimitMeasurementUnit: 'mb',
            free: 'true'
        };

        await t.navigateTo(generateLink(connectUrlParams));
<<<<<<< HEAD
        await t.wait(7_000);
        await t.expect(workbenchPage.submitCommandButton.exists).ok('Redirection to Workbench is not correct');
=======
        await t.wait(10_000);
        await t.expect(workbenchPage.closeEnablementPage.exists).ok('Redirection to Workbench tutorial is not correct');
>>>>>>> da00ce1d

        //Verify that the same db is not added
        await t.navigateTo(generateLink(connectUrlParams));
        await t.wait(10_000);
        await t.click(workbenchPage.NavigationPanel.myRedisDBButton);
        await t.expect(browserPage.notification.exists).notOk({ timeout: 10000 });
        await t.expect(myRedisDatabasePage.dbNameList.child('span').withExactText(databaseName).count).eql(2, 'the same db is added twice');
    });<|MERGE_RESOLUTION|>--- conflicted
+++ resolved
@@ -44,13 +44,8 @@
         await t.expect(myRedisDatabasePage.AddRedisDatabase.disabledDatabaseInfo.nth(1).getAttribute('title')).contains(port, 'Wrong port value');
         await t.click(myRedisDatabasePage.AddRedisDatabase.addRedisDatabaseButton);
         // wait for db is added
-<<<<<<< HEAD
-        await t.wait(7_000);
+        await t.wait(10_000);
         await t.expect(workbenchPage.submitCommandButton.exists).ok('Redirection to Workbench is not correct');
-=======
-        await t.wait(10_000);
-        await t.expect(workbenchPage.closeEnablementPage.exists).ok('Redirection to Workbench tutorial is not correct');
->>>>>>> da00ce1d
     });
 
 test
@@ -81,13 +76,8 @@
         };
 
         await t.navigateTo(generateLink(connectUrlParams));
-<<<<<<< HEAD
-        await t.wait(7_000);
+        await t.wait(10_000);
         await t.expect(workbenchPage.submitCommandButton.exists).ok('Redirection to Workbench is not correct');
-=======
-        await t.wait(10_000);
-        await t.expect(workbenchPage.closeEnablementPage.exists).ok('Redirection to Workbench tutorial is not correct');
->>>>>>> da00ce1d
 
         //Verify that the same db is not added
         await t.navigateTo(generateLink(connectUrlParams));
