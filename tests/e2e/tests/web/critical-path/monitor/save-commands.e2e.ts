import * as fs from 'fs';
import * as os from 'os';
import { DatabaseHelper } from '../../../../helpers/database';
import { BrowserPage } from '../../../../pageObjects';
import {
    commonUrl,
    fileDownloadPath,
    ossStandaloneConfig
} from '../../../../helpers/conf';
import { rte } from '../../../../helpers/constants';
import { DatabaseAPIRequests } from '../../../../helpers/api/api-database';
import { DatabasesActions } from '../../../../common-actions/databases-actions';

const browserPage = new BrowserPage();
const databaseHelper = new DatabaseHelper();
const databaseAPIRequests = new DatabaseAPIRequests();
const databasesActions = new DatabasesActions();

const tempDir = os.tmpdir();
const fileStarts = 'test_standalone';

fixture `Save commands`
    .meta({ type: 'critical_path', rte: rte.standalone })
    .page(commonUrl)
    .beforeEach(async() => {
        await databaseHelper.acceptLicenseTermsAndAddDatabaseApi(ossStandaloneConfig);
    })
    .afterEach(async() => {
        // Delete database
        await databaseAPIRequests.deleteStandaloneDatabaseApi(ossStandaloneConfig);
    });
test('Verify that user can see a tooltip and toggle that allows to save Profiler log or not in the Profiler', async t => {
    // const toolTip = [
    //     'Allows you to download the generated log file after pausing the Profiler',
    //     'Profiler log is saved to a file on your local machine with no size limitation. The temporary log file will be automatically rewritten when the Profiler is reset.'
    // ];

    await t.click(browserPage.Profiler.expandMonitor);
    // Check the toggle and Tooltip for Save log
    await t.expect(browserPage.Profiler.saveLogSwitchButton.exists).ok('The toggle that allows to save Profiler log is not displayed');
<<<<<<< HEAD
    // Unskip after updating testcafe with opening links support https://redislabs.atlassian.net/browse/RI-5565
    // await t.hover(browserPage.Profiler.saveLogSwitchButton);
    // for (const message of toolTip) {
    //     await t.click(browserPage.Profiler.saveLogSwitchButton);
    //     await t.expect(browserPage.Profiler.saveLogToolTip.textContent).contains(message, 'The toolTip for save log in Profiler is not displayed');
    // }
=======
    await t.hover(browserPage.Profiler.saveLogSwitchButton);
    for (const message of toolTip) {
        await t.click(browserPage.Profiler.saveLogSwitchButton);
        await t.expect(browserPage.Profiler.saveLogToolTip.innerText).contains(message, 'The toolTip for save log in Profiler is not displayed');
    }
>>>>>>> 5dd39eac
    // Check toggle state
    await t.expect(browserPage.Profiler.saveLogSwitchButton.getAttribute('aria-checked')).eql('false', 'The toggle state is not OFF when Profiler opened');
});
test('Verify that user can see that toggle is not displayed when Profiler is started', async t => {
    // Start Monitor without save logs
    await browserPage.Profiler.startMonitor();
    // Check the toggle
    await t.expect(browserPage.Profiler.saveLogSwitchButton.exists).notOk('The toggle is displayed when Profiler is started');
    // Restart Monitor with Save logs
    await browserPage.Profiler.stopMonitor();
    await t.click(browserPage.Profiler.resetProfilerButton);
    await t.click(browserPage.Profiler.saveLogSwitchButton);
    await t.click(browserPage.Profiler.startMonitorButton);
    // Check the toggle
    await t.expect(browserPage.Profiler.saveLogSwitchButton.exists).notOk('The toggle is displayed when Profiler is started');
});
test('Verify that when user switch toggle to ON and started the Profiler, temporary Log file Created and recording', async t => {
    const cli_command = 'command';
    // Remember the number of files in Temp
    const numberOfTempFiles = fs.readdirSync(tempDir).length;

    // Start Monitor with Save logs
    await browserPage.Profiler.startMonitorWithSaveLog();
    // Send command in CLI
    await browserPage.Cli.getSuccessCommandResultFromCli(cli_command);
    await browserPage.Profiler.checkCommandInMonitorResults(cli_command);
    // Verify that temporary Log file Created
    await t.expect(numberOfTempFiles).lt(fs.readdirSync(tempDir).length, 'The temporary Log file is not created');
});
test('Verify that when user switch toggle to OFF and started the Profiler, temporary Log file is not Created and recording', async t => {
    // Remember the number of files in Temp
    const numberOfTempFiles = fs.readdirSync(tempDir).length;

    // Start Monitor without Save logs
    await browserPage.Profiler.startMonitor();
    // Verify that temporary Log file is not created
    await t.expect(numberOfTempFiles).gte(fs.readdirSync(tempDir).length, 'The temporary Log file is created');
});
test('Verify the Profiler Button panel when toggle was switched to ON and user pauses/resumes the Profiler', async t => {
    // Start Monitor with Save logs
    await browserPage.Profiler.startMonitorWithSaveLog();
    // Pause the Profiler
    await t.click(browserPage.Profiler.runMonitorToggle);
    // Check the panel
    await t.expect(browserPage.Profiler.downloadLogPanel.exists).ok('The download log panel not appeared');
    await t.expect(browserPage.Profiler.resetProfilerButton.exists).ok('The Reset Profiler button not visible');
    await t.expect(browserPage.Profiler.downloadLogButton.exists).ok('The Download button not visible');
});
test('Verify that when user see the toggle is OFF - Profiler logs are not being saved', async t => {
    // Remember the number of files in Temp
    const numberOfDownloadFiles = await databasesActions.getFileCount(fileDownloadPath, fileStarts);

    // Start Monitor without Save logs
    await browserPage.Profiler.startMonitor();
    await t.wait(3000);
    // Check the download files
    await t.expect(await databasesActions.getFileCount(fileDownloadPath, fileStarts)).eql(numberOfDownloadFiles, 'The Profiler logs are saved');
});
test('Verify that when user see the toggle is ON - Profiler logs are being saved', async t => {
    // Remember the number of files in Temp
    const numberOfDownloadFiles = await databasesActions.getFileCount(fileDownloadPath, fileStarts);

    // Start Monitor with Save logs
    await browserPage.Profiler.startMonitorWithSaveLog();
    // Download logs and check result
    await browserPage.Profiler.stopMonitor();
    await t.click(browserPage.Profiler.downloadLogButton);
    await t.expect(await databasesActions.getFileCount(fileDownloadPath, fileStarts)).gt(numberOfDownloadFiles, 'The Profiler logs not saved', { timeout: 5000 });
});<|MERGE_RESOLUTION|>--- conflicted
+++ resolved
@@ -30,28 +30,19 @@
         await databaseAPIRequests.deleteStandaloneDatabaseApi(ossStandaloneConfig);
     });
 test('Verify that user can see a tooltip and toggle that allows to save Profiler log or not in the Profiler', async t => {
-    // const toolTip = [
-    //     'Allows you to download the generated log file after pausing the Profiler',
-    //     'Profiler log is saved to a file on your local machine with no size limitation. The temporary log file will be automatically rewritten when the Profiler is reset.'
-    // ];
+    const toolTip = [
+        'Allows you to download the generated log file after pausing the Profiler',
+        'Profiler log is saved to a file on your local machine with no size limitation. The temporary log file will be automatically rewritten when the Profiler is reset.'
+    ];
 
     await t.click(browserPage.Profiler.expandMonitor);
     // Check the toggle and Tooltip for Save log
     await t.expect(browserPage.Profiler.saveLogSwitchButton.exists).ok('The toggle that allows to save Profiler log is not displayed');
-<<<<<<< HEAD
-    // Unskip after updating testcafe with opening links support https://redislabs.atlassian.net/browse/RI-5565
-    // await t.hover(browserPage.Profiler.saveLogSwitchButton);
-    // for (const message of toolTip) {
-    //     await t.click(browserPage.Profiler.saveLogSwitchButton);
-    //     await t.expect(browserPage.Profiler.saveLogToolTip.textContent).contains(message, 'The toolTip for save log in Profiler is not displayed');
-    // }
-=======
     await t.hover(browserPage.Profiler.saveLogSwitchButton);
     for (const message of toolTip) {
         await t.click(browserPage.Profiler.saveLogSwitchButton);
         await t.expect(browserPage.Profiler.saveLogToolTip.innerText).contains(message, 'The toolTip for save log in Profiler is not displayed');
     }
->>>>>>> 5dd39eac
     // Check toggle state
     await t.expect(browserPage.Profiler.saveLogSwitchButton.getAttribute('aria-checked')).eql('false', 'The toggle state is not OFF when Profiler opened');
 });
