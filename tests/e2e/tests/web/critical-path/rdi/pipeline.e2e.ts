import * as fs from 'fs';
import { join as joinPath } from 'path';
import * as path from 'path';
import { t } from 'testcafe';
import { DatabaseScripts, DbTableParameters } from '../../../../helpers/database-scripts';
import { RdiInstancePage } from '../../../../pageObjects/rdi-instance-page';
import { AddNewRdiParameters, RdiApiRequests } from '../../../../helpers/api/api-rdi';
import { MonacoEditor } from '../../../../common-actions/monaco-editor';
import { BrowserActions } from '../../../../common-actions/browser-actions';
<<<<<<< HEAD
import { commonUrl } from '../../../../helpers/conf';
import { MyRedisDatabasePage } from '../../../../pageObjects';
import { RdiInstancesListPage } from '../../../../pageObjects/rdi-instances-list-page';
import { RedisOverviewPage } from '../../../../helpers/constants';
=======
import { fileDownloadPath } from '../../../../helpers/conf';
import { DatabasesActions } from '../../../../common-actions/databases-actions';
>>>>>>> 61f9d112

const myRedisDatabasePage = new MyRedisDatabasePage();
const rdiInstancePage = new RdiInstancePage();
const rdiInstancesListPage = new RdiInstancesListPage();
const rdiApiRequests = new RdiApiRequests();
const browserActions = new BrowserActions();
const databasesActions = new DatabasesActions();

let foundExportedFiles: string[];

<<<<<<< HEAD
const dbTableParams: DbTableParameters = {
    tableName: 'rdi',
    columnName: 'id',
    rowValue: 'testId'
=======
export const commonUrl = process.env.COMMON_URL || 'http://localhost:8080/integrate';
const filePathes = {
    successful: path.join('..', '..', '..', '..', 'test-data', 'rdi', 'RDIPipeline.zip'),
    unsuccessful: path.join('..', '..', '..', '..', 'test-data', 'rdi', 'UnsuccessRDI_Pipeline.zip')
>>>>>>> 61f9d112
};
const rdiInstance: AddNewRdiParameters = {
    name: 'testInstance',
    url: 'http://localhost:4000',
    username: 'username',
    password: 'password'
};

const dbTableParams: DbTableParameters = {
    tableName: 'rdi',
    columnName: 'id',
    rowValue: 'testId',
    conditionWhereColumnName: 'name',
    conditionWhereColumnValue: `${rdiInstance.name}`
};

const instanceId = 'testId';

//skip the tests until rdi integration is added
fixture `Pipeline`
    .meta({ type: 'critical_path' })
    .page(commonUrl)
    .beforeEach(async() => {
        await t.maximizeWindow();
        await rdiApiRequests.addNewRdiApi(rdiInstance);
        await DatabaseScripts.updateColumnValueInDBTable(dbTableParams);
        await myRedisDatabasePage.setActivePage(RedisOverviewPage.Rdi);
        await rdiInstancesListPage.clickRdiByName(rdiInstance.name);

    })
    .afterEach(async() => {
        await rdiApiRequests.deleteAllRdiApi();
    });
test('Verify that user can refresh pipeline', async() => {
    const text = 'text';
    const expectedText = 'connections:';

    await MonacoEditor.sendTextToMonaco(rdiInstancePage.configurationInput, text);
    const enteredText = await MonacoEditor.getTextFromMonaco();
    await t.expect(enteredText).eql(text, 'config text was not changed');
    await t.click(rdiInstancePage.refreshPipelineIcon);
    await t.click(rdiInstancePage.applyRefreshBtn);
    const updatedText = await MonacoEditor.getTextFromMonaco();
    await t.expect(updatedText).contains(expectedText, 'config text was not updated');
    await t.expect(updatedText).notContains(text, 'config text was not updated');

});
// https://redislabs.atlassian.net/browse/RI-5199
test('Verify that user can deploy pipeline', async() => {
    const messageText = 'Are you sure you want to deploy the pipeline?';
    const successMessage = 'Deployment completed successfully!';
    const errorMessage = 'Unfortunately we’ve found some errors in your pipeline.';

    await t.click(rdiInstancePage.deployPipelineBtn);
    // Verify that user can see message when request to deploy the pipeline
    await browserActions.verifyTooltipContainsText(messageText, true);

    // Verify that user the successfull message when the pipeline has been deployed
    await t.click(rdiInstancePage.deployConfirmBtn);
    await t.expect(rdiInstancePage.successDeployNotification.textContent).contains(successMessage, 'Pipeline deployment is unsuccessful');

    await t.click(rdiInstancePage.Toast.toastCloseButton);
    // Verify that user the error message when the pipeline deployment failed
    // need to add - Modify deploy.js to receive an error
    await t.click(rdiInstancePage.deployPipelineBtn);
    await t.click(rdiInstancePage.deployConfirmBtn);
    await t.expect(rdiInstancePage.errorDeployNotification.textContent).contains(errorMessage, 'Pipeline deployment is successful');

    await t.click(rdiInstancePage.Toast.toastCloseButton);
});
// https://redislabs.atlassian.net/browse/RI-5142
test
    .after(async() => {
        // Delete exported file
        fs.unlinkSync(joinPath(fileDownloadPath, foundExportedFiles[0]));
        await rdiApiRequests.deleteAllRdiApi();
    })('Verify that user can download pipeline', async() => {
        await t
            .click(rdiInstancePage.exportPipelineIcon)
            .wait(2000);

        // Verify that user can see “RDI_pipeline” as the default file name
        foundExportedFiles = await databasesActions.findFilesByFileStarts(fileDownloadPath, 'RDI_pipeline');
        // Verify that user can export database
        await t.expect(foundExportedFiles.length).gt(0, 'The Exported file not saved');
    });

// https://redislabs.atlassian.net/browse/RI-5143
test('Verify that user can import pipeline', async() => {
    const expectedText = 'Uploaded';
    // check success uploading
    await rdiInstancePage.uploadPipeline(filePathes.successful);
    await t.click(rdiInstancePage.okUploadPipelineBtn);
    const updatedText = await MonacoEditor.getTextFromMonaco();
    await t.expect(updatedText).contains(expectedText, 'config text was not updated');
    // check unsuccessful uploading
    await rdiInstancePage.uploadPipeline(filePathes.unsuccessful);
    const failedText = await rdiInstancePage.failedUploadingPipelineNotification.textContent;
    await t.expect(failedText).contains('There was a problem with the .zip file');
    await t.click(rdiInstancePage.closeNotification);
});<|MERGE_RESOLUTION|>--- conflicted
+++ resolved
@@ -7,15 +7,12 @@
 import { AddNewRdiParameters, RdiApiRequests } from '../../../../helpers/api/api-rdi';
 import { MonacoEditor } from '../../../../common-actions/monaco-editor';
 import { BrowserActions } from '../../../../common-actions/browser-actions';
-<<<<<<< HEAD
+import { fileDownloadPath } from '../../../../helpers/conf';
+import { DatabasesActions } from '../../../../common-actions/databases-actions';
 import { commonUrl } from '../../../../helpers/conf';
 import { MyRedisDatabasePage } from '../../../../pageObjects';
 import { RdiInstancesListPage } from '../../../../pageObjects/rdi-instances-list-page';
 import { RedisOverviewPage } from '../../../../helpers/constants';
-=======
-import { fileDownloadPath } from '../../../../helpers/conf';
-import { DatabasesActions } from '../../../../common-actions/databases-actions';
->>>>>>> 61f9d112
 
 const myRedisDatabasePage = new MyRedisDatabasePage();
 const rdiInstancePage = new RdiInstancePage();
@@ -26,17 +23,14 @@
 
 let foundExportedFiles: string[];
 
-<<<<<<< HEAD
+const filePathes = {
+    successful: path.join('..', '..', '..', '..', 'test-data', 'rdi', 'RDIPipeline.zip'),
+    unsuccessful: path.join('..', '..', '..', '..', 'test-data', 'rdi', 'UnsuccessRDI_Pipeline.zip')
+};
 const dbTableParams: DbTableParameters = {
     tableName: 'rdi',
     columnName: 'id',
     rowValue: 'testId'
-=======
-export const commonUrl = process.env.COMMON_URL || 'http://localhost:8080/integrate';
-const filePathes = {
-    successful: path.join('..', '..', '..', '..', 'test-data', 'rdi', 'RDIPipeline.zip'),
-    unsuccessful: path.join('..', '..', '..', '..', 'test-data', 'rdi', 'UnsuccessRDI_Pipeline.zip')
->>>>>>> 61f9d112
 };
 const rdiInstance: AddNewRdiParameters = {
     name: 'testInstance',
@@ -56,7 +50,7 @@
 const instanceId = 'testId';
 
 //skip the tests until rdi integration is added
-fixture `Pipeline`
+fixture.skip `Pipeline`
     .meta({ type: 'critical_path' })
     .page(commonUrl)
     .beforeEach(async() => {
