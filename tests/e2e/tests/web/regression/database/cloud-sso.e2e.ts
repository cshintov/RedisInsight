--- conflicted
+++ resolved
@@ -27,14 +27,10 @@
         await databaseAPIRequests.deleteAllDatabasesApi();
         await refreshFeaturesTestData();
     });
-<<<<<<< HEAD
 test('Verify that user can not see the promo Cloud databases for docker build', async t => {
     //TODO should be updated when AI or sth other will be added
 
-=======
-// Deprecated after https://redislabs.atlassian.net/browse/RI-5649, can be updated to test force changing config
-test.skip('Verify that user can not see the import Cloud databases on the Welcome screen for docker build', async t => {
->>>>>>> 3fe98449
+    // Deprecated after https://redislabs.atlassian.net/browse/RI-5649, can be updated to test force changing config
     // Update remote config .json to config with buildType filter excluding current app build
     // await modifyFeaturesConfigJson(pathes.dockerConfig);
     // await updateControlNumber(48.2);
