import * as path from 'path';
import { BrowserPage, MemoryEfficiencyPage, MyRedisDatabasePage, WorkbenchPage } from '../../../../pageObjects';
import { ExploreTabs, KeysInteractionTabs, RecommendationIds, rte } from '../../../../helpers/constants';
import { DatabaseHelper } from '../../../../helpers/database';
import { commonUrl, ossStandaloneConfig, ossStandaloneV5Config, ossStandaloneV7Config } from '../../../../helpers/conf';
import { DatabaseAPIRequests } from '../../../../helpers/api/api-database';
import { Common } from '../../../../helpers/common';
import { Telemetry } from '../../../../helpers/telemetry';
import { RecommendationsActions } from '../../../../common-actions/recommendations-actions';
import { modifyFeaturesConfigJson, refreshFeaturesTestData, updateControlNumber } from '../../../../helpers/insights';
import { APIKeyRequests } from '../../../../helpers/api/api-keys';

const myRedisDatabasePage = new MyRedisDatabasePage();
const browserPage = new BrowserPage();
const workbenchPage = new WorkbenchPage();
const telemetry = new Telemetry();
const memoryEfficiencyPage = new MemoryEfficiencyPage();
const recommendationsActions = new RecommendationsActions();
const databaseHelper = new DatabaseHelper();
const databaseAPIRequests = new DatabaseAPIRequests();
const apiKeyRequests = new APIKeyRequests();

const databasesForAdding = [
    { host: ossStandaloneV5Config.host, port: ossStandaloneV5Config.port, databaseName: ossStandaloneV5Config.databaseName },
    { host: ossStandaloneV7Config.host, port: ossStandaloneV7Config.port, databaseName: ossStandaloneV7Config.databaseName }
];
const tenSecondsTimeout = 10000;
const keyName = `recomKey-${Common.generateWord(10)}`;
const logger = telemetry.createLogger();
const telemetryEvent = 'INSIGHTS_TIPS_VOTED';
const expectedProperties = [
    'buildType',
    'databaseId',
    'name',
    'provider',
    'vote'
];
const featuresConfig = path.join('.', 'test-data', 'features-configs', 'insights-valid.json');
const redisVersionRecom = RecommendationIds.redisVersion;
const redisTimeSeriesRecom = RecommendationIds.optimizeTimeSeries;
const searchVisualizationRecom = RecommendationIds.searchVisualization;
const setPasswordRecom = RecommendationIds.setPassword;

fixture `Live Recommendations`
    .meta({ type: 'regression', rte: rte.standalone })
    .page(commonUrl)
    .beforeEach(async() => {
        await databaseHelper.acceptLicenseTerms();
        await refreshFeaturesTestData();
        await modifyFeaturesConfigJson(featuresConfig);
        await updateControlNumber(47.2);
        await databaseAPIRequests.addNewStandaloneDatabaseApi(ossStandaloneConfig);
        await myRedisDatabasePage.reloadPage();
        await myRedisDatabasePage.clickOnDBByName(ossStandaloneConfig.databaseName);
    })
    .afterEach(async() => {
        await refreshFeaturesTestData();
        // Delete database
        await databaseAPIRequests.deleteStandaloneDatabaseApi(ossStandaloneConfig);
    });
test
    .before(async() => {
        // Add new databases using API
        await databaseHelper.acceptLicenseTerms();
        await refreshFeaturesTestData();
        await modifyFeaturesConfigJson(featuresConfig);
        await updateControlNumber(47.2);
        await databaseAPIRequests.addNewStandaloneDatabasesApi(databasesForAdding);
        // Reload Page
        await myRedisDatabasePage.reloadPage();
        await myRedisDatabasePage.clickOnDBByName(databasesForAdding[1].databaseName);

        await browserPage.Cli.sendCommandInCli('flushdb');
        await myRedisDatabasePage.reloadPage();
    })
    .after(async() => {
        // Clear and delete database
        await browserPage.InsightsPanel.togglePanel(false);
        await refreshFeaturesTestData();
        await browserPage.OverviewPanel.changeDbIndex(0);
        await apiKeyRequests.deleteKeyByNameApi(keyName, databasesForAdding[1].databaseName);
        await databaseAPIRequests.deleteStandaloneDatabasesApi(databasesForAdding);
    })('Verify Insights panel Recommendations displaying', async t => {
        await browserPage.InsightsPanel.togglePanel(true);
        // Verify that "Welcome to recommendations" panel displayed when there are no recommendations
        let tab = await browserPage.InsightsPanel.setActiveTab(ExploreTabs.Tips);
        await t
            .expect(tab.noRecommendationsScreen.exists).ok('No tips panel not displayed')
            .expect(tab.noRecommendationsScreen.textContent).contains('Welcome toTips!', 'Welcome to recommendations text not displayed');

        await browserPage.InsightsPanel.togglePanel(false);
        // Go to 2nd database
        await t.click(browserPage.NavigationPanel.myRedisDBButton);
        await myRedisDatabasePage.clickOnDBByName(databasesForAdding[0].databaseName);
        await browserPage.InsightsPanel.togglePanel(true);
        // Verify that live recommendations displayed for each database separately
        // Verify that user can see the live recommendation "Update Redis database" when Redis database is less than 6.0 highlighted as RedisStack
        tab = await browserPage.InsightsPanel.setActiveTab(ExploreTabs.Tips);
        await t
            .expect(await tab.getRecommendationByName(redisVersionRecom).visible).ok('Redis Version recommendation not displayed')
            .expect(await tab.getRecommendationByName(redisTimeSeriesRecom).visible).notOk('Optimize Time Series recommendation displayed');
        await browserPage.InsightsPanel.togglePanel(false);

        // Create Sorted Set with TimeSeries value
        await browserPage.addZSetKey(keyName, '151153320500121', '231231251', '1511533205001:21');
        // Verify that the list of recommendations updated every 10 seconds
        await t.wait(tenSecondsTimeout);
        await browserPage.InsightsPanel.togglePanel(true);
        tab = await browserPage.InsightsPanel.setActiveTab(ExploreTabs.Tips);
        // Verify that user can see the live recommendation "Optimize the use of time series"
        await t.expect(await tab.getRecommendationByName(redisTimeSeriesRecom).visible).ok('Optimize Time Series recommendation not displayed');
        await tab.clickOnTutorialLink(redisTimeSeriesRecom);
        const tabTutorial = await workbenchPage.InsightsPanel.setActiveTab(ExploreTabs.Tutorials);
        await t.expect(tabTutorial.preselectArea.textContent).contains('INTRODUCTION', 'the tutorial page is incorrect');
        await t.expect(tabTutorial.preselectArea.textContent).contains('Time Series', 'the tutorial is incorrect');
    });
test
    .requestHooks(logger)
    .before(async() => {
        await databaseHelper.acceptLicenseTerms();
        await refreshFeaturesTestData();
        await modifyFeaturesConfigJson(featuresConfig);
        await updateControlNumber(47.2);
        await databaseAPIRequests.addNewStandaloneDatabaseApi(ossStandaloneV5Config);
        await myRedisDatabasePage.reloadPage();
        await myRedisDatabasePage.clickOnDBByName(ossStandaloneV5Config.databaseName);
    }).after(async() => {
        await refreshFeaturesTestData();
        await databaseAPIRequests.deleteStandaloneDatabaseApi(ossStandaloneV5Config);
    })('Verify that user can upvote recommendations', async t => {
        const notUsefulVoteOption = 'not useful';
        const usefulVoteOption = 'useful';
        await browserPage.InsightsPanel.togglePanel(true);
        await t.expect(await browserPage.InsightsPanel.getActiveTabName()).contains(ExploreTabs.Tips);
        await recommendationsActions.voteForRecommendation(redisVersionRecom, notUsefulVoteOption);
        // Verify that user can rate recommendations with one of 2 existing types at the same time
        await recommendationsActions.verifyVoteIsSelected(redisVersionRecom, notUsefulVoteOption);

        // Verify that user can see the popup with link when he votes for “Not useful”
        await recommendationsActions.verifyVotePopUpIsDisplayed(redisVersionRecom, notUsefulVoteOption);

        // Verify that the INSIGHTS_RECOMMENDATIONS_VOTED event sent with Database ID, Recommendation_name, Vote type parameters when user voted for recommendation
        await telemetry.verifyEventHasProperties(telemetryEvent, expectedProperties, logger);
        await telemetry.verifyEventPropertyValue(telemetryEvent, 'name', 'updateDatabase', logger);
        await telemetry.verifyEventPropertyValue(telemetryEvent, 'vote', notUsefulVoteOption, logger);

        // Verify that user can see previous votes when reload the page
        await browserPage.reloadPage();
        await browserPage.InsightsPanel.togglePanel(true);
        const tab = await browserPage.InsightsPanel.setActiveTab(ExploreTabs.Tips);
        await tab.toggleRecommendation(redisVersionRecom, true);
        await recommendationsActions.verifyVoteIsSelected(redisVersionRecom, notUsefulVoteOption);

        // Verify that user can change previous votes
        await recommendationsActions.voteForRecommendation(redisVersionRecom, usefulVoteOption);
        // Verify that user can rate recommendations with one of 2 existing types at the same time
        await recommendationsActions.verifyVoteIsSelected(redisVersionRecom, usefulVoteOption);
    });
test('Verify that user can hide recommendations and checkbox value is saved', async t => {
    const commandToGetRecommendation = 'FT.INFO';
    await browserPage.Cli.sendCommandInCli(commandToGetRecommendation);

    await browserPage.InsightsPanel.togglePanel(true);
    let tab = await browserPage.InsightsPanel.setActiveTab(ExploreTabs.Tips);
    await t.click(browserPage.InsightsPanel.closeButton);
    await browserPage.InsightsPanel.togglePanel(true);
    await t.expect(await browserPage.InsightsPanel.getActiveTabName()).eql(ExploreTabs.Tips);
    await tab.toggleShowHiddenRecommendations(false);
    await tab.hideRecommendation(searchVisualizationRecom);
    await t.expect(await tab.getRecommendationByName(searchVisualizationRecom).exists)
        .notOk('recommendation is displayed when show hide recommendation is unchecked');

    // check recommendation state is saved after reload
    await browserPage.reloadPage();
    await browserPage.InsightsPanel.togglePanel(true);
    tab = await browserPage.InsightsPanel.setActiveTab(ExploreTabs.Tips);
    await t.expect(await tab.getRecommendationByName(searchVisualizationRecom).exists)
        .notOk('recommendation is displayed when show hide recommendation is unchecked');

    // check value saved to show hidden recommendations
    await tab.toggleShowHiddenRecommendations(true);
    await t.expect(await tab.getRecommendationByName(searchVisualizationRecom).visible)
        .ok('recommendation is not displayed when show hide recommendation is checked');
    await browserPage.reloadPage();
    await browserPage.InsightsPanel.togglePanel(true);
    tab = await browserPage.InsightsPanel.setActiveTab(ExploreTabs.Tips);
    await t.expect(await tab.getRecommendationByName(searchVisualizationRecom).visible)
        .ok('recommendation is not displayed when show hide recommendation is checked');
});
test('Verify that user can snooze recommendation', async t => {
    const commandToGetRecommendation = 'FT.INFO';
    await browserPage.Cli.sendCommandInCli(commandToGetRecommendation);

    await browserPage.InsightsPanel.togglePanel(true);
    let tab = await browserPage.InsightsPanel.setActiveTab(ExploreTabs.Tips);
    await tab.snoozeRecommendation(searchVisualizationRecom);

    await browserPage.reloadPage();
    await browserPage.InsightsPanel.togglePanel(true);
    tab = await browserPage.InsightsPanel.setActiveTab(ExploreTabs.Tips);
    await t.expect(await tab.getRecommendationByName(searchVisualizationRecom).visible)
        .notOk('recommendation is displayed when after snoozing');
    await browserPage.InsightsPanel.togglePanel(false);
    await browserPage.Cli.sendCommandInCli(commandToGetRecommendation);
    await browserPage.InsightsPanel.togglePanel(true);
    tab = await browserPage.InsightsPanel.setActiveTab(ExploreTabs.Tips);
    await t.expect(await tab.getRecommendationByName(searchVisualizationRecom).visible).ok('recommendation is not displayed again');
});
test('Verify that recommendations from database analysis are displayed in Insight panel above live recommendations', async t => {
    await browserPage.InsightsPanel.togglePanel(true);
    let tab = await browserPage.InsightsPanel.setActiveTab(ExploreTabs.Tips);
    const redisVersionRecommendationSelector = tab.getRecommendationByName(redisVersionRecom);
    // Verify that live recommendation displayed in Insights panel
    await t.expect(await tab.getRecommendationByName(redisVersionRecom).visible).ok(`${redisVersionRecom} recommendation not displayed`);
    // Verify that recommendation from db analysis not displayed in Insights panel
    await t.expect(await tab.getRecommendationByName(setPasswordRecom).visible).notOk(`${setPasswordRecom} recommendation displayed`);
    await browserPage.InsightsPanel.togglePanel(false);
    // Go to Analysis Tools page
    await t.click(myRedisDatabasePage.NavigationPanel.analysisPageButton);
    await t.click(memoryEfficiencyPage.newReportBtn);
    await browserPage.InsightsPanel.togglePanel(true);
    tab = await browserPage.InsightsPanel.setActiveTab(ExploreTabs.Tips);
    // Verify that recommendations are synchronized
    await t.expect(await tab.getRecommendationByName(setPasswordRecom).visible).ok('Recommendations are not synchronized');
    // Verify that duplicates are not displayed
    await t.expect(redisVersionRecommendationSelector.count).eql(1, `${redisVersionRecom} recommendation duplicated`);
});
//https://redislabs.atlassian.net/browse/RI-4413
test
    .before(async() => {
        await databaseHelper.acceptLicenseTerms();
        await refreshFeaturesTestData();
        await modifyFeaturesConfigJson(featuresConfig);
        await updateControlNumber(47.2);
        await databaseAPIRequests.addNewStandaloneDatabaseApi(ossStandaloneV7Config);
        await myRedisDatabasePage.reloadPage();
        await myRedisDatabasePage.clickOnDBByName(ossStandaloneV7Config.databaseName);
    }).after(async() => {
        await databaseAPIRequests.deleteStandaloneDatabaseApi(ossStandaloneV7Config);
        await refreshFeaturesTestData();
    })('Verify that if user clicks on the Analyze button and link, the pop up with analyze button is displayed and new report is generated', async t => {
        await browserPage.InsightsPanel.togglePanel(true);
        let tab = await browserPage.InsightsPanel.setActiveTab(ExploreTabs.Tips);
        await t.click(tab.analyzeDatabaseButton);
        await t.click(tab.analyzeTooltipButton);
        //Verify that user is navigated to DB Analysis page via Analyze button and new report is generated
        await t.click(memoryEfficiencyPage.selectedReport);
        await t.expect(memoryEfficiencyPage.reportItem.visible).ok('Database analysis page not opened');
        await t.click(memoryEfficiencyPage.NavigationPanel.workbenchButton);
        await workbenchPage.InsightsPanel.togglePanel(true);
        tab = await browserPage.InsightsPanel.setActiveTab(ExploreTabs.Tips);
        await t.click(tab.analyzeDatabaseLink);
        await t.click(tab.analyzeTooltipButton);
        //Verify that user is navigated to DB Analysis page via Analyze link and new report is generated
        await t.click(memoryEfficiencyPage.selectedReport);
        await t.expect(memoryEfficiencyPage.reportItem.count).eql(2, 'report was not generated');
    });
<<<<<<< HEAD
//https://redislabs.atlassian.net/browse/RI-4413
test('Verify that if user clicks on the Analyze button and link, the pop up with analyze button is displayed and new report is generated', async t => {
    await browserPage.InsightsPanel.togglePanel(true);
    let tab = await browserPage.InsightsPanel.setActiveTab(ExploreTabs.Tips);
    await t.click(tab.analyzeDatabaseButton);
    await t.click(tab.analyzeTooltipButton);
    //Verify that user is navigated to DB Analysis page via Analyze button and new report is generated
    await t.click(memoryEfficiencyPage.selectedReport);
    await t.expect(memoryEfficiencyPage.reportItem.visible).ok('Database analysis page not opened');
    await t.click(memoryEfficiencyPage.NavigationPanel.browserButton);
    await browserPage.KeysInteractionPanel.setActiveTab(KeysInteractionTabs.Workbench);

    await workbenchPage.InsightsPanel.togglePanel(true);
    tab = await browserPage.InsightsPanel.setActiveTab(ExploreTabs.Tips);
    await t.click(tab.analyzeDatabaseLink);
    await t.click(tab.analyzeTooltipButton);
    //Verify that user is navigated to DB Analysis page via Analyze link and new report is generated
    await t.click(memoryEfficiencyPage.selectedReport);
    await t.expect(memoryEfficiencyPage.reportItem.count).eql(2, 'report was not generated');
});
=======
>>>>>>> dd54ff6b
//https://redislabs.atlassian.net/browse/RI-4493
test
    .after(async() => {
        await refreshFeaturesTestData();
        await browserPage.deleteKeyByName(keyName);
        await databaseAPIRequests.deleteStandaloneDatabasesApi(databasesForAdding);
    })('Verify that key name is displayed for Insights and DA recommendations', async t => {
        const cliCommand = `JSON.SET ${keyName} $ '{ "model": "Hyperion", "brand": "Velorim"}'`;
        await browserPage.Cli.sendCommandInCli(cliCommand);
        await t.click(browserPage.refreshKeysButton);
        await browserPage.InsightsPanel.togglePanel(true);
        const tab = await browserPage.InsightsPanel.setActiveTab(ExploreTabs.Tips);
        let keyNameFromRecommendation = await tab.getRecommendationByName(RecommendationIds.searchJson)
            .find(tab.cssKeyName)
            .innerText;
        await t.expect(keyNameFromRecommendation).eql(keyName);
        await t.click(tab.analyzeDatabaseLink);
        await t.click(tab.analyzeTooltipButton);
        await t.click(memoryEfficiencyPage.recommendationsTab);
        await memoryEfficiencyPage.getRecommendationButtonByName(RecommendationIds.searchJson);
        keyNameFromRecommendation = await tab.getRecommendationByName(RecommendationIds.searchJson)
            .find(tab.cssKeyName)
            .innerText;
        await t.expect(keyNameFromRecommendation).eql(keyName);
        await t.click(memoryEfficiencyPage.NavigationPanel.browserButton);
    });<|MERGE_RESOLUTION|>--- conflicted
+++ resolved
@@ -246,7 +246,8 @@
         //Verify that user is navigated to DB Analysis page via Analyze button and new report is generated
         await t.click(memoryEfficiencyPage.selectedReport);
         await t.expect(memoryEfficiencyPage.reportItem.visible).ok('Database analysis page not opened');
-        await t.click(memoryEfficiencyPage.NavigationPanel.workbenchButton);
+        await t.click(memoryEfficiencyPage.NavigationPanel.browserButton);
+        await browserPage.KeysInteractionPanel.setActiveTab(KeysInteractionTabs.Workbench);
         await workbenchPage.InsightsPanel.togglePanel(true);
         tab = await browserPage.InsightsPanel.setActiveTab(ExploreTabs.Tips);
         await t.click(tab.analyzeDatabaseLink);
@@ -255,29 +256,6 @@
         await t.click(memoryEfficiencyPage.selectedReport);
         await t.expect(memoryEfficiencyPage.reportItem.count).eql(2, 'report was not generated');
     });
-<<<<<<< HEAD
-//https://redislabs.atlassian.net/browse/RI-4413
-test('Verify that if user clicks on the Analyze button and link, the pop up with analyze button is displayed and new report is generated', async t => {
-    await browserPage.InsightsPanel.togglePanel(true);
-    let tab = await browserPage.InsightsPanel.setActiveTab(ExploreTabs.Tips);
-    await t.click(tab.analyzeDatabaseButton);
-    await t.click(tab.analyzeTooltipButton);
-    //Verify that user is navigated to DB Analysis page via Analyze button and new report is generated
-    await t.click(memoryEfficiencyPage.selectedReport);
-    await t.expect(memoryEfficiencyPage.reportItem.visible).ok('Database analysis page not opened');
-    await t.click(memoryEfficiencyPage.NavigationPanel.browserButton);
-    await browserPage.KeysInteractionPanel.setActiveTab(KeysInteractionTabs.Workbench);
-
-    await workbenchPage.InsightsPanel.togglePanel(true);
-    tab = await browserPage.InsightsPanel.setActiveTab(ExploreTabs.Tips);
-    await t.click(tab.analyzeDatabaseLink);
-    await t.click(tab.analyzeTooltipButton);
-    //Verify that user is navigated to DB Analysis page via Analyze link and new report is generated
-    await t.click(memoryEfficiencyPage.selectedReport);
-    await t.expect(memoryEfficiencyPage.reportItem.count).eql(2, 'report was not generated');
-});
-=======
->>>>>>> dd54ff6b
 //https://redislabs.atlassian.net/browse/RI-4493
 test
     .after(async() => {
