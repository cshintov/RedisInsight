import * as path from 'path';
import { BrowserPage, MemoryEfficiencyPage, MyRedisDatabasePage, WorkbenchPage } from '../../../../pageObjects';
import { ExploreTabs, KeysInteractionTabs, RecommendationIds, rte } from '../../../../helpers/constants';
import { DatabaseHelper } from '../../../../helpers/database';
import { commonUrl, ossStandaloneConfig, ossStandaloneV5Config, ossStandaloneV7Config } from '../../../../helpers/conf';
import { DatabaseAPIRequests } from '../../../../helpers/api/api-database';
import { Common } from '../../../../helpers/common';
import { Telemetry } from '../../../../helpers/telemetry';
import { RecommendationsActions } from '../../../../common-actions/recommendations-actions';
import { modifyFeaturesConfigJson, refreshFeaturesTestData, updateControlNumber } from '../../../../helpers/insights';
import { APIKeyRequests } from '../../../../helpers/api/api-keys';

const myRedisDatabasePage = new MyRedisDatabasePage();
const browserPage = new BrowserPage();
const workbenchPage = new WorkbenchPage();
const telemetry = new Telemetry();
const memoryEfficiencyPage = new MemoryEfficiencyPage();
const recommendationsActions = new RecommendationsActions();
const databaseHelper = new DatabaseHelper();
const databaseAPIRequests = new DatabaseAPIRequests();
const apiKeyRequests = new APIKeyRequests();

const databasesForAdding = [
    { host: ossStandaloneV5Config.host, port: ossStandaloneV5Config.port, databaseName: ossStandaloneV5Config.databaseName },
    { host: ossStandaloneV7Config.host, port: ossStandaloneV7Config.port, databaseName: ossStandaloneV7Config.databaseName }
];
const tenSecondsTimeout = 10000;
const keyName = `recomKey-${Common.generateWord(10)}`;
const logger = telemetry.createLogger();
const telemetryEvent = 'INSIGHTS_TIPS_VOTED';
const expectedProperties = [
    'buildType',
    'databaseId',
    'name',
    'provider',
    'vote'
];
const featuresConfig = path.join('.', 'test-data', 'features-configs', 'insights-valid.json');
const redisVersionRecom = RecommendationIds.redisVersion;
const redisTimeSeriesRecom = RecommendationIds.optimizeTimeSeries;
const searchVisualizationRecom = RecommendationIds.searchVisualization;
const setPasswordRecom = RecommendationIds.setPassword;

fixture `Live Recommendations`
    .meta({ type: 'regression', rte: rte.standalone })
    .page(commonUrl)
    .beforeEach(async() => {
        await databaseHelper.acceptLicenseTerms();
        await refreshFeaturesTestData();
        await modifyFeaturesConfigJson(featuresConfig);
        await updateControlNumber(47.2);
        await databaseAPIRequests.addNewStandaloneDatabaseApi(ossStandaloneConfig);
        await myRedisDatabasePage.reloadPage();
        await myRedisDatabasePage.clickOnDBByName(ossStandaloneConfig.databaseName);
    })
    .afterEach(async() => {
        await refreshFeaturesTestData();
        // Delete database
        await databaseAPIRequests.deleteStandaloneDatabaseApi(ossStandaloneConfig);
    });
test
    .before(async() => {
        // Add new databases using API
        await databaseHelper.acceptLicenseTerms();
        await refreshFeaturesTestData();
        await modifyFeaturesConfigJson(featuresConfig);
        await updateControlNumber(47.2);
        await databaseAPIRequests.addNewStandaloneDatabasesApi(databasesForAdding);
        // Reload Page
        await myRedisDatabasePage.reloadPage();
        await myRedisDatabasePage.clickOnDBByName(databasesForAdding[1].databaseName);

        await browserPage.Cli.sendCommandInCli('flushdb');
        await myRedisDatabasePage.reloadPage();
    })
    .after(async() => {
        // Clear and delete database
        await browserPage.NavigationHeader.togglePanel(false);
        await refreshFeaturesTestData();
        await browserPage.OverviewPanel.changeDbIndex(0);
        await apiKeyRequests.deleteKeyByNameApi(keyName, databasesForAdding[1].databaseName);
        await databaseAPIRequests.deleteStandaloneDatabasesApi(databasesForAdding);
    })('Verify Insights panel Recommendations displaying', async t => {
        await browserPage.NavigationHeader.togglePanel(true);
        // Verify that "Welcome to recommendations" panel displayed when there are no recommendations
        let tab = await browserPage.InsightsPanel.setActiveTab(ExploreTabs.Tips);
        await t
            .expect(tab.noRecommendationsScreen.exists).ok('No tips panel not displayed')
            .expect(tab.noRecommendationsScreen.textContent).contains('Welcome toTips!', 'Welcome to recommendations text not displayed');

        await browserPage.NavigationHeader.togglePanel(false);
        // Go to 2nd database
        await t.click(browserPage.NavigationPanel.myRedisDBButton);
        await myRedisDatabasePage.clickOnDBByName(databasesForAdding[0].databaseName);
        await browserPage.NavigationHeader.togglePanel(true);
        // Verify that live recommendations displayed for each database separately
        // Verify that user can see the live recommendation "Update Redis database" when Redis database is less than 6.0 highlighted as RedisStack
        tab = await browserPage.InsightsPanel.setActiveTab(ExploreTabs.Tips);
        await t
            .expect(await tab.getRecommendationByName(redisVersionRecom).visible).ok('Redis Version recommendation not displayed')
            .expect(await tab.getRecommendationByName(redisTimeSeriesRecom).visible).notOk('Optimize Time Series recommendation displayed');
        await browserPage.NavigationHeader.togglePanel(false);

        // Create Sorted Set with TimeSeries value
        await browserPage.addZSetKey(keyName, '151153320500121', '231231251', '1511533205001:21');
        // Verify that the list of recommendations updated every 10 seconds
        await t.wait(tenSecondsTimeout);
        await browserPage.NavigationHeader.togglePanel(true);
        tab = await browserPage.InsightsPanel.setActiveTab(ExploreTabs.Tips);
        // Verify that user can see the live recommendation "Optimize the use of time series"
        await t.expect(await tab.getRecommendationByName(redisTimeSeriesRecom).visible).ok('Optimize Time Series recommendation not displayed');
        await tab.clickOnTutorialLink(redisTimeSeriesRecom);
        const tabTutorial = await workbenchPage.InsightsPanel.setActiveTab(ExploreTabs.Tutorials);
        await t.expect(tabTutorial.preselectArea.textContent).contains('INTRODUCTION', 'the tutorial page is incorrect');
        await t.expect(tabTutorial.preselectArea.textContent).contains('Time Series', 'the tutorial is incorrect');
    });
test
    .requestHooks(logger)
    .before(async() => {
        await databaseHelper.acceptLicenseTerms();
        await refreshFeaturesTestData();
        await modifyFeaturesConfigJson(featuresConfig);
        await updateControlNumber(47.2);
        await databaseAPIRequests.addNewStandaloneDatabaseApi(ossStandaloneV5Config);
        await myRedisDatabasePage.reloadPage();
        await myRedisDatabasePage.clickOnDBByName(ossStandaloneV5Config.databaseName);
    }).after(async() => {
        await refreshFeaturesTestData();
        await databaseAPIRequests.deleteStandaloneDatabaseApi(ossStandaloneV5Config);
    })('Verify that user can upvote recommendations', async t => {
        const notUsefulVoteOption = 'not useful';
        const usefulVoteOption = 'useful';
        await browserPage.NavigationHeader.togglePanel(true);
        await t.expect(await browserPage.InsightsPanel.getActiveTabName()).contains(ExploreTabs.Tips);
        await recommendationsActions.voteForRecommendation(redisVersionRecom, notUsefulVoteOption);
        // Verify that user can rate recommendations with one of 2 existing types at the same time
        await recommendationsActions.verifyVoteIsSelected(redisVersionRecom, notUsefulVoteOption);

        // Verify that user can see the popup with link when he votes for “Not useful”
        await recommendationsActions.verifyVotePopUpIsDisplayed(redisVersionRecom, notUsefulVoteOption);

        // Verify that the INSIGHTS_RECOMMENDATIONS_VOTED event sent with Database ID, Recommendation_name, Vote type parameters when user voted for recommendation
        await telemetry.verifyEventHasProperties(telemetryEvent, expectedProperties, logger);
        await telemetry.verifyEventPropertyValue(telemetryEvent, 'name', 'updateDatabase', logger);
        await telemetry.verifyEventPropertyValue(telemetryEvent, 'vote', notUsefulVoteOption, logger);

        // Verify that user can see previous votes when reload the page
        await browserPage.reloadPage();
        await browserPage.NavigationHeader.togglePanel(true);
        const tab = await browserPage.InsightsPanel.setActiveTab(ExploreTabs.Tips);
        await tab.toggleRecommendation(redisVersionRecom, true);
        await recommendationsActions.verifyVoteIsSelected(redisVersionRecom, notUsefulVoteOption);

        // Verify that user can change previous votes
        await recommendationsActions.voteForRecommendation(redisVersionRecom, usefulVoteOption);
        // Verify that user can rate recommendations with one of 2 existing types at the same time
        await recommendationsActions.verifyVoteIsSelected(redisVersionRecom, usefulVoteOption);
    });
test('Verify that user can hide recommendations and checkbox value is saved', async t => {
    const commandToGetRecommendation = 'FT.INFO';
    await browserPage.Cli.sendCommandInCli(commandToGetRecommendation);

    await browserPage.NavigationHeader.togglePanel(true);
    let tab = await browserPage.InsightsPanel.setActiveTab(ExploreTabs.Tips);
    await t.click(browserPage.InsightsPanel.closeButton);
    await browserPage.NavigationHeader.togglePanel(true);
    await t.expect(await browserPage.InsightsPanel.getActiveTabName()).eql(ExploreTabs.Tips);
    await tab.toggleShowHiddenRecommendations(false);
    await tab.hideRecommendation(searchVisualizationRecom);
    await t.expect(await tab.getRecommendationByName(searchVisualizationRecom).exists)
        .notOk('recommendation is displayed when show hide recommendation is unchecked');

    // check recommendation state is saved after reload
    await browserPage.reloadPage();
    await browserPage.NavigationHeader.togglePanel(true);
    tab = await browserPage.InsightsPanel.setActiveTab(ExploreTabs.Tips);
    await t.expect(await tab.getRecommendationByName(searchVisualizationRecom).exists)
        .notOk('recommendation is displayed when show hide recommendation is unchecked');

    // check value saved to show hidden recommendations
    await tab.toggleShowHiddenRecommendations(true);
    await t.expect(await tab.getRecommendationByName(searchVisualizationRecom).visible)
        .ok('recommendation is not displayed when show hide recommendation is checked');
    await browserPage.reloadPage();
    await browserPage.NavigationHeader.togglePanel(true);
    tab = await browserPage.InsightsPanel.setActiveTab(ExploreTabs.Tips);
    await t.expect(await tab.getRecommendationByName(searchVisualizationRecom).visible)
        .ok('recommendation is not displayed when show hide recommendation is checked');
});
test('Verify that user can snooze recommendation', async t => {
    const commandToGetRecommendation = 'FT.INFO';
    await browserPage.Cli.sendCommandInCli(commandToGetRecommendation);

    await browserPage.NavigationHeader.togglePanel(true);
    let tab = await browserPage.InsightsPanel.setActiveTab(ExploreTabs.Tips);
    await tab.snoozeRecommendation(searchVisualizationRecom);

    await browserPage.reloadPage();
    await browserPage.NavigationHeader.togglePanel(true);
    tab = await browserPage.InsightsPanel.setActiveTab(ExploreTabs.Tips);
    await t.expect(await tab.getRecommendationByName(searchVisualizationRecom).visible)
        .notOk('recommendation is displayed when after snoozing');
    await browserPage.NavigationHeader.togglePanel(false);
    await browserPage.Cli.sendCommandInCli(commandToGetRecommendation);
    await browserPage.NavigationHeader.togglePanel(true);
    tab = await browserPage.InsightsPanel.setActiveTab(ExploreTabs.Tips);
    await t.expect(await tab.getRecommendationByName(searchVisualizationRecom).visible).ok('recommendation is not displayed again');
});
test('Verify that recommendations from database analysis are displayed in Insight panel above live recommendations', async t => {
    await browserPage.NavigationHeader.togglePanel(true);
    let tab = await browserPage.InsightsPanel.setActiveTab(ExploreTabs.Tips);
    const redisVersionRecommendationSelector = tab.getRecommendationByName(redisVersionRecom);
    // Verify that live recommendation displayed in Insights panel
    await t.expect(await tab.getRecommendationByName(redisVersionRecom).visible).ok(`${redisVersionRecom} recommendation not displayed`);
    // Verify that recommendation from db analysis not displayed in Insights panel
    await t.expect(await tab.getRecommendationByName(setPasswordRecom).visible).notOk(`${setPasswordRecom} recommendation displayed`);
    await browserPage.NavigationHeader.togglePanel(false);
    // Go to Analysis Tools page
    await t.click(myRedisDatabasePage.NavigationPanel.analysisPageButton);
    await t.click(memoryEfficiencyPage.newReportBtn);
    await browserPage.NavigationHeader.togglePanel(true);
    tab = await browserPage.InsightsPanel.setActiveTab(ExploreTabs.Tips);
    // Verify that recommendations are synchronized
    await t.expect(await tab.getRecommendationByName(setPasswordRecom).visible).ok('Recommendations are not synchronized');
    // Verify that duplicates are not displayed
    await t.expect(redisVersionRecommendationSelector.count).eql(1, `${redisVersionRecom} recommendation duplicated`);
});
//https://redislabs.atlassian.net/browse/RI-4413
test
    .before(async() => {
        await databaseHelper.acceptLicenseTerms();
        await refreshFeaturesTestData();
        await modifyFeaturesConfigJson(featuresConfig);
        await updateControlNumber(47.2);
        await databaseAPIRequests.addNewStandaloneDatabaseApi(ossStandaloneV7Config);
        await myRedisDatabasePage.reloadPage();
        await myRedisDatabasePage.clickOnDBByName(ossStandaloneV7Config.databaseName);
    }).after(async() => {
        await databaseAPIRequests.deleteStandaloneDatabaseApi(ossStandaloneV7Config);
        await refreshFeaturesTestData();
    })('Verify that if user clicks on the Analyze button and link, the pop up with analyze button is displayed and new report is generated', async t => {
        await browserPage.NavigationHeader.togglePanel(true);
        let tab = await browserPage.InsightsPanel.setActiveTab(ExploreTabs.Tips);
        await t.click(tab.analyzeDatabaseButton);
        await t.click(tab.analyzeTooltipButton);
        //Verify that user is navigated to DB Analysis page via Analyze button and new report is generated
        await t.click(memoryEfficiencyPage.selectedReport);
        await t.expect(memoryEfficiencyPage.reportItem.visible).ok('Database analysis page not opened');
<<<<<<< HEAD
        await t.click(memoryEfficiencyPage.NavigationPanel.browserButton);
        await browserPage.KeysInteractionPanel.setActiveTab(KeysInteractionTabs.Workbench);
        await workbenchPage.InsightsPanel.togglePanel(true);
=======
        await t.click(memoryEfficiencyPage.NavigationPanel.workbenchButton);
        await workbenchPage.NavigationHeader.togglePanel(true);
>>>>>>> 3a7a6bb8
        tab = await browserPage.InsightsPanel.setActiveTab(ExploreTabs.Tips);
        await t.click(tab.analyzeDatabaseLink);
        await t.click(tab.analyzeTooltipButton);
        //Verify that user is navigated to DB Analysis page via Analyze link and new report is generated
        await t.click(memoryEfficiencyPage.selectedReport);
        await t.expect(memoryEfficiencyPage.reportItem.count).eql(2, 'report was not generated');
    });
//https://redislabs.atlassian.net/browse/RI-4493
test
    .after(async() => {
        await refreshFeaturesTestData();
        await browserPage.deleteKeyByName(keyName);
        await databaseAPIRequests.deleteStandaloneDatabasesApi(databasesForAdding);
    })('Verify that key name is displayed for Insights and DA recommendations', async t => {
        const cliCommand = `JSON.SET ${keyName} $ '{ "model": "Hyperion", "brand": "Velorim"}'`;
        await browserPage.Cli.sendCommandInCli(cliCommand);
        await t.click(browserPage.refreshKeysButton);
        await browserPage.NavigationHeader.togglePanel(true);
        const tab = await browserPage.InsightsPanel.setActiveTab(ExploreTabs.Tips);
        let keyNameFromRecommendation = await tab.getRecommendationByName(RecommendationIds.searchJson)
            .find(tab.cssKeyName)
            .innerText;
        await t.expect(keyNameFromRecommendation).eql(keyName);
        await t.click(tab.analyzeDatabaseLink);
        await t.click(tab.analyzeTooltipButton);
        await t.click(memoryEfficiencyPage.recommendationsTab);
        keyNameFromRecommendation = await tab.getRecommendationByName(RecommendationIds.searchJson)
            .find(tab.cssKeyName)
            .innerText;
        await t.expect(keyNameFromRecommendation).eql(keyName);
        await t.click(memoryEfficiencyPage.NavigationPanel.browserButton);
    });<|MERGE_RESOLUTION|>--- conflicted
+++ resolved
@@ -246,14 +246,9 @@
         //Verify that user is navigated to DB Analysis page via Analyze button and new report is generated
         await t.click(memoryEfficiencyPage.selectedReport);
         await t.expect(memoryEfficiencyPage.reportItem.visible).ok('Database analysis page not opened');
-<<<<<<< HEAD
         await t.click(memoryEfficiencyPage.NavigationPanel.browserButton);
         await browserPage.KeysInteractionPanel.setActiveTab(KeysInteractionTabs.Workbench);
-        await workbenchPage.InsightsPanel.togglePanel(true);
-=======
-        await t.click(memoryEfficiencyPage.NavigationPanel.workbenchButton);
         await workbenchPage.NavigationHeader.togglePanel(true);
->>>>>>> 3a7a6bb8
         tab = await browserPage.InsightsPanel.setActiveTab(ExploreTabs.Tips);
         await t.click(tab.analyzeDatabaseLink);
         await t.click(tab.analyzeTooltipButton);
