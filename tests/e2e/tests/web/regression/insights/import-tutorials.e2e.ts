import * as path from 'path';
import * as fs from 'fs';
import { join as joinPath } from 'path';
import { t } from 'testcafe';
import { ExploreTabs, KeysInteractionTabs, rte } from '../../../../helpers/constants';
import { DatabaseHelper } from '../../../../helpers/database';
import { BrowserPage, MemoryEfficiencyPage, MyRedisDatabasePage, WorkbenchPage } from '../../../../pageObjects';
import { commonUrl, ossStandaloneConfig, ossStandaloneRedisearch, fileDownloadPath } from '../../../../helpers/conf';
import { DatabaseAPIRequests } from '../../../../helpers/api/api-database';
import { Common } from '../../../../helpers/common';
import { deleteAllKeysFromDB, verifyKeysDisplayingInTheList } from '../../../../helpers/keys';
import { DatabasesActions } from '../../../../common-actions/databases-actions';

const myRedisDatabasePage = new MyRedisDatabasePage();
const workbenchPage = new WorkbenchPage();
const browserPage = new BrowserPage();
const databaseHelper = new DatabaseHelper();
const databaseAPIRequests = new DatabaseAPIRequests();
const databasesActions = new DatabasesActions();
const memoryEfficiencyPage = new MemoryEfficiencyPage();

const zipFolderName = 'customTutorials';
const folderPath = path.join('..', 'test-data', 'upload-tutorials', zipFolderName);
const folder1 = 'folder-1';
const folder2 = 'folder-2';
const internalLinkName2 = 'vector-2';
let tutorialName = `${zipFolderName}${Common.generateWord(5)}`;
let zipFilePath = path.join('..', 'test-data', 'upload-tutorials', `${tutorialName}.zip`);
let internalLinkName1 = 'probably-1';
let foundExportedFiles: string[];
const verifyCompletedResultText = async(resultsText: string[]): Promise<void> => {
    for (const result of resultsText) {
        await t.expect(workbenchPage.Toast.toastBody.textContent).contains(result, 'Bulk upload completed summary not correct');
    }
    await t.expect(workbenchPage.Toast.toastBody.textContent).notContains('0:00:00.000', 'Bulk upload Time taken not correct');
    await t.click(workbenchPage.Toast.toastSubmitBtn);
};

fixture `Upload custom tutorials`
    .meta({ type: 'regression', rte: rte.standalone })
    .page(commonUrl)
    .beforeEach(async t => {
        await databaseHelper.acceptLicenseTermsAndAddDatabaseApi(ossStandaloneConfig);
        await t.click(myRedisDatabasePage.NavigationPanel.browserButton);
        await browserPage.KeysInteractionPanel.setActiveTab(KeysInteractionTabs.Workbench);
    })
    .afterEach(async() => {
        await databaseAPIRequests.deleteStandaloneDatabaseApi(ossStandaloneConfig);
    });
/* https://redislabs.atlassian.net/browse/RI-4186, https://redislabs.atlassian.net/browse/RI-4198,
https://redislabs.atlassian.net/browse/RI-4302, https://redislabs.atlassian.net/browse/RI-4318
*/
test
    .before(async() => {
        await databaseHelper.acceptLicenseTermsAndAddDatabaseApi(ossStandaloneConfig);
<<<<<<< HEAD
        await t.click(myRedisDatabasePage.NavigationPanel.browserButton);
        await browserPage.KeysInteractionPanel.setActiveTab(KeysInteractionTabs.Workbench);

=======
>>>>>>> e965ce70
        tutorialName = `${zipFolderName}${Common.generateWord(5)}`;
        zipFilePath = path.join('..', 'test-data', 'upload-tutorials', `${tutorialName}.zip`);
        // Create zip file for uploading
        await Common.createZipFromFolder(folderPath, zipFilePath);
    })
    .after(async() => {
        // Delete zip file
        await Common.deleteFileFromFolder(zipFilePath);
        await databaseAPIRequests.deleteStandaloneDatabaseApi(ossStandaloneConfig);
    })('Verify that user can upload tutorial with local zip file without manifest.json', async t => {
        // Verify that user can upload custom tutorials on docker version
        internalLinkName1 = 'probably-1';
        const imageExternalPath = 'Redis Insight screen external';

        // Verify that user can see the “MY TUTORIALS” section in the Enablement area.
        await browserPage.InsightsPanel.togglePanel(true);
        const tutorials = await browserPage.InsightsPanel.setActiveTab(ExploreTabs.Tutorials);

        await t.expect(tutorials.customTutorials.visible).ok('custom tutorials sections is not visible');
        await t.click(tutorials.tutorialOpenUploadButton);
        await t.expect(tutorials.tutorialSubmitButton.hasAttribute('disabled')).ok('submit button is not disabled');

        // Verify that User can request to add a new custom Tutorial by uploading a .zip archive from a local folder
        await t.setFilesToUpload(tutorials.tutorialImport, [zipFilePath]);
        await t.click(tutorials.tutorialSubmitButton);
        await t.expect(tutorials.tutorialAccordionButton.withText(tutorialName).visible).ok(`${tutorialName} tutorial is not uploaded`);

        // Verify that when user upload a .zip archive without a .json manifest, all markdown files are inserted at the same hierarchy level
        await t.click(tutorials.tutorialAccordionButton.withText(tutorialName));
        await t.expect(tutorials.getAccordionButtonWithName(folder1).visible).ok(`${folder1} is not visible`);
        await t.expect(tutorials.getAccordionButtonWithName(folder2).visible).ok(`${folder2} is not visible`);
        await t.click(tutorials.getAccordionButtonWithName(folder1));
        await t.expect(tutorials.getInternalLinkWithManifest(internalLinkName1).visible)
            .ok(`${internalLinkName1} is not visible`);
        await t.click(tutorials.getAccordionButtonWithName(folder2));
        await t.expect(tutorials.getInternalLinkWithManifest(internalLinkName2).visible)
            .ok(`${internalLinkName2} is not visible`);
        await t.expect(tutorials.scrolledEnablementArea.exists).notOk('enablement area is visible before clicked');
        await t.click(tutorials.getInternalLinkWithManifest(internalLinkName1));
        await t.expect(tutorials.scrolledEnablementArea.visible).ok('enablement area is not visible after clicked');

        // Verify that user can see image in custom tutorials by providing absolute external path in md file
        const imageExternal = tutorials.getTutorialImageByAlt(imageExternalPath);
        await tutorials.waitUntilImageRendered(imageExternal);
        const imageExternalHeight = await imageExternal.getStyleProperty('height');
        await t.expect(parseInt(imageExternalHeight.replace(/[^\d]/g, ''))).gte(150);

        /* Uncomment after fix https://redislabs.atlassian.net/browse/RI-4486
        also need to add in probably-1.md file:
        Relative:
        ![RedisInsight screen relative](../_images/image.png) */
        // Verify that user can see image in custom tutorials by providing relative path in md file
        // const imageRelative = await workbenchPage.getTutorialImageByAlt(imageRelativePath);
        // await workbenchPage.waitUntilImageRendered(imageRelative);
        // const imageRelativeHeight = await imageRelative.getStyleProperty('height');
        // await t.expect(parseInt(imageRelativeHeight.replace(/[^\d]/g, ''))).gte(150);

        // Verify that when User delete the tutorial, then User can see this tutorial and relevant markdown files are deleted from: the Enablement area in Workbench
        await t.click(tutorials.closeEnablementPage);
        await t.click(tutorials.tutorialLatestDeleteIcon);
        await t.expect(tutorials.tutorialDeleteButton.visible).ok('Delete popup is not visible');
        await t.click(tutorials.tutorialDeleteButton);
        await t.expect(tutorials.tutorialDeleteButton.exists).notOk('Delete popup is still visible');
        await t.expect(tutorials.tutorialAccordionButton.withText(tutorialName).exists)
            .notOk(`${tutorialName} tutorial is not uploaded`);
    });
// https://redislabs.atlassian.net/browse/RI-4186, https://redislabs.atlassian.net/browse/RI-4213, https://redislabs.atlassian.net/browse/RI-4302
test
    .after(async() => {
        tutorialName = 'Tutorials with manifest';
        const tutorials = await workbenchPage.InsightsPanel.setActiveTab(ExploreTabs.Tutorials);
        if(await tutorials.tutorialAccordionButton.withText(tutorialName).exists) {
            await tutorials.deleteTutorialByName(tutorialName);
        }
        await databaseAPIRequests.deleteStandaloneDatabaseApi(ossStandaloneConfig);
    })('Verify that user can upload tutorial with URL with manifest.json', async t => {
        const labelFromManifest = 'Working with JSON label';
        const link = 'https://github.com/RedisInsight/RedisInsight/raw/9155d0241f6937c213893a29fe24c2f560cd48f3/tests/e2e/test-data/upload-tutorials/TutorialsWithManifest.zip';
        internalLinkName1 = 'manifest-id';
        tutorialName = 'Tutorials with manifest';
        const summary = 'Summary for JSON';

        await workbenchPage.InsightsPanel.togglePanel(true);
        const tutorials = await workbenchPage.InsightsPanel.setActiveTab(ExploreTabs.Tutorials);
        await t.click(tutorials.tutorialOpenUploadButton);
        // Verify that user can upload tutorials using a URL
        await t.typeText(tutorials.tutorialLinkField, link);
        await t.click(tutorials.tutorialSubmitButton);
        await t.expect(tutorials.tutorialAccordionButton.withText(tutorialName).with({ timeout: 20000 }).visible)
            .ok(`${tutorialName} tutorial is not uploaded`);
        await t.click(tutorials.tutorialAccordionButton.withText(tutorialName));
        // Verify that User can see the same structure in the tutorial uploaded as described in the .json manifest
        await t.expect(tutorials.getInternalLinkWithoutManifest(internalLinkName1).visible)
            .ok(`${internalLinkName1} folder specified in manifest is not visible`);
        await t.expect(tutorials.getInternalLinkWithoutManifest(internalLinkName1).textContent)
            .contains(labelFromManifest, `${labelFromManifest} tutorial specified in manifest is not visible`);
        await t.expect(tutorials.getInternalLinkWithoutManifest(internalLinkName1).textContent)
            .contains(summary, `${summary} tutorial specified in manifest is not visible`);
        await t.click(tutorials.getInternalLinkWithoutManifest(internalLinkName1));
        await t.expect(tutorials.scrolledEnablementArea.visible).ok('enablement area is not visible after clicked');
        await t.click(tutorials.closeEnablementPage);
        await t.click(tutorials.tutorialLatestDeleteIcon);
        await t.expect(tutorials.tutorialDeleteButton.visible).ok('Delete popup is not visible');
        await t.click(tutorials.tutorialDeleteButton);
        await t.expect(tutorials.tutorialDeleteButton.exists).notOk('Delete popup is still visible');
        // Verify that when User delete the tutorial, then User can see this tutorial and relevant markdown files are deleted from: the Enablement area in Workbench
        await t.expect(tutorials.tutorialAccordionButton.withText(tutorialName).exists)
            .notOk(`${tutorialName} tutorial is not uploaded`);
    });
// https://redislabs.atlassian.net/browse/RI-4352
test
    .before(async() => {
        await databaseHelper.acceptLicenseTermsAndAddDatabaseApi(ossStandaloneRedisearch);
<<<<<<< HEAD
        await t.click(myRedisDatabasePage.NavigationPanel.browserButton);
        await browserPage.KeysInteractionPanel.setActiveTab(KeysInteractionTabs.Workbench);

=======
>>>>>>> e965ce70
        tutorialName = `${zipFolderName}${Common.generateWord(5)}`;
        zipFilePath = path.join('..', 'test-data', 'upload-tutorials', `${tutorialName}.zip`);
        // Create zip file for uploading
        await Common.createZipFromFolder(folderPath, zipFilePath);
    })
    .after(async() => {
        // Delete exported file
        fs.unlinkSync(joinPath(fileDownloadPath, foundExportedFiles[0]));
        await Common.deleteFileFromFolder(zipFilePath);
        await deleteAllKeysFromDB(ossStandaloneRedisearch.host, ossStandaloneRedisearch.port);
        // Clear and delete database
        await t.click(browserPage.NavigationPanel.browserButton);
        await browserPage.KeysInteractionPanel.setActiveTab(KeysInteractionTabs.Workbench);

        await workbenchPage.InsightsPanel.togglePanel(true);
        const tutorials = await workbenchPage.InsightsPanel.setActiveTab(ExploreTabs.Tutorials);
        await tutorials.deleteTutorialByName(tutorialName);
        await t.expect(tutorials.tutorialAccordionButton.withText(tutorialName).exists)
            .notOk(`${tutorialName} tutorial is not deleted`);
        await databaseAPIRequests.deleteStandaloneDatabaseApi(ossStandaloneRedisearch);
    })('Verify that user can bulk upload data from custom tutorial', async t => {
        const allKeysResults = ['9Commands Processed', '9Success', '0Errors'];
        const absolutePathResults = ['1Commands Processed', '1Success', '0Errors'];
        const invalidPathes = ['Invalid relative', 'Invalid absolute'];
        const keyNames = ['hashkey1', 'listkey1', 'setkey1', 'zsetkey1', 'stringkey1', 'jsonkey1', 'streamkey1', 'graphkey1', 'tskey1', 'stringkey1test'];
        internalLinkName1 = 'probably-1';
        const fileStarts = 'Upload';

        // Upload custom tutorial
        await workbenchPage.InsightsPanel.togglePanel(true);
        const tutorials = await workbenchPage.InsightsPanel.setActiveTab(ExploreTabs.Tutorials);
        await t
            .click(tutorials.tutorialOpenUploadButton)
            .setFilesToUpload(tutorials.tutorialImport, [zipFilePath])
            .click(tutorials.tutorialSubmitButton);
        await t.expect(tutorials.tutorialAccordionButton.withText(tutorialName).visible).ok(`${tutorialName} tutorial is not uploaded`);
        // Open tutorial
        await t
            .click(tutorials.tutorialAccordionButton.withText(tutorialName))
            .click(tutorials.getAccordionButtonWithName(folder1))
            .click(tutorials.getInternalLinkWithManifest(internalLinkName1));
        await t.expect(tutorials.scrolledEnablementArea.visible).ok('Enablement area is not visible after clicked');

        // Verify that user can bulk upload data by relative path

        // Remember the number of files in Temp
        const numberOfDownloadFiles = await databasesActions.getFileCount(fileDownloadPath, fileStarts);
        await t.click(tutorials.uploadDataBulkBtn.withText('Upload relative'));
        await t.click(tutorials.downloadFileBtn);
        foundExportedFiles = await databasesActions.findFilesByFileStarts(fileDownloadPath, fileStarts);
        await t.expect(await databasesActions.getFileCount(fileDownloadPath, fileStarts)).gt(numberOfDownloadFiles, 'The Profiler logs not saved', { timeout: 5000 });

        await t.click(tutorials.uploadDataBulkApplyBtn);
        // Verify that user can see the summary when the command execution is completed
        await verifyCompletedResultText(allKeysResults);

        // Verify that user can bulk upload data by absolute path
        await t.click(tutorials.uploadDataBulkBtn.withText('Upload absolute'));
        await t.click(tutorials.uploadDataBulkApplyBtn);
        await verifyCompletedResultText(absolutePathResults);

        // Verify that user can't upload file by invalid relative path
        // Verify that user can't upload file by invalid absolute path
        for (const path of invalidPathes) {
            await t.click(tutorials.uploadDataBulkBtn.withText(path));
            await t.click(tutorials.uploadDataBulkApplyBtn);
            // Verify that user can see standard error messages when any error occurs while finding the file or parsing it
            await t.expect(workbenchPage.Toast.toastError.textContent).contains('Data file was not found', 'Bulk upload not failed');
            await t.click(workbenchPage.Toast.toastCancelBtn);
        }

        // Open Browser page
        await t.click(myRedisDatabasePage.NavigationPanel.browserButton);
        // Verify that keys of all types can be uploaded
        await browserPage.searchByKeyName('*key1*');
        await verifyKeysDisplayingInTheList(keyNames, true);
    });
test
    .before(async() => {
        await databaseHelper.acceptLicenseTerms();
        await databaseAPIRequests.addNewStandaloneDatabaseApi(
            ossStandaloneRedisearch
        );
        await myRedisDatabasePage.reloadPage();
        tutorialName = `${zipFolderName}${Common.generateWord(5)}`;
        zipFilePath = path.join('..', 'test-data', 'upload-tutorials', `${tutorialName}.zip`);
        // Create zip file for uploading
        await Common.createZipFromFolder(folderPath, zipFilePath);
    })
    .after(async() => {
        await Common.deleteFileFromFolder(zipFilePath);
        // Clear and delete database
        const tutorials = await workbenchPage.InsightsPanel.setActiveTab(ExploreTabs.Tutorials);
        await tutorials.deleteTutorialByName(tutorialName);
        await t.expect(tutorials.tutorialAccordionButton.withText(tutorialName).exists)
            .notOk(`${tutorialName} tutorial is not deleted`);
        await databaseAPIRequests.deleteStandaloneDatabaseApi(ossStandaloneRedisearch);
    })('Verify that user can open tutorial from links in other tutorials', async t => {
        // Upload custom tutorial
        await workbenchPage.InsightsPanel.togglePanel(true);
        const tutorials = await workbenchPage.InsightsPanel.setActiveTab(ExploreTabs.Tutorials);
        await t
            .click(tutorials.tutorialOpenUploadButton)
            .setFilesToUpload(tutorials.tutorialImport, [zipFilePath])
            .click(tutorials.tutorialSubmitButton);
        await t.expect(tutorials.tutorialAccordionButton.withText(tutorialName).visible).ok(`${tutorialName} tutorial is not uploaded`);
        // Open tutorial
        await t
            .click(tutorials.tutorialAccordionButton.withText(tutorialName))
            .click(tutorials.getAccordionButtonWithName(folder2))
            .click(tutorials.getInternalLinkWithManifest(internalLinkName2));
        await t.expect(tutorials.scrolledEnablementArea.visible).ok('Enablement area is not visible after clicked');

        // Verify that user do not see the standard popover when open a tutorial page via the link
        await t.click(tutorials.tutorialLink.withText('linkTheSamePage'));
        await t.expect(tutorials.getTutorialByName('CREATE DOCUMENTS').exists).ok('Tutorial not opened by link');

        // Verify that user can see a standard popover to open a database when clicking a link where page is inside of the database which is not opened
        await t.click(tutorials.closeEnablementPage);
        await t.click(tutorials.getInternalLinkWithManifest(internalLinkName2));
        await t.click(tutorials.tutorialLink.withText('link2AnalyticsPageWithTutorial'));
        await t.expect(tutorials.openDatabasePopover.exists).ok('Open a database popover is not displayed');

        // Verify that user not redirected anywhere and do not see an error when clicking on the broken link
        await t.click(tutorials.tutorialLink.withText('link3InvalidPage'));
        await t.expect(tutorials.getTutorialByName('VECTOR 2').exists).ok('Tutorial page is changed');
        // await t.expect(tutorials.openDatabasePopover.exists).notOk('Open a database popover is still displayed');
        await t.click(tutorials.tutorialLink.withText('link4InvalidTutorial'));
        await t.expect(tutorials.getTutorialByName('VECTOR 2').exists).ok('Tutorial page is changed');
        // await t.expect(tutorials.openDatabasePopover.exists).notOk('Open a database popover is still displayed');

        // Open existing database
        await myRedisDatabasePage.clickOnDBByName(ossStandaloneRedisearch.databaseName);

        // Verify that user can use '[link](redisinsight:_?tutorialId={tutorialId})' syntax to cross-reference tutorials
        await t.click(tutorials.tutorialLink.withText('link2AnalyticsPageWithTutorial'));
        await t.expect(tutorials.getTutorialByName('INTRODUCTION').exists).ok('Tutorial not opened by link');
        await t.expect(memoryEfficiencyPage.analysisPage.visible).ok('Analysis page is not opened by link');
    });<|MERGE_RESOLUTION|>--- conflicted
+++ resolved
@@ -53,12 +53,9 @@
 test
     .before(async() => {
         await databaseHelper.acceptLicenseTermsAndAddDatabaseApi(ossStandaloneConfig);
-<<<<<<< HEAD
         await t.click(myRedisDatabasePage.NavigationPanel.browserButton);
         await browserPage.KeysInteractionPanel.setActiveTab(KeysInteractionTabs.Workbench);
 
-=======
->>>>>>> e965ce70
         tutorialName = `${zipFolderName}${Common.generateWord(5)}`;
         zipFilePath = path.join('..', 'test-data', 'upload-tutorials', `${tutorialName}.zip`);
         // Create zip file for uploading
@@ -172,12 +169,9 @@
 test
     .before(async() => {
         await databaseHelper.acceptLicenseTermsAndAddDatabaseApi(ossStandaloneRedisearch);
-<<<<<<< HEAD
         await t.click(myRedisDatabasePage.NavigationPanel.browserButton);
         await browserPage.KeysInteractionPanel.setActiveTab(KeysInteractionTabs.Workbench);
 
-=======
->>>>>>> e965ce70
         tutorialName = `${zipFolderName}${Common.generateWord(5)}`;
         zipFilePath = path.join('..', 'test-data', 'upload-tutorials', `${tutorialName}.zip`);
         // Create zip file for uploading
