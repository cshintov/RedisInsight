import * as path from 'path';
import { BrowserPage, MyRedisDatabasePage, SettingsPage } from '../../../../pageObjects';
import { commonUrl, ossStandaloneConfig, ossStandaloneV5Config } from '../../../../helpers/conf';
import { DatabaseAPIRequests } from '../../../../helpers/api/api-database';
<<<<<<< HEAD
import { ExploreTabs, rte, RecommendationIds } from '../../../../helpers/constants';
import { DatabaseHelper } from '../../../../helpers/database';
import { getColumnValueFromTableInDB } from '../../../../helpers/database-scripts';
=======
import { DatabaseScripts, DbTableParameters } from '../../../../helpers/database-scripts';
>>>>>>> 02916a84
import { modifyFeaturesConfigJson, refreshFeaturesTestData, updateControlNumber } from '../../../../helpers/insights';
import { Common } from '../../../../helpers/common';

const myRedisDatabasePage = new MyRedisDatabasePage();
const browserPage = new BrowserPage();
const settingsPage = new SettingsPage();
const databaseHelper = new DatabaseHelper();
const databaseAPIRequests = new DatabaseAPIRequests();

const featuresConfigTable = 'features_config';
const redisVersionRecom = RecommendationIds.redisVersion;
const pathes = {
    invalidConfig: path.join('.', 'test-data', 'features-configs', 'insights-invalid.json'),
    validConfig: path.join('.', 'test-data', 'features-configs', 'insights-valid.json'),
    analyticsConfig: path.join('.', 'test-data', 'features-configs', 'insights-analytics-filter-off.json'),
    buildTypeConfig: path.join('.', 'test-data', 'features-configs', 'insights-build-type-filter.json'),
    flagOffConfig: path.join('.', 'test-data', 'features-configs', 'insights-flag-off.json')
};
<<<<<<< HEAD
// the tests are skipped due to story https://redislabs.atlassian.net/browse/RI-5089
fixture.skip `Feature flag`
=======
const dbTableParams: DbTableParameters = {
    tableName: featuresConfigTable,
    columnName: 'data',
    conditionWhereColumnName: 'id',
    conditionWhereColumnValue: '1'
};

fixture `Feature flag`
>>>>>>> 02916a84
    .meta({ type: 'regression', rte: rte.standalone })
    .page(commonUrl)
    .beforeEach(async() => {
        await databaseHelper.acceptLicenseTermsAndAddDatabaseApi(ossStandaloneV5Config);
        await refreshFeaturesTestData();
    })
    .afterEach(async() => {
        // Delete database
        await databaseAPIRequests.deleteStandaloneDatabaseApi(ossStandaloneV5Config);
        await refreshFeaturesTestData();
    });
test('Verify that default config applied when remote config version is lower', async t => {
    await updateControlNumber(19.2);

    const featureVersion = await JSON.parse(await DatabaseScripts.getColumnValueFromTableInDB(dbTableParams)).version;

<<<<<<< HEAD
    await t.expect(featureVersion).eql(2.3402, 'Config with lowest version applied');
    await browserPage.InsightsPanel.togglePanel(true);
    await t.expect(browserPage.InsightsPanel.getInsightsPanel().exists).ok('Insights panel displayed when disabled in default config');
=======
    await t.expect(featureVersion).eql(2.3403, 'Config with lowest version applied');
    await t.expect(browserPage.InsightsPanel.insightsBtn.exists).ok('Insights panel displayed when disabled in default config');
>>>>>>> 02916a84
});
test('Verify that invaid remote config not applied even if its version is higher than in the default config', async t => {
    // Update remote config .json to invalid
    await modifyFeaturesConfigJson(pathes.invalidConfig);
    await updateControlNumber(19.2);

    const featureVersion = await JSON.parse(await DatabaseScripts.getColumnValueFromTableInDB(dbTableParams)).version;

<<<<<<< HEAD
    await t.expect(featureVersion).eql(2.3402, 'Config highest version not applied');
    await browserPage.InsightsPanel.togglePanel(true);
    await t.expect(browserPage.InsightsPanel.getInsightsPanel().exists).ok('Insights panel displayed when disabled in default config');
=======
    await t.expect(featureVersion).eql(2.3403, 'Config highest version not applied');
    await t.expect(browserPage.InsightsPanel.insightsBtn.exists).ok('Insights panel displayed when disabled in default config');
>>>>>>> 02916a84
});
test
    .before(async() => {
        await databaseHelper.acceptLicenseTermsAndAddDatabaseApi(ossStandaloneConfig);
        await databaseAPIRequests.addNewStandaloneDatabaseApi(ossStandaloneV5Config);
        await refreshFeaturesTestData();
    })
    .after(async t => {
        // Turn on telemetry
        await t.click(browserPage.NavigationPanel.settingsButton);
        await settingsPage.changeAnalyticsSwitcher(true);
        // Delete databases connections
        await databaseAPIRequests.deleteStandaloneDatabaseApi(ossStandaloneConfig);
        await databaseAPIRequests.deleteStandaloneDatabaseApi(ossStandaloneV5Config);
        // Update remote config .json to default
        await refreshFeaturesTestData();
    })('Verify that valid remote config applied with version higher than in the default config', async t => {
        // Update remote config .json to valid
        await modifyFeaturesConfigJson(pathes.validConfig);
        await updateControlNumber(48.2);
        let featureVersion = await JSON.parse(await DatabaseScripts.getColumnValueFromTableInDB(dbTableParams)).version;
        let versionFromConfig = await Common.getJsonPropertyValue('version', pathes.validConfig);

        await t.expect(featureVersion).eql(versionFromConfig, 'Config with invalid data applied');
        // Verify that Insights panel displayed if user's controlNumber is in range from config file
        await browserPage.InsightsPanel.togglePanel(true);
        await t.expect(browserPage.InsightsPanel.getInsightsPanel().exists).ok('Insights panel not displayed when enabled from remote config');

        // Verify that recommendations displayed for all databases if option enabled
        await t.click(browserPage.OverviewPanel.myRedisDBLink);
        await myRedisDatabasePage.clickOnDBByName(ossStandaloneV5Config.databaseName);
        await browserPage.InsightsPanel.togglePanel(true);
        await t.expect(browserPage.InsightsPanel.getInsightsPanel().exists).ok('Insights panel not displayed for the other db connection');
        await browserPage.InsightsPanel.togglePanel(true);
        const tab = await browserPage.InsightsPanel.setActiveTab(ExploreTabs.Tips);
        await t.expect(tab.getRecommendationByName(redisVersionRecom).exists).ok('Redis Version recommendation not displayed');

        await browserPage.InsightsPanel.togglePanel(false);
        // Verify that Insights panel can be displayed for Telemetry enabled/disabled according to filters
        await t.click(browserPage.NavigationPanel.settingsButton);
        await settingsPage.changeAnalyticsSwitcher(false);
        await t.click(myRedisDatabasePage.NavigationPanel.browserButton);
        await browserPage.InsightsPanel.togglePanel(true);
        await t.expect(browserPage.InsightsPanel.getInsightsPanel().exists).notOk('Insights panel displayed without analytics when its filter is on');

        // Update remote config .json to config without analytics filter
        await modifyFeaturesConfigJson(pathes.analyticsConfig);
        await updateControlNumber(48.2);
        await browserPage.InsightsPanel.togglePanel(true);
        // Verify that Insights panel can be displayed for WebStack app according to filters
        await t.expect(browserPage.InsightsPanel.getInsightsPanel().exists).ok('Insights panel not displayed without analytics when its filter is off');

        // Verify that Insights panel not displayed if user's controlNumber is out of range from config file
        await updateControlNumber(30.1);
        await t.expect(browserPage.InsightsPanel.getInsightsPanel().exists).notOk('Insights panel displayed for user with control number out of the config');

        // Update remote config .json to config with buildType filter excluding current app build
        await modifyFeaturesConfigJson(pathes.buildTypeConfig);
        await updateControlNumber(48.2);
        await browserPage.InsightsPanel.togglePanel(true);
        // Verify that buildType filter applied
        featureVersion = await JSON.parse(await DatabaseScripts.getColumnValueFromTableInDB(dbTableParams)).version;
        versionFromConfig = await Common.getJsonPropertyValue('version', pathes.buildTypeConfig);
        await t.expect(featureVersion).eql(versionFromConfig, 'Config highest version not applied');
        await t.expect(browserPage.InsightsPanel.getInsightsPanel().exists).notOk('Insights panel displayed when filter excludes this buildType');

        // Update remote config .json to config with insights feature disabled
        await modifyFeaturesConfigJson(pathes.flagOffConfig);
        await updateControlNumber(48.2);
        await browserPage.InsightsPanel.togglePanel(true);
        // Verify that Insights panel not displayed if the remote config file has it disabled
        featureVersion = await JSON.parse(await DatabaseScripts.getColumnValueFromTableInDB(dbTableParams)).version;
        versionFromConfig = await Common.getJsonPropertyValue('version', pathes.flagOffConfig);
        await t.expect(featureVersion).eql(versionFromConfig, 'Config highest version not applied');
        await t.expect(browserPage.InsightsPanel.getInsightsPanel().exists).notOk('Insights panel displayed when filter excludes this buildType');
    });
<|MERGE_RESOLUTION|>--- conflicted
+++ resolved
@@ -2,13 +2,9 @@
 import { BrowserPage, MyRedisDatabasePage, SettingsPage } from '../../../../pageObjects';
 import { commonUrl, ossStandaloneConfig, ossStandaloneV5Config } from '../../../../helpers/conf';
 import { DatabaseAPIRequests } from '../../../../helpers/api/api-database';
-<<<<<<< HEAD
 import { ExploreTabs, rte, RecommendationIds } from '../../../../helpers/constants';
 import { DatabaseHelper } from '../../../../helpers/database';
-import { getColumnValueFromTableInDB } from '../../../../helpers/database-scripts';
-=======
 import { DatabaseScripts, DbTableParameters } from '../../../../helpers/database-scripts';
->>>>>>> 02916a84
 import { modifyFeaturesConfigJson, refreshFeaturesTestData, updateControlNumber } from '../../../../helpers/insights';
 import { Common } from '../../../../helpers/common';
 
@@ -27,10 +23,6 @@
     buildTypeConfig: path.join('.', 'test-data', 'features-configs', 'insights-build-type-filter.json'),
     flagOffConfig: path.join('.', 'test-data', 'features-configs', 'insights-flag-off.json')
 };
-<<<<<<< HEAD
-// the tests are skipped due to story https://redislabs.atlassian.net/browse/RI-5089
-fixture.skip `Feature flag`
-=======
 const dbTableParams: DbTableParameters = {
     tableName: featuresConfigTable,
     columnName: 'data',
@@ -38,8 +30,8 @@
     conditionWhereColumnValue: '1'
 };
 
-fixture `Feature flag`
->>>>>>> 02916a84
+// the tests are skipped due to story https://redislabs.atlassian.net/browse/RI-5089
+fixture.skip `Feature flag`
     .meta({ type: 'regression', rte: rte.standalone })
     .page(commonUrl)
     .beforeEach(async() => {
@@ -56,14 +48,9 @@
 
     const featureVersion = await JSON.parse(await DatabaseScripts.getColumnValueFromTableInDB(dbTableParams)).version;
 
-<<<<<<< HEAD
-    await t.expect(featureVersion).eql(2.3402, 'Config with lowest version applied');
+    await t.expect(featureVersion).eql(2.3403, 'Config with lowest version applied');
     await browserPage.InsightsPanel.togglePanel(true);
     await t.expect(browserPage.InsightsPanel.getInsightsPanel().exists).ok('Insights panel displayed when disabled in default config');
-=======
-    await t.expect(featureVersion).eql(2.3403, 'Config with lowest version applied');
-    await t.expect(browserPage.InsightsPanel.insightsBtn.exists).ok('Insights panel displayed when disabled in default config');
->>>>>>> 02916a84
 });
 test('Verify that invaid remote config not applied even if its version is higher than in the default config', async t => {
     // Update remote config .json to invalid
@@ -72,14 +59,9 @@
 
     const featureVersion = await JSON.parse(await DatabaseScripts.getColumnValueFromTableInDB(dbTableParams)).version;
 
-<<<<<<< HEAD
-    await t.expect(featureVersion).eql(2.3402, 'Config highest version not applied');
+    await t.expect(featureVersion).eql(2.3403, 'Config highest version not applied');
     await browserPage.InsightsPanel.togglePanel(true);
     await t.expect(browserPage.InsightsPanel.getInsightsPanel().exists).ok('Insights panel displayed when disabled in default config');
-=======
-    await t.expect(featureVersion).eql(2.3403, 'Config highest version not applied');
-    await t.expect(browserPage.InsightsPanel.insightsBtn.exists).ok('Insights panel displayed when disabled in default config');
->>>>>>> 02916a84
 });
 test
     .before(async() => {
@@ -155,4 +137,4 @@
         versionFromConfig = await Common.getJsonPropertyValue('version', pathes.flagOffConfig);
         await t.expect(featureVersion).eql(versionFromConfig, 'Config highest version not applied');
         await t.expect(browserPage.InsightsPanel.getInsightsPanel().exists).notOk('Insights panel displayed when filter excludes this buildType');
-    });
+    });