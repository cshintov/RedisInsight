import { ExploreTabs, rte } from '../../../../helpers/constants';
import { DatabaseHelper } from '../../../../helpers/database';
import { BrowserPage, MyRedisDatabasePage, WorkbenchPage } from '../../../../pageObjects';
import { commonUrl, ossStandaloneConfig } from '../../../../helpers/conf';
import { DatabaseAPIRequests } from '../../../../helpers/api/api-database';

const myRedisDatabasePage = new MyRedisDatabasePage();
const workbenchPage = new WorkbenchPage();
const databaseHelper = new DatabaseHelper();
const databaseAPIRequests = new DatabaseAPIRequests();
const browserPage = new BrowserPage();

fixture `Default scripts area at Workbench`
    .meta({ type: 'regression', rte: rte.standalone })
    .page(commonUrl)
    .beforeEach(async t => {
        await databaseHelper.acceptLicenseTermsAndAddDatabaseApi(ossStandaloneConfig);
        // Go to Workbench page
        await t.click(myRedisDatabasePage.NavigationPanel.workbenchButton);
    })
    .afterEach(async() => {
        // Delete database
        await databaseAPIRequests.deleteStandaloneDatabaseApi(ossStandaloneConfig);
    });
test('Verify that user can see the [Manual] option in the Enablement area', async t => {
    const optionsForCheck = [
        'Manual',
        'List the Indices',
        'Index info',
        'Search',
        'Aggregate'
    ];

    // Remember the options displayed in the area
    const countOfOptions = await workbenchPage.preselectButtons.count;
    const displayedOptions: string[] = [];
    for(let i = 0; i < countOfOptions; i++) {
        displayedOptions.push(await workbenchPage.preselectButtons.nth(i).textContent);
    }
    // Verify the options in the area
    for(let i = 0; i < countOfOptions; i++) {
        await t.expect(displayedOptions[i]).eql(optionsForCheck[i], `Option ${optionsForCheck} is not in the Enablement area`);
    }
});
test('Verify that user can see saved article in Enablement area when he leaves Workbench page and goes back again', async t => {
    const tooltipText = 'Open Workbench in the left menu to see the command results.';
    await workbenchPage.InsightsPanel.togglePanel(true);
    const tutorials = await workbenchPage.InsightsPanel.setActiveTab(ExploreTabs.Explore);
    await t.click(tutorials.dataStructureAccordionTutorialButton);
    await t.expect(tutorials.internalLinkWorkingWithHashes.visible).ok('The working with hashes link is not visible', { timeout: 5000 });
    // Open Working with Hashes section
    await t.click(tutorials.internalLinkWorkingWithHashes);
    let selector = tutorials.getRunSelector('Create');

    // https://redislabs.atlassian.net/browse/RI-5340
    // Verify that user can see “Open Workbench in the left menu to see the command results.” tooltip when hovering over Run button
    await t.hover(selector);
    await t.expect(browserPage.tooltip.textContent).eql(tooltipText, 'Tooltip is not displayed or text is invalid');

    // Check the button from Hash page is visible
<<<<<<< HEAD
    await tutorials.runBlockCode('Create a hash');
    let selector = await tutorials.getRunSelector('Create a hash');
=======
    await tutorials.runBlockCode('Create');
>>>>>>> f10d6d47
    await t.expect(selector.visible).ok('The end of the page is not visible');

    // Verify that user can see the “success” icon during 5 s after a command has been run and button can't be clicked at that time
    await t.expect(selector.withAttribute('disabled').exists).ok('Run button is not disabled', { timeout: 5000 });
    await t.wait(5000);
    await t.expect(selector.withAttribute('disabled').exists).notOk('Run button is still disabled');

    // Go to Browser page
    await t.click(myRedisDatabasePage.NavigationPanel.browserButton);
    // Go back to Workbench page
    await t.click(myRedisDatabasePage.NavigationPanel.workbenchButton);
    // Verify that the same article is opened in Enablement area
    selector = await tutorials.getRunSelector('Create a hash');
    await t.expect(selector.visible).ok('The end of the page is not visible');
    // Go to list of DBs page
    await t.click(myRedisDatabasePage.NavigationPanel.myRedisDBButton);
    // Go back to active DB again
    await myRedisDatabasePage.clickOnDBByName(ossStandaloneConfig.databaseName);
    // Check that user is on Workbench page and "Working with Hashes" page is displayed
    selector = await tutorials.getRunSelector('Create a hash');
    await t.expect(selector.visible).ok('The end of the page is not visible');
});
//skipped due the issue RI-2384
test.skip('Verify that user can see saved scroll position in Enablement area when he leaves Workbench page and goes back again', async t => {
    // Open Working with Hashes section
    await workbenchPage.InsightsPanel.togglePanel(true);
    const tutorials = await workbenchPage.InsightsPanel.setActiveTab(ExploreTabs.Explore);
    await t.click(tutorials.dataStructureAccordionTutorialButton);
    await t.click(tutorials.internalLinkWorkingWithHashes);
    // Evaluate the last button in Enablement Area
    const buttonsQuantity = await workbenchPage.preselectButtons.count;
    const lastButton = workbenchPage.preselectButtons.nth(buttonsQuantity - 1);
    // Scroll to the very bottom of the page
    await t.scrollIntoView(lastButton);
    // Check the scroll position
    const scrollPosition = await workbenchPage.scrolledEnablementArea.scrollTop;
    // Go to Browser page
    await t.click(myRedisDatabasePage.NavigationPanel.browserButton);
    // Go back to Workbench page
    await t.click(myRedisDatabasePage.NavigationPanel.workbenchButton);
    // Check that scroll position is saved
    await t.expect(await workbenchPage.scrolledEnablementArea.scrollTop).eql(scrollPosition, 'The scroll position status is incorrect');
    // Go to list of DBs page
    await t.click(myRedisDatabasePage.NavigationPanel.myRedisDBButton);
    // Go back to active DB again
    await myRedisDatabasePage.clickOnDBByName(ossStandaloneConfig.databaseName);
    // Check that scroll position is saved
    await t.expect(await workbenchPage.scrolledEnablementArea.scrollTop).eql(scrollPosition, 'Scroll position is not correct');
});
test('Verify that user can see the siblings menu by clicking on page counter element between Back and Next buttons', async t => {
    const popoverButtons = [
        'Strings',
        'Hashes',
        'Lists',
        'Sets',
        'Sorted sets'
    ];

    // Open Working with Hashes section and click on the on page counter
    await workbenchPage.InsightsPanel.togglePanel(true);
    const tutorials = await workbenchPage.InsightsPanel.setActiveTab(ExploreTabs.Explore);
    await t.click(tutorials.dataStructureAccordionTutorialButton);
    await t.expect(tutorials.internalLinkWorkingWithHashes.visible).ok('The working with hachs link is not visible', { timeout: 5000 });
    await t.click(tutorials.internalLinkWorkingWithHashes);
    // Verify that user can see the quick navigation section to navigate between siblings under the scrolling content
    await t.expect(tutorials.enablementAreaPagination.visible).ok('The quick navigation section is not displayed');

    await t.click(tutorials.enablementAreaPagination);
    // Verify the siblings menu
    await t.expect(tutorials.enablementAreaPaginationPopover.visible).ok('The siblings menu is not displayed');
    const countOfButtons = await tutorials.paginationPopoverButtons.count;
    for (let i = 0; i < countOfButtons; i++) {
        const popoverButton = tutorials.paginationPopoverButtons.nth(i);
        await t.expect(popoverButton.textContent).eql(popoverButtons[i], `The siblings menu button ${popoverButtons[i]} is not displayed`);
    }
<<<<<<< HEAD
=======
});
test('Verify that the same type of content is supported in the “Tutorials” as in the “Quick Guides”', async t => {
    const tutorialsContent = [
        'Working with JSON',
        'Vector Similarity Search',
        'Redis for time series',
        'Probabilistic data structures'
    ];
    // const command = 'HSET bikes:10000  ';

    // Verify the redis stack links
    await workbenchPage.InsightsPanel.togglePanel(true);
    const tutorials = await workbenchPage.InsightsPanel.setActiveTab(ExploreTabs.Explore);
    await t.click(tutorials.redisStackTutorialsButton);
    const linksCount = await tutorials.redisStackLinks.count;
    for (let i = 0; i < linksCount; i++) {
        await t.expect(tutorials.redisStackLinks.nth(i).textContent).eql(tutorialsContent[i], `The link ${tutorialsContent[i]} is in the Enablement area`);
    }
    // Verify the load script to Editor
    await t.click(tutorials.vectorSimilitaritySearchButton);
    // Verify that user can see the pagination for redis stack pages in Tutorials
    await t.expect(tutorials.enablementAreaPagination.visible).ok('The user can not see the pagination for redis stack pages');
    await t.expect(tutorials.nextPageButton.visible).ok('The user can not see the next page for redis stack pages');
    await t.expect(tutorials.prevPageButton.visible).ok('The user can not see the prev page for redis stack pages');

    await t.expect(workbenchPage.queryInputScriptArea.textContent).eql('', 'The editor is not empty');
>>>>>>> f10d6d47
});<|MERGE_RESOLUTION|>--- conflicted
+++ resolved
@@ -58,12 +58,8 @@
     await t.expect(browserPage.tooltip.textContent).eql(tooltipText, 'Tooltip is not displayed or text is invalid');
 
     // Check the button from Hash page is visible
-<<<<<<< HEAD
     await tutorials.runBlockCode('Create a hash');
     let selector = await tutorials.getRunSelector('Create a hash');
-=======
-    await tutorials.runBlockCode('Create');
->>>>>>> f10d6d47
     await t.expect(selector.visible).ok('The end of the page is not visible');
 
     // Verify that user can see the “success” icon during 5 s after a command has been run and button can't be clicked at that time
@@ -139,33 +135,4 @@
         const popoverButton = tutorials.paginationPopoverButtons.nth(i);
         await t.expect(popoverButton.textContent).eql(popoverButtons[i], `The siblings menu button ${popoverButtons[i]} is not displayed`);
     }
-<<<<<<< HEAD
-=======
-});
-test('Verify that the same type of content is supported in the “Tutorials” as in the “Quick Guides”', async t => {
-    const tutorialsContent = [
-        'Working with JSON',
-        'Vector Similarity Search',
-        'Redis for time series',
-        'Probabilistic data structures'
-    ];
-    // const command = 'HSET bikes:10000  ';
-
-    // Verify the redis stack links
-    await workbenchPage.InsightsPanel.togglePanel(true);
-    const tutorials = await workbenchPage.InsightsPanel.setActiveTab(ExploreTabs.Explore);
-    await t.click(tutorials.redisStackTutorialsButton);
-    const linksCount = await tutorials.redisStackLinks.count;
-    for (let i = 0; i < linksCount; i++) {
-        await t.expect(tutorials.redisStackLinks.nth(i).textContent).eql(tutorialsContent[i], `The link ${tutorialsContent[i]} is in the Enablement area`);
-    }
-    // Verify the load script to Editor
-    await t.click(tutorials.vectorSimilitaritySearchButton);
-    // Verify that user can see the pagination for redis stack pages in Tutorials
-    await t.expect(tutorials.enablementAreaPagination.visible).ok('The user can not see the pagination for redis stack pages');
-    await t.expect(tutorials.nextPageButton.visible).ok('The user can not see the next page for redis stack pages');
-    await t.expect(tutorials.prevPageButton.visible).ok('The user can not see the prev page for redis stack pages');
-
-    await t.expect(workbenchPage.queryInputScriptArea.textContent).eql('', 'The editor is not empty');
->>>>>>> f10d6d47
 });