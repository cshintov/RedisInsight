<<<<<<< HEAD
import {
    UserAgreementPage,
    MyRedisDatabasePage,
    HelpCenterPage,
    ShortcutsPage
} from '../../../pageObjects';
import {
    commonUrl
} from '../../../helpers/conf';
import { rte } from '../../../helpers/constants';
=======
import { acceptLicenseTerms } from '../../../helpers/database';
import { MyRedisDatabasePage, HelpCenterPage, ShortcutsPage } from '../../../pageObjects';
import { commonUrl } from '../../../helpers/conf';
>>>>>>> c7411d97

const myRedisDatabasePage = new MyRedisDatabasePage();
const helpCenterPage = new HelpCenterPage();
const shortcutsPage = new ShortcutsPage();

fixture `Shortcuts`
    .meta({ type: 'regression' })
    .page(commonUrl)
    .beforeEach(async () => {
        await acceptLicenseTerms();
    })
<<<<<<< HEAD

test
.meta({ rte: rte.none })
('Verify that user can see a summary of Shortcuts by clicking "Keyboard Shortcuts" button in Help Center', async t => {
=======
test('Verify that user can see a summary of Shortcuts by clicking "Keyboard Shortcuts" button in Help Center', async t => {
>>>>>>> c7411d97
    // Click on help center icon
    await t.click(myRedisDatabasePage.helpCenterButton);
    // Verify that Help Center panel is opened
    await t.expect(helpCenterPage.helpCenterPanel.exists).ok('Help Center panel is opened');
    // Click on Shortcuts option
    await t.click(helpCenterPage.helpCenterShortcutButton);
    // Validate that Shortcuts panel is opened
    await t.expect(shortcutsPage.shortcutsPanel.exists).ok('Shortcuts panel is opened');
    // Validate Title and sections of Shortcuts
    await t.expect(shortcutsPage.shortcutsPanel.exists).ok('Shortcuts panel is opened');
    await t.expect(shortcutsPage.shortcutsTitle.exists).ok('shortcutsTitle is opened');
    await t.expect(shortcutsPage.shortcutsDesktopApplicationSection.exists).ok('shortcutsDesktopApplicationSection is opened');
    await t.expect(shortcutsPage.shortcutsCLISection.exists).ok('shortcutsCLISection is displayed');
    await t.expect(shortcutsPage.shortcutsWorkbenchSection.exists).ok('shortcutsWorkbenchSection is displayed');
    // Verify that user can close the Shortcuts
    await t.click(shortcutsPage.shortcutsCloseButton);
    // Verify that Shortcuts panel is not displayed
    await t.expect(shortcutsPage.shortcutsPanel.exists).notOk('Shortcuts panel is not displayed');
})<|MERGE_RESOLUTION|>--- conflicted
+++ resolved
@@ -1,19 +1,7 @@
-<<<<<<< HEAD
-import {
-    UserAgreementPage,
-    MyRedisDatabasePage,
-    HelpCenterPage,
-    ShortcutsPage
-} from '../../../pageObjects';
-import {
-    commonUrl
-} from '../../../helpers/conf';
 import { rte } from '../../../helpers/constants';
-=======
 import { acceptLicenseTerms } from '../../../helpers/database';
 import { MyRedisDatabasePage, HelpCenterPage, ShortcutsPage } from '../../../pageObjects';
 import { commonUrl } from '../../../helpers/conf';
->>>>>>> c7411d97
 
 const myRedisDatabasePage = new MyRedisDatabasePage();
 const helpCenterPage = new HelpCenterPage();
@@ -25,30 +13,25 @@
     .beforeEach(async () => {
         await acceptLicenseTerms();
     })
-<<<<<<< HEAD
-
 test
-.meta({ rte: rte.none })
-('Verify that user can see a summary of Shortcuts by clicking "Keyboard Shortcuts" button in Help Center', async t => {
-=======
-test('Verify that user can see a summary of Shortcuts by clicking "Keyboard Shortcuts" button in Help Center', async t => {
->>>>>>> c7411d97
-    // Click on help center icon
-    await t.click(myRedisDatabasePage.helpCenterButton);
-    // Verify that Help Center panel is opened
-    await t.expect(helpCenterPage.helpCenterPanel.exists).ok('Help Center panel is opened');
-    // Click on Shortcuts option
-    await t.click(helpCenterPage.helpCenterShortcutButton);
-    // Validate that Shortcuts panel is opened
-    await t.expect(shortcutsPage.shortcutsPanel.exists).ok('Shortcuts panel is opened');
-    // Validate Title and sections of Shortcuts
-    await t.expect(shortcutsPage.shortcutsPanel.exists).ok('Shortcuts panel is opened');
-    await t.expect(shortcutsPage.shortcutsTitle.exists).ok('shortcutsTitle is opened');
-    await t.expect(shortcutsPage.shortcutsDesktopApplicationSection.exists).ok('shortcutsDesktopApplicationSection is opened');
-    await t.expect(shortcutsPage.shortcutsCLISection.exists).ok('shortcutsCLISection is displayed');
-    await t.expect(shortcutsPage.shortcutsWorkbenchSection.exists).ok('shortcutsWorkbenchSection is displayed');
-    // Verify that user can close the Shortcuts
-    await t.click(shortcutsPage.shortcutsCloseButton);
-    // Verify that Shortcuts panel is not displayed
-    await t.expect(shortcutsPage.shortcutsPanel.exists).notOk('Shortcuts panel is not displayed');
-})+    .meta({ rte: rte.none })
+    ('Verify that user can see a summary of Shortcuts by clicking "Keyboard Shortcuts" button in Help Center', async t => {
+        // Click on help center icon
+        await t.click(myRedisDatabasePage.helpCenterButton);
+        // Verify that Help Center panel is opened
+        await t.expect(helpCenterPage.helpCenterPanel.exists).ok('Help Center panel is opened');
+        // Click on Shortcuts option
+        await t.click(helpCenterPage.helpCenterShortcutButton);
+        // Validate that Shortcuts panel is opened
+        await t.expect(shortcutsPage.shortcutsPanel.exists).ok('Shortcuts panel is opened');
+        // Validate Title and sections of Shortcuts
+        await t.expect(shortcutsPage.shortcutsPanel.exists).ok('Shortcuts panel is opened');
+        await t.expect(shortcutsPage.shortcutsTitle.exists).ok('shortcutsTitle is opened');
+        await t.expect(shortcutsPage.shortcutsDesktopApplicationSection.exists).ok('shortcutsDesktopApplicationSection is opened');
+        await t.expect(shortcutsPage.shortcutsCLISection.exists).ok('shortcutsCLISection is displayed');
+        await t.expect(shortcutsPage.shortcutsWorkbenchSection.exists).ok('shortcutsWorkbenchSection is displayed');
+        // Verify that user can close the Shortcuts
+        await t.click(shortcutsPage.shortcutsCloseButton);
+        // Verify that Shortcuts panel is not displayed
+        await t.expect(shortcutsPage.shortcutsPanel.exists).notOk('Shortcuts panel is not displayed');
+    })