import { BrowserPage, MemoryEfficiencyPage, MyRedisDatabasePage, SettingsPage, WorkbenchPage } from '../../../pageObjects';
import { RecommendationIds, rte, env } from '../../../helpers/constants';
import { acceptLicenseTerms, acceptLicenseTermsAndAddDatabaseApi } from '../../../helpers/database';
import { commonUrl, ossStandaloneConfig, ossStandaloneV5Config } from '../../../helpers/conf';
import {
    addNewStandaloneDatabaseApi,
    addNewStandaloneDatabasesApi,
    deleteStandaloneDatabaseApi,
    deleteStandaloneDatabasesApi
} from '../../../helpers/api/api-database';
import { syncFeaturesApi } from '../../../helpers/api/api-info';
import { Common } from '../../../helpers/common';
import { Telemetry } from '../../../helpers/telemetry';
import { RecommendationsActions } from '../../../common-actions/recommendations-actions';
import { updateControlNumberInDB, updateFeaturesConfigVersion } from '../../../helpers/insights';

const myRedisDatabasePage = new MyRedisDatabasePage();
const browserPage = new BrowserPage();
const workbenchPage = new WorkbenchPage();
const telemetry = new Telemetry();
const memoryEfficiencyPage = new MemoryEfficiencyPage();
const recommendationsActions = new RecommendationsActions();
const settingsPage = new SettingsPage();

const databasesForAdding = [
    { host: ossStandaloneV5Config.host, port: ossStandaloneV5Config.port, databaseName: ossStandaloneV5Config.databaseName },
    { host: ossStandaloneConfig.host, port: ossStandaloneConfig.port, databaseName: ossStandaloneConfig.databaseName }
];
const tenSecondsTimeout = 10000;
let keyName = `recomKey-${Common.generateWord(10)}`;
const logger = telemetry.createLogger();
const telemetryEvent = 'INSIGHTS_RECOMMENDATION_VOTED';
const expectedProperties = [
    'databaseId',
    'name',
    'provider',
    'vote'
];
<<<<<<< HEAD
const featuresConfigPath = 'C:/Projects/redisinsight-redis/RedisInsight/redisinsight/api/dist/config/features-config.json';
=======
>>>>>>> 851cbde4
const updateControlNumber = async(number: Number): Promise<void> => {
    updateControlNumberInDB(number);
    await syncFeaturesApi();
    await browserPage.reloadPage();
};
const redisVersionRecom = RecommendationIds.redisVersion;
const redisTimeSeriesRecom = RecommendationIds.optimizeTimeSeries;
const searchVisualizationRecom = RecommendationIds.searchVisualization;
const setPasswordRecom = RecommendationIds.setPassword;

fixture `Live Recommendations`
    .meta({ type: 'regression', rte: rte.standalone })
    .page(commonUrl)
    .beforeEach(async() => {
        await acceptLicenseTermsAndAddDatabaseApi(ossStandaloneConfig, ossStandaloneConfig.databaseName);
    })
    .afterEach(async() => {
        // Delete database
        await deleteStandaloneDatabaseApi(ossStandaloneConfig);
    });
test.only
    .before(async () => {
        await acceptLicenseTermsAndAddDatabaseApi(ossStandaloneV5Config, ossStandaloneV5Config.databaseName);
        await addNewStandaloneDatabaseApi(ossStandaloneConfig);
        await updateControlNumber(19.2);
    })
    .after(async () => {
        await deleteStandaloneDatabaseApi(ossStandaloneV5Config);
        await deleteStandaloneDatabaseApi(ossStandaloneConfig);
    })('Verify that Insights panel displayed if the local config file has it enabled', async t => {
        // Verify that config file updated from the GitHub repository if the GitHub file has the latest timestamp
        await t.expect(browserPage.InsightsPanel.insightsBtn.exists).ok('Insights panel not displayed for user with control number within the config');
        await browserPage.InsightsPanel.toggleInsightsPanel(true);
        // Verify that Insights panel displayed if user's controlNumber is in range from config file
        await t.expect(browserPage.InsightsPanel.getRecommendationByName(redisVersionRecom).exists).ok('Redis Version recommendation not displayed');

        await browserPage.InsightsPanel.toggleInsightsPanel(false);
        // Verify that recommendations displayed for all databases if option enabled
        await t.click(browserPage.OverviewPanel.myRedisDbIcon);
        await myRedisDatabasePage.clickOnDBByName(ossStandaloneConfig.databaseName);
        await t.expect(browserPage.InsightsPanel.insightsBtn.exists).ok('Insights panel not displayed for the other db connection');

        // Verify that Insights panel can be displayed for Telemetry enabled/disabled according to filters
        await t.click(browserPage.NavigationPanel.settingsButton);
        await settingsPage.changeAnalyticsSwitcher(false);
        await t.click(myRedisDatabasePage.NavigationPanel.browserButton);
        await t.expect(browserPage.InsightsPanel.insightsBtn.exists).notOk('Insights panel displayed without analytics when its filter is on');

        // Turn on telemetry
        await t.click(browserPage.NavigationPanel.settingsButton);
        await settingsPage.changeAnalyticsSwitcher(true);
        await t.click(myRedisDatabasePage.NavigationPanel.browserButton);
        await t.expect(browserPage.InsightsPanel.insightsBtn.exists).ok('Insights panel not displayed after enabling analytics');

        // Verify that Insights panel not displayed if the local config file has it disabled
        await updateControlNumber(30.1);
        await t.expect(browserPage.InsightsPanel.insightsBtn.exists).notOk('Insights panel displayed for user with control number out of the config');
    });
test
    .before(async t => {
        await acceptLicenseTermsAndAddDatabaseApi(ossStandaloneV5Config, ossStandaloneV5Config.databaseName);
        // // Update local config file to version highter than remote config
        // updateFeaturesConfigVersion(featuresConfigPath, 5);
        // await t.wait(5000);
        // Update Control Number to be out of range from remote file
        await updateControlNumber(45.92);
    })
    .after(async () => {
        await deleteStandaloneDatabaseApi(ossStandaloneV5Config);
    })('Verify that config info is taken from file with higher version', async t => {
        // Verify that Insights panel displayed because range was taken from a local file with larger version than the remote file
        await t.expect(browserPage.InsightsPanel.insightsBtn.exists).ok('Insights panel not displayed for user with control number within the config');
    });
test
    .meta({ env: env.desktop })
    .before(async () => {
        await acceptLicenseTermsAndAddDatabaseApi(ossStandaloneV5Config, ossStandaloneV5Config.databaseName);
        await updateControlNumber(60.0);
    })
    .after(async () => {
        await deleteStandaloneDatabaseApi(ossStandaloneV5Config);
    })('Verify that Insights panel can be displayed for Electron/WebStack app according to filters', async t => {
        await t.expect(browserPage.InsightsPanel.insightsBtn.exists).ok('Insights panel not displayed for user with control number within the config');

        // Verify that Insights panel can be displayed for Telemetry enabled/disabled according to filters
        await t.click(browserPage.NavigationPanel.settingsButton);
        await settingsPage.changeAnalyticsSwitcher(false);
        await t.click(myRedisDatabasePage.NavigationPanel.browserButton);
        await t.expect(browserPage.InsightsPanel.insightsBtn.exists).ok('Insights panel not displayed without analytics when its filter is off');

        // Verify that Insights panel not displayed if the local config file has it disabled
        await updateControlNumber(83.1);
        await t.expect(browserPage.InsightsPanel.insightsBtn.exists).notOk('Insights panel displayed for Electron app when control number out of the config');
    });
test
    .before(async() => {
        // Add new databases using API
        await acceptLicenseTerms();
        await addNewStandaloneDatabasesApi(databasesForAdding);
        // Reload Page
        await myRedisDatabasePage.reloadPage();
        await myRedisDatabasePage.clickOnDBByName(databasesForAdding[1].databaseName);
    })
    .after(async() => {
        // Clear and delete database
        await browserPage.InsightsPanel.toggleInsightsPanel(false);
        await browserPage.OverviewPanel.changeDbIndex(0);
        await browserPage.deleteKeyByName(keyName);
        await deleteStandaloneDatabasesApi(databasesForAdding);
    })('Verify Insights panel Recommendations displaying', async t => {
        keyName = Common.generateWord(10);

        await browserPage.InsightsPanel.toggleInsightsPanel(true);
        // Verify that "Welcome to recommendations" panel displayed when there are no recommendations
        await t
            .expect(browserPage.InsightsPanel.noRecommendationsScreen.exists).ok('No recommendations panel not displayed')
            .expect(browserPage.InsightsPanel.noRecommendationsScreen.textContent).contains('Welcome toInsights', 'Welcome to recommendations text not displayed');

        await browserPage.InsightsPanel.toggleInsightsPanel(false);
        // Go to 2nd database
        await t.click(browserPage.NavigationPanel.myRedisDBButton);
        await myRedisDatabasePage.clickOnDBByName(databasesForAdding[0].databaseName);
        await browserPage.InsightsPanel.toggleInsightsPanel(true);
        // Verify that live recommendations displayed for each database separately
        // Verify that user can see the live recommendation "Update Redis database" when Redis database is less than 6.0 highlighted as RedisStack
        await t
            .expect(await browserPage.InsightsPanel.getRecommendationByName(redisVersionRecom).exists).ok('Redis Version recommendation not displayed')
            .expect(await browserPage.InsightsPanel.getRecommendationByName(redisTimeSeriesRecom).exists).notOk('Optimize Time Series recommendation displayed');
        await browserPage.InsightsPanel.toggleInsightsPanel(false);

        // Create Sorted Set with TimeSeries value
        await browserPage.addZSetKey(keyName, '151153320500121', '231231251', '1511533205001:21');
        // Verify that the list of recommendations updated every 10 seconds
        await t.wait(tenSecondsTimeout);
        await browserPage.InsightsPanel.toggleInsightsPanel(true);
        // Verify that user can see the live recommendation "Optimize the use of time series"
        await t.expect(await browserPage.InsightsPanel.getRecommendationByName(redisTimeSeriesRecom).exists).ok('Optimize Time Series recommendation not displayed');
    });
test
    .requestHooks(logger)
    .before(async() => {
        await acceptLicenseTermsAndAddDatabaseApi(ossStandaloneV5Config, ossStandaloneV5Config.databaseName);
    }).after(async() => {
        await deleteStandaloneDatabaseApi(ossStandaloneV5Config);
    })('Verify that user can upvote recommendations', async t => {
        await browserPage.InsightsPanel.toggleInsightsPanel(true);
        await recommendationsActions.voteForRecommendation(redisVersionRecom, 'not-useful');
        // Verify that user can rate recommendations with one of 3 existing types at the same time
        await recommendationsActions.verifyVoteDisabled(redisVersionRecom, 'not-useful');

        // Verify that user can see the popup with link when he votes for “Not useful”
        await t.expect(memoryEfficiencyPage.recommendationsFeedbackBtn.visible).ok('popup did not appear after voting for not useful');

        // Verify that the INSIGHTS_RECOMMENDATIONS_VOTED event sent with Database ID, Recommendation_name, Vote type parameters when user voted for recommendation
        await telemetry.verifyEventHasProperties(telemetryEvent, expectedProperties, logger);
        await telemetry.verifyEventPropertyValue(telemetryEvent, 'name', 'updateDatabase', logger);
        await telemetry.verifyEventPropertyValue(telemetryEvent, 'vote', 'not useful', logger);

        // Verify that user can see previous votes when reload the page
        await browserPage.reloadPage();
        await browserPage.InsightsPanel.toggleInsightsPanel(true);
        await browserPage.InsightsPanel.toggleRecommendation(redisVersionRecom, true);
        await recommendationsActions.verifyVoteDisabled(redisVersionRecom, 'not-useful');
    });
test('Verify that user can hide recommendations and checkbox value is saved', async t => {
    const commandToGetRecommendation = 'FT.INFO';
    await browserPage.Cli.sendCommandInCli(commandToGetRecommendation);

    await browserPage.InsightsPanel.toggleInsightsPanel(true);
    await browserPage.InsightsPanel.toggleShowHiddenRecommendations(false);
    await browserPage.InsightsPanel.hideRecommendation(searchVisualizationRecom);
    await t.expect(await browserPage.InsightsPanel.getRecommendationByName(searchVisualizationRecom).exists)
        .notOk('recommendation is displayed when show hide recommendation is unchecked');

    // check recommendation state is saved after reload
    await browserPage.reloadPage();
    await browserPage.InsightsPanel.toggleInsightsPanel(true);
    await t.expect(await browserPage.InsightsPanel.getRecommendationByName(searchVisualizationRecom).exists)
        .notOk('recommendation is displayed when show hide recommendation is unchecked');

    // check value saved to show hidden recommendations
    await browserPage.InsightsPanel.toggleShowHiddenRecommendations(true);
    await t.expect(await browserPage.InsightsPanel.getRecommendationByName(searchVisualizationRecom).exists)
        .ok('recommendation is not displayed when show hide recommendation is checked');
    await browserPage.reloadPage();
    await browserPage.InsightsPanel.toggleInsightsPanel(true);
    await t.expect(await browserPage.InsightsPanel.getRecommendationByName(searchVisualizationRecom).exists)
        .ok('recommendation is not displayed when show hide recommendation is checked');
});
test('Verify that user can snooze recommendation', async t => {
    const commandToGetRecommendation = 'FT.INFO';
    await browserPage.Cli.sendCommandInCli(commandToGetRecommendation);

    await browserPage.InsightsPanel.toggleInsightsPanel(true);
    await browserPage.InsightsPanel.snoozeRecommendation(searchVisualizationRecom);

    await browserPage.reloadPage();
    await browserPage.InsightsPanel.toggleInsightsPanel(true);
    await t.expect(await browserPage.InsightsPanel.getRecommendationByName(searchVisualizationRecom).exists)
        .notOk('recommendation is displayed when after snoozing');
    await browserPage.InsightsPanel.toggleInsightsPanel(false);
    await browserPage.Cli.sendCommandInCli(commandToGetRecommendation);
    await browserPage.InsightsPanel.toggleInsightsPanel(true);
    await t.expect(await browserPage.InsightsPanel.getRecommendationByName(searchVisualizationRecom).exists).ok('recommendation is not displayed again');
});
test
    .before(async() => {
        await acceptLicenseTermsAndAddDatabaseApi(ossStandaloneV5Config, ossStandaloneV5Config.databaseName);
    }).after(async() => {
        await deleteStandaloneDatabaseApi(ossStandaloneV5Config);
    })('Verify that recommendations from database analysis are displayed in Insight panel above live recommendations', async t => {
        const redisVersionRecomSelector = browserPage.InsightsPanel.getRecommendationByName(redisVersionRecom);

        await browserPage.InsightsPanel.toggleInsightsPanel(true);
        // Verify that live recommendation displayed in Insights panel
        await t.expect(await browserPage.InsightsPanel.getRecommendationByName(redisVersionRecom).exists).ok(`${redisVersionRecom} recommendation not displayed`);
        // Verify that recommendation from db analysis not displayed in Insights panel
        await t.expect(await browserPage.InsightsPanel.getRecommendationByName(setPasswordRecom).exists).notOk(`${setPasswordRecom} recommendation displayed`);
        await browserPage.InsightsPanel.toggleInsightsPanel(false);
        // Go to Analysis Tools page
        await t.click(myRedisDatabasePage.NavigationPanel.analysisPageButton);
        await t.click(memoryEfficiencyPage.newReportBtn);
        await browserPage.InsightsPanel.toggleInsightsPanel(true);
        // Verify that recommendations are synchronized
        await t.expect(await browserPage.InsightsPanel.getRecommendationByName(setPasswordRecom).exists).ok('Recommendations are not synchronized');
        // Verify that duplicates are not displayed
        await t.expect(redisVersionRecomSelector.count).eql(1, `${redisVersionRecom} recommendation duplicated`);
    });
//https://redislabs.atlassian.net/browse/RI-4413
test('Verify that if user clicks on the Analyze button and link, the pop up with analyze button is displayed and new report is generated', async t => {
    await browserPage.InsightsPanel.toggleInsightsPanel(true);
    await t.click(browserPage.InsightsPanel.analyzeDatabaseButton);
    await t.click(browserPage.InsightsPanel.analyzeTooltipButton);
    //Verify that user is navigated to DB Analysis page via Analyze button and new report is generated
    await t.click(memoryEfficiencyPage.selectedReport);
    await t.expect(memoryEfficiencyPage.reportItem.visible).ok('Database analysis page not opened');
    await t.click(memoryEfficiencyPage.NavigationPanel.workbenchButton);
    await workbenchPage.InsightsPanel.toggleInsightsPanel(true);
    await t.click(workbenchPage.InsightsPanel.analyzeDatabaseLink);
    await t.click(workbenchPage.InsightsPanel.analyzeTooltipButton);
    //Verify that user is navigated to DB Analysis page via Analyze link and new report is generated
    await t.click(memoryEfficiencyPage.selectedReport);
    await t.expect(memoryEfficiencyPage.reportItem.count).eql(2, 'report was not generated');
});
//https://redislabs.atlassian.net/browse/RI-4493
test
    .after(async() => {
        await browserPage.deleteKeyByName(keyName);
        await deleteStandaloneDatabasesApi(databasesForAdding);
    })('Verify that key name is displayed for Insights and DA recommendations', async t => {
        const cliCommand = `JSON.SET ${keyName} $ '{ "model": "Hyperion", "brand": "Velorim"}'`;
        await browserPage.Cli.sendCommandInCli(cliCommand);
        await t.click(browserPage.refreshKeysButton);
        await browserPage.InsightsPanel.toggleInsightsPanel(true);
        let keyNameFromRecommendation = await browserPage.InsightsPanel.getRecommendationByName(RecommendationIds.searchJson)
            .find(browserPage.InsightsPanel.cssKeyName)
            .innerText;
        await t.expect(keyNameFromRecommendation).eql(keyName);
        await t.click(workbenchPage.InsightsPanel.analyzeDatabaseLink);
        await t.click(workbenchPage.InsightsPanel.analyzeTooltipButton);
        await t.click(memoryEfficiencyPage.recommendationsTab);
        await memoryEfficiencyPage.getRecommendationButtonByName(RecommendationIds.searchJson);
        keyNameFromRecommendation = await browserPage.InsightsPanel.getRecommendationByName(RecommendationIds.searchJson)
            .find(browserPage.InsightsPanel.cssKeyName)
            .innerText;
        await t.expect(keyNameFromRecommendation).eql(keyName);
    });<|MERGE_RESOLUTION|>--- conflicted
+++ resolved
@@ -36,10 +36,6 @@
     'provider',
     'vote'
 ];
-<<<<<<< HEAD
-const featuresConfigPath = 'C:/Projects/redisinsight-redis/RedisInsight/redisinsight/api/dist/config/features-config.json';
-=======
->>>>>>> 851cbde4
 const updateControlNumber = async(number: Number): Promise<void> => {
     updateControlNumberInDB(number);
     await syncFeaturesApi();
