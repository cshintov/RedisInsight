--- conflicted
+++ resolved
@@ -1,18 +1,9 @@
 import { Selector } from 'testcafe';
-<<<<<<< HEAD
-import { acceptLicenseTermsAndAddDatabase } from '../../../helpers/database';
-import { MyRedisDatabasePage, WorkbenchPage, CliPage } from '../../../pageObjects';
-import {
-    commonUrl,
-    ossStandaloneConfig
-} from '../../../helpers/conf';
 import { rte } from '../../../helpers/constants';
-=======
 import { acceptLicenseTermsAndAddDatabase, deleteDatabase } from '../../../helpers/database';
 import { MyRedisDatabasePage, WorkbenchPage,CliPage } from '../../../pageObjects';
 import { commonUrl, ossStandaloneConfig } from '../../../helpers/conf';
 import { Chance } from 'chance';
->>>>>>> c7411d97
 
 const myRedisDatabasePage = new MyRedisDatabasePage();
 const workbenchPage = new WorkbenchPage();
@@ -30,14 +21,11 @@
         //Go to Workbench page
         await t.click(myRedisDatabasePage.workbenchButton);
     })
-<<<<<<< HEAD
-    .afterEach(async(t) => {
-        //Clear database
-        await t.click(cliPage.cliExpandButton);
-        await t.typeText(cliPage.cliCommandInput, 'FLUSHDB');
-        await t.pressKey('enter');
-        await t.click(cliPage.cliCollapseButton);
-    });
+    .afterEach(async () => {
+        //Clear and delete database
+        await workbenchPage.sendCommandInWorkbench(`FT.DROPINDEX ${indexName} DD`);
+        await deleteDatabase(ossStandaloneConfig.databaseName);
+    })
 test
     .meta({ rte: rte.standalone })
     ('Verify that user can run multiple commands written in multiple lines in Workbench page', async t => {
@@ -57,31 +45,6 @@
     });
 test
     .meta({ rte: rte.standalone })
-    ('Verify that user can use double slashes (//) wrapped in double quotes and these slashes will not comment out any characters', async t => {
-        const commandsForSend = [
-            'HMSET product:1 price 20',
-=======
-    .afterEach(async () => {
-        //Clear and delete database
-        await workbenchPage.sendCommandInWorkbench(`FT.DROPINDEX ${indexName} DD`);
-        await deleteDatabase(ossStandaloneConfig.databaseName);
-    })
-test('Verify that user can run multiple commands written in multiple lines in Workbench page', async t => {
-    const commandsForSend = [
-        'info',
-        `FT.CREATE ${indexName} ON HASH PREFIX 1 product: SCHEMA name TEXT`,
-        'HMSET product:1 price 20',
-        'FT._LIST'
-    ]
-    //Send commands in multiple lines
-    await workbenchPage.sendCommandInWorkbench(commandsForSend.join('\n'), 0.5);
-    //Check the result
-    for(let i = 1; i < commandsForSend.length + 1; i++) {
-        const resultCommand = await workbenchPage.queryCardCommand.nth(i - 1).textContent;
-        await t.expect(resultCommand).eql(commandsForSend[commandsForSend.length - i], `The command ${commandsForSend[commandsForSend.length - i]} is in the result`);
-    }
-});
-test
     .after(async () => {
         //Clear and delete database
         await cliPage.sendCommandInCli(`DEL ${keyName}`);
@@ -91,7 +54,6 @@
         keyName = chance.word({ length: 10 });
         const commandsForSend = [
             `HMSET ${keyName} price 20`,
->>>>>>> c7411d97
             'FT._LIST'
         ];
         //Send commands in multiple lines with double slashes (//) wrapped in double quotes
@@ -103,9 +65,7 @@
         }
     });
 test
-<<<<<<< HEAD
     .meta({ rte: rte.standalone })
-=======
     .after(async () => {
         //Clear and delete database
         for(let i = 1; i < 4; i++) {
@@ -113,7 +73,6 @@
         }
         await deleteDatabase(ossStandaloneConfig.databaseName);
     })
->>>>>>> c7411d97
     ('Verify that user can see an indication (green triangle) of commands from the left side of the line numbers', async t => {
         //Open Working with Hashes page
         await t.click(workbenchPage.internalLinkWorkingWithHashes);
@@ -127,11 +86,7 @@
         await t.expect(workbenchPage.monacoCommandIndicator.count).eql(numberOfCommands, 'Number of command indicator');
     });
 test
-<<<<<<< HEAD
     .meta({ rte: rte.standalone })
-    ('Verify that user can find (using right click) "Run Commands" custom shortcut option in monaco menu and run a command', async t => {
-        const command = 'HSET key field value';
-=======
     .after(async () => {
         //Clear and delete database
         await cliPage.sendCommandInCli(`DEL ${keyName}`);
@@ -140,7 +95,6 @@
     ('Verify that user can find (using right click) "Run Commands" custom shortcut option in monaco menu and run a command', async t => {
         keyName = chance.word({ length: 10 });
         const command = `HSET ${keyName} field value`;
->>>>>>> c7411d97
         //Put a command in Editing Area
         await t.typeText(workbenchPage.queryInput, command);
         //Right click to get context menu
@@ -152,9 +106,7 @@
         //Select "Run Commands" from menu
         await t.click(workbenchPage.monacoSuggestionOption);
         //Check the result with sent command
-<<<<<<< HEAD
-        const commandTextInResult = await workbenchPage.queryCardCommand.withExactText(command);
-        await t.expect(commandTextInResult.exists).ok('The result of sent command');
+        await t.expect(await workbenchPage.queryCardCommand.withExactText(command).exists).ok('The result of sent command');
     });
 test
     .meta({ rte: rte.standalone })
@@ -167,18 +119,4 @@
         for (let i = 0; i < repeats; i++) {
             await t.expect(workbenchPage.queryCardContainer.nth(i).textContent).contains(command, `Workbench contains separate results`);
         }
-    });
-=======
-        await t.expect(await workbenchPage.queryCardCommand.withExactText(command).exists).ok('The result of sent command');
-    });
-test('Verify that user can repeat commands by entering a number of repeats before the Redis command and see separate results per each command in Workbench', async t => {
-    const command = 'FT._LIST';
-    const repeats = 5;
-    //Rum command in Workbench with repeats
-    await workbenchPage.sendCommandInWorkbench(`${repeats} ${command}`);
-    //Verify result
-    for (let i = 0; i < repeats; i++) {
-        await t.expect(workbenchPage.queryCardContainer.nth(i).textContent).contains(command, `Workbench contains separate results`);
-    }
-});
->>>>>>> c7411d97
+    });