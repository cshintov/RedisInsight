import { getRandomParagraph } from '../../../helpers/keys';
import { acceptLicenseTermsAndAddDatabase, deleteDatabase } from '../../../helpers/database';
import { MyRedisDatabasePage, WorkbenchPage, CliPage } from '../../../pageObjects';
<<<<<<< HEAD
import {
    commonUrl,
    ossStandaloneConfig
} from '../../../helpers/conf';
import { rte } from '../../../helpers/constants';
=======
import { commonUrl, ossStandaloneConfig } from '../../../helpers/conf';
import { Chance } from 'chance';
>>>>>>> c7411d97

const myRedisDatabasePage = new MyRedisDatabasePage();
const workbenchPage = new WorkbenchPage();
const chance = new Chance();
const cliPage = new CliPage();

const oneMinuteTimeout = 60000;
let keyName = chance.word({ length: 10 });
let command = `set ${keyName} test`;

fixture `History of results at Workbench`
    .meta({type: 'regression'})
    .page(commonUrl)
    .beforeEach(async t => {
        await acceptLicenseTermsAndAddDatabase(ossStandaloneConfig, ossStandaloneConfig.databaseName);
        //Go to Workbench page
        await t.click(myRedisDatabasePage.workbenchButton);
    })
<<<<<<< HEAD
    .afterEach(async(t) => {
        //Clear database
        await t.click(cliPage.cliExpandButton);
        await t.typeText(cliPage.cliCommandInput, 'FLUSHDB');
        await t.pressKey('enter');
        await t.click(cliPage.cliCollapseButton);
    });
test
    .meta({ rte: rte.standalone })
    ('Verify that user can see original date and time of command execution in Workbench history after the page update', async t => {
        //Send command and remember the time
        await workbenchPage.sendCommandInWorkbench(command);
        const dateTime = await workbenchPage.queryCardContainer.nth(0).find(workbenchPage.cssCommandExecutionDateTime).textContent;
        //Wait fo 1 minute, refresh page and check results
        await t.wait(oneMinuteTimeout);
        await t.eval(() => location.reload());
        await t.expect(workbenchPage.queryCardContainer.nth(0).find(workbenchPage.cssCommandExecutionDateTime).textContent).eql(dateTime, 'The original date and time of command execution is saved after the page update');
    });
//skipped due the long time execution and hangs of test
test.skip
    .meta({ rte: rte.standalone })
=======
    .afterEach(async () => {
        //Clear and delete database
        await cliPage.sendCommandInCli(`DEL ${keyName}`);
        await deleteDatabase(ossStandaloneConfig.databaseName);
    })
test('Verify that user can see original date and time of command execution in Workbench history after the page update', async t => {
    keyName = chance.word({ length: 5 });
    //Send command and remember the time
    await workbenchPage.sendCommandInWorkbench(command);
    const dateTime = await workbenchPage.queryCardContainer.nth(0).find(workbenchPage.cssCommandExecutionDateTime).textContent;
    //Wait fo 1 minute, refresh page and check results
    await t.wait(oneMinuteTimeout);
    await t.eval(() => location.reload());
    await t.expect(workbenchPage.queryCardContainer.nth(0).find(workbenchPage.cssCommandExecutionDateTime).textContent).eql(dateTime, 'The original date and time of command execution is saved after the page update');
});
//skipped due the long time execution and hangs of test
test.skip
    .after(async () => {
        //Delete database
        await deleteDatabase(ossStandaloneConfig.databaseName);
    })
>>>>>>> c7411d97
    ('Verify that if command result is more than 1 MB and user refreshes the page, the message "Results have been deleted since they exceed 1 MB. Re-run the command to see new results." is displayed', async t => {
        const commandToSend = 'set key';
        const commandToGet = 'get key';
        //Send command with value that exceed 1MB
        let commandText = getRandomParagraph(10).repeat(100);
        await workbenchPage.sendCommandInWorkbench(`${commandToSend} "${commandText}"`, 1, true);
        await workbenchPage.sendCommandInWorkbench(commandToGet);
        //Refresh the page and check result
        await t.eval(() => location.reload());
        await t.click(workbenchPage.queryCardContainer.withText(commandToGet));
        await t.expect(workbenchPage.queryTextResult.textContent).eql('"Results have been deleted since they exceed 1 MB. Re-run the command to see new results."', 'The messageis displayed');
    });
<<<<<<< HEAD
test
    .meta({ rte: rte.standalone })
    ('Verify that the first command in workbench history is deleted when user executes 31 command (new the following result replaces the first result)', async t => {
        const numberOfCommands = 30;
        const firstCommand = 'FT._LIST';
        //Send command the first command
        await workbenchPage.sendCommandInWorkbench(firstCommand);
        await t.expect(workbenchPage.queryCardContainer.nth(0).textContent).contains(firstCommand, 'The first executed command is in the workbench history');
        //Send 30 commands and check the results
        await workbenchPage.sendCommandInWorkbench(`${numberOfCommands} ${command}`);
        for( let i = 0; i < numberOfCommands; i++) {
            await t.expect(workbenchPage.queryCardContainer.nth(0).textContent).contains(command, 'The command executed after the first command is displayed');
            await t.click(workbenchPage.queryCardContainer.nth(0).find(workbenchPage.cssDeleteCommandButton));
        }
        await t.expect(workbenchPage.noCommandHistoryTitle.visible).ok('The first command is deleted when user executes 31 command');
    });
=======
test('Verify that the first command in workbench history is deleted when user executes 31 command (new the following result replaces the first result)', async t => {
    keyName = chance.word({ length: 10 });
    const numberOfCommands = 30;
    const firstCommand = 'FT._LIST';
    //Send command the first command
    await workbenchPage.sendCommandInWorkbench(firstCommand);
    await t.expect(workbenchPage.queryCardContainer.nth(0).textContent).contains(firstCommand, 'The first executed command is in the workbench history');
    //Send 30 commands and check the results
    await workbenchPage.sendCommandInWorkbench(`${numberOfCommands} ${command}`);
    for( let i = 0; i < numberOfCommands; i++) {
        await t.expect(workbenchPage.queryCardContainer.nth(0).textContent).contains(command, 'The command executed after the first command is displayed');
        await t.click(workbenchPage.queryCardContainer.nth(0).find(workbenchPage.cssDeleteCommandButton));
    }
    await t.expect(workbenchPage.noCommandHistoryTitle.visible).ok('The first command is deleted when user executes 31 command');
});
>>>>>>> c7411d97
<|MERGE_RESOLUTION|>--- conflicted
+++ resolved
@@ -1,16 +1,9 @@
 import { getRandomParagraph } from '../../../helpers/keys';
 import { acceptLicenseTermsAndAddDatabase, deleteDatabase } from '../../../helpers/database';
 import { MyRedisDatabasePage, WorkbenchPage, CliPage } from '../../../pageObjects';
-<<<<<<< HEAD
-import {
-    commonUrl,
-    ossStandaloneConfig
-} from '../../../helpers/conf';
 import { rte } from '../../../helpers/constants';
-=======
 import { commonUrl, ossStandaloneConfig } from '../../../helpers/conf';
 import { Chance } from 'chance';
->>>>>>> c7411d97
 
 const myRedisDatabasePage = new MyRedisDatabasePage();
 const workbenchPage = new WorkbenchPage();
@@ -29,17 +22,15 @@
         //Go to Workbench page
         await t.click(myRedisDatabasePage.workbenchButton);
     })
-<<<<<<< HEAD
-    .afterEach(async(t) => {
-        //Clear database
-        await t.click(cliPage.cliExpandButton);
-        await t.typeText(cliPage.cliCommandInput, 'FLUSHDB');
-        await t.pressKey('enter');
-        await t.click(cliPage.cliCollapseButton);
-    });
+    .afterEach(async () => {
+        //Clear and delete database
+        await cliPage.sendCommandInCli(`DEL ${keyName}`);
+        await deleteDatabase(ossStandaloneConfig.databaseName);
+    })
 test
     .meta({ rte: rte.standalone })
     ('Verify that user can see original date and time of command execution in Workbench history after the page update', async t => {
+        keyName = chance.word({ length: 5 });
         //Send command and remember the time
         await workbenchPage.sendCommandInWorkbench(command);
         const dateTime = await workbenchPage.queryCardContainer.nth(0).find(workbenchPage.cssCommandExecutionDateTime).textContent;
@@ -51,29 +42,10 @@
 //skipped due the long time execution and hangs of test
 test.skip
     .meta({ rte: rte.standalone })
-=======
-    .afterEach(async () => {
-        //Clear and delete database
-        await cliPage.sendCommandInCli(`DEL ${keyName}`);
-        await deleteDatabase(ossStandaloneConfig.databaseName);
-    })
-test('Verify that user can see original date and time of command execution in Workbench history after the page update', async t => {
-    keyName = chance.word({ length: 5 });
-    //Send command and remember the time
-    await workbenchPage.sendCommandInWorkbench(command);
-    const dateTime = await workbenchPage.queryCardContainer.nth(0).find(workbenchPage.cssCommandExecutionDateTime).textContent;
-    //Wait fo 1 minute, refresh page and check results
-    await t.wait(oneMinuteTimeout);
-    await t.eval(() => location.reload());
-    await t.expect(workbenchPage.queryCardContainer.nth(0).find(workbenchPage.cssCommandExecutionDateTime).textContent).eql(dateTime, 'The original date and time of command execution is saved after the page update');
-});
-//skipped due the long time execution and hangs of test
-test.skip
     .after(async () => {
         //Delete database
         await deleteDatabase(ossStandaloneConfig.databaseName);
     })
->>>>>>> c7411d97
     ('Verify that if command result is more than 1 MB and user refreshes the page, the message "Results have been deleted since they exceed 1 MB. Re-run the command to see new results." is displayed', async t => {
         const commandToSend = 'set key';
         const commandToGet = 'get key';
@@ -86,10 +58,10 @@
         await t.click(workbenchPage.queryCardContainer.withText(commandToGet));
         await t.expect(workbenchPage.queryTextResult.textContent).eql('"Results have been deleted since they exceed 1 MB. Re-run the command to see new results."', 'The messageis displayed');
     });
-<<<<<<< HEAD
 test
     .meta({ rte: rte.standalone })
     ('Verify that the first command in workbench history is deleted when user executes 31 command (new the following result replaces the first result)', async t => {
+        keyName = chance.word({ length: 10 });
         const numberOfCommands = 30;
         const firstCommand = 'FT._LIST';
         //Send command the first command
@@ -102,21 +74,4 @@
             await t.click(workbenchPage.queryCardContainer.nth(0).find(workbenchPage.cssDeleteCommandButton));
         }
         await t.expect(workbenchPage.noCommandHistoryTitle.visible).ok('The first command is deleted when user executes 31 command');
-    });
-=======
-test('Verify that the first command in workbench history is deleted when user executes 31 command (new the following result replaces the first result)', async t => {
-    keyName = chance.word({ length: 10 });
-    const numberOfCommands = 30;
-    const firstCommand = 'FT._LIST';
-    //Send command the first command
-    await workbenchPage.sendCommandInWorkbench(firstCommand);
-    await t.expect(workbenchPage.queryCardContainer.nth(0).textContent).contains(firstCommand, 'The first executed command is in the workbench history');
-    //Send 30 commands and check the results
-    await workbenchPage.sendCommandInWorkbench(`${numberOfCommands} ${command}`);
-    for( let i = 0; i < numberOfCommands; i++) {
-        await t.expect(workbenchPage.queryCardContainer.nth(0).textContent).contains(command, 'The command executed after the first command is displayed');
-        await t.click(workbenchPage.queryCardContainer.nth(0).find(workbenchPage.cssDeleteCommandButton));
-    }
-    await t.expect(workbenchPage.noCommandHistoryTitle.visible).ok('The first command is deleted when user executes 31 command');
-});
->>>>>>> c7411d97
+    });