--- conflicted
+++ resolved
@@ -1,22 +1,7 @@
-<<<<<<< HEAD
-import { addNewStandaloneDatabase } from '../../../helpers/database';
-import {
-    MyRedisDatabasePage,
-    UserAgreementPage,
-    AddRedisDatabasePage,
-    CliPage,
-    WorkbenchPage
-} from '../../../pageObjects';
-import {
-    commonUrl,
-    ossStandaloneConfig
-} from '../../../helpers/conf';
 import { rte } from '../../../helpers/constants';
-=======
 import { acceptLicenseTermsAndAddDatabase, deleteDatabase } from '../../../helpers/database';
 import { MyRedisDatabasePage, CliPage, WorkbenchPage } from '../../../pageObjects';
 import { commonUrl, ossStandaloneConfig } from '../../../helpers/conf';
->>>>>>> c7411d97
 
 const myRedisDatabasePage = new MyRedisDatabasePage();
 const workbenchPage = new WorkbenchPage();
@@ -32,7 +17,10 @@
         //Go to Workbench page
         await t.click(myRedisDatabasePage.workbenchButton);
     })
-<<<<<<< HEAD
+    .afterEach(async() => {
+        //Delete database
+        await deleteDatabase(ossStandaloneConfig.databaseName);
+    })
 test
     .meta({ rte: rte.standalone })
     ('Verify that user can see saved CLI state when navigates away to any other page', async t => {
@@ -47,22 +35,6 @@
     .meta({ rte: rte.standalone })
     ('Verify that user can see saved CLI size when navigates away to any other page', async t => {
         const offsetY = 200;
-=======
-    .afterEach(async() => {
-        //Delete database
-        await deleteDatabase(ossStandaloneConfig.databaseName);
-    })
-test('Verify that user can see saved CLI state when navigates away to any other page', async t => {
-    //Expand CLI and navigte to Browser
-    await t.click(cliPage.cliExpandButton);
-    await t.click(myRedisDatabasePage.browserButton);
-    //Return back to Workbench and check CLI
-    await t.click(myRedisDatabasePage.workbenchButton);
-    await t.expect(await cliPage.cliCollapseButton.exists).ok('CLI is still expanded');
-});
-test('Verify that user can see saved CLI size when navigates away to any other page', async t => {
-    const offsetY = 200;
->>>>>>> c7411d97
 
         await t.click(cliPage.cliExpandButton);
         const cliAreaHeight = await cliPage.cliArea.clientHeight;
