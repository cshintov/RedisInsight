import * as path from 'path';
import { rte } from '../../../helpers/constants';
import {
    acceptLicenseTermsAndAddDatabaseApi
} from '../../../helpers/database';
import { MyRedisDatabasePage, WorkbenchPage } from '../../../pageObjects';
import { commonUrl, ossStandaloneConfig } from '../../../helpers/conf';
import { deleteStandaloneDatabaseApi } from '../../../helpers/api/api-database';

const myRedisDatabasePage = new MyRedisDatabasePage();
const workbenchPage = new WorkbenchPage();
const filePath = path.join('..', '..', '..', 'test-data', 'upload-tutorials', 'customTutorials.zip');
const tutorialName = 'customTutorials';
const tutorialName2 = 'tutorialTestByLink';
const link = 'https://drive.google.com/uc?id=1puRUoT8HmyZCekkeWNxBzXe_48TzXcJc&export=download';
let folder1 = 'folder-1';
let folder2 = 'folder-2';
let internalLinkName1 = 'probably-1';
let internalLinkName2 = 'vector-2';

fixture `Upload custom tutorials`
    .meta({ type: 'regression', rte: rte.standalone })
    .page(commonUrl)
    .beforeEach(async t => {
        await acceptLicenseTermsAndAddDatabaseApi(ossStandaloneConfig, ossStandaloneConfig.databaseName);
        await t.click(myRedisDatabasePage.NavigationPanel.workbenchButton);
    })
    .afterEach(async () => {
        await deleteStandaloneDatabaseApi(ossStandaloneConfig);
    });
/* https://redislabs.atlassian.net/browse/RI-4186, https://redislabs.atlassian.net/browse/RI-4198,
https://redislabs.atlassian.net/browse/RI-4302, https://redislabs.atlassian.net/browse/RI-4318
*/
test('Verify that user can upload tutorial with local zip file without manifest.json', async t => {
    // Verify that user can upload custom tutorials on docker version
    const imageExternalPath = 'RedisInsight screen external';
    // const imageRelativePath = 'RedisInsight screen relative';
    folder1 = 'folder-1';
    folder2 = 'folder-2';
    internalLinkName1 = 'probably-1';
    internalLinkName2 = 'vector-2';

    // Verify that user can see the “MY TUTORIALS” section in the Enablement area.
    await t.expect(workbenchPage.customTutorials.visible).ok('custom tutorials sections is not visible');
    await t.click(workbenchPage.tutorialOpenUploadButton);
    await t.expect(workbenchPage.tutorialSubmitButton.hasAttribute('disabled')).ok('submit button is not disabled');

    // Verify that User can request to add a new custom Tutorial by uploading a .zip archive from a local folder
    await t.setFilesToUpload(workbenchPage.tutorialImport, [filePath]);
    await t.click(workbenchPage.tutorialSubmitButton);
    await t.expect(workbenchPage.tutorialAccordionButton.withText(tutorialName).visible).ok(`${tutorialName} tutorial is not uploaded`);

    // Verify that when user upload a .zip archive without a .json manifest, all markdown files are inserted at the same hierarchy level
    await t.click(workbenchPage.tutorialAccordionButton.withText(tutorialName));
    await t.expect((await workbenchPage.getAccordionButtonWithName(folder1)).visible).ok(`${folder1} is not visible`);
    await t.expect((await workbenchPage.getAccordionButtonWithName(folder2)).visible).ok(`${folder2} is not visible`);
    await t.click(await workbenchPage.getAccordionButtonWithName(folder1));
    await t.expect((await workbenchPage.getInternalLinkWithManifest(internalLinkName1)).visible)
        .ok(`${internalLinkName1} is not visible`);
    await t.click(await workbenchPage.getAccordionButtonWithName(folder2));
    await t.expect((await workbenchPage.getInternalLinkWithManifest(internalLinkName2)).visible)
        .ok(`${internalLinkName2} is not visible`);
    await t.expect(workbenchPage.scrolledEnablementArea.exists).notOk('enablement area is visible before clicked');
    await t.click((await workbenchPage.getInternalLinkWithManifest(internalLinkName1)));
    await t.expect(workbenchPage.scrolledEnablementArea.visible).ok('enablement area is not visible after clicked');

<<<<<<< HEAD
    // Verify that user can see image in custom tutorials by providing absolute external path in md file
    const imageExternal = await workbenchPage.getTutorialImageByAlt(imageExternalPath);
    await workbenchPage.waitUntilImageRendered(imageExternal);
    const imageExternalHeight = await imageExternal.getStyleProperty('height');
    await t.expect(parseInt(imageExternalHeight.replace(/[^\d]/g, ''))).gte(150);

    // Verify that user can see image in custom tutorials by providing relative path in md file
    // Error when github upload .zip with relative path in .md
=======
    // Error when github upload .zip with relative path in .md
    // const imageExternalPath = 'RedisInsight screen external';
    // const imageRelativePath = 'RedisInsight screen relative';
    // Verify that user can see image in custom tutorials by providing absolute external path in md file
    // const imageExternal = await workbenchPage.getTutorialImageByAlt(imageExternalPath);
    // await workbenchPage.waitUntilImageRendered(imageExternal);
    // const imageExternalHeight = await imageExternal.getStyleProperty('height');
    // await t.expect(parseInt(imageExternalHeight.replace(/[^\d]/g, ''))).gte(150);
    // Verify that user can see image in custom tutorials by providing relative path in md file
>>>>>>> 49542c4f
    // const imageRelative = await workbenchPage.getTutorialImageByAlt(imageRelativePath);
    // await workbenchPage.waitUntilImageRendered(imageRelative);
    // const imageRelativeHeight = await imageRelative.getStyleProperty('height');
    // await t.expect(parseInt(imageRelativeHeight.replace(/[^\d]/g, ''))).gte(150);

    // Verify that when User delete the tutorial, then User can see this tutorial and relevant markdown files are deleted from: the Enablement area in Workbench
    await t.click(workbenchPage.closeEnablementPage);
    await t.click(workbenchPage.tutorialLatestDeleteIcon);
    await t.expect(workbenchPage.tutorialDeleteButton.visible).ok('Delete popup is not visible');
    await t.click(workbenchPage.tutorialDeleteButton);
    await t.expect(workbenchPage.tutorialDeleteButton.exists).notOk('Delete popup is still visible');
    await t.expect((workbenchPage.tutorialAccordionButton.withText(tutorialName).exists))
        .notOk(`${tutorialName} tutorial is not uploaded`);
});
// https://redislabs.atlassian.net/browse/RI-4186, https://redislabs.atlassian.net/browse/RI-4213, https://redislabs.atlassian.net/browse/RI-4302
test('Verify that user can upload tutorial with URL with manifest.json', async t => {
    const labelFromManifest = 'LabelFromManifest';
    internalLinkName1 = 'manifest-id';

    await t.click(workbenchPage.tutorialOpenUploadButton);
    // Verify that user can upload tutorials using a URL
    await t.typeText(workbenchPage.tutorialLinkField, link);
    await t.click(workbenchPage.tutorialSubmitButton);
    await t.expect(workbenchPage.tutorialAccordionButton.withText(tutorialName2).with({ timeout: 20000 }).visible)
        .ok(`${tutorialName2} tutorial is not uploaded`);
    await t.click(workbenchPage.tutorialAccordionButton.withText(tutorialName2));
    // Verify that User can see the same structure in the tutorial uploaded as described in the .json manifest
    await t.expect((await workbenchPage.getInternalLinkWithoutManifest(internalLinkName1)).visible)
        .ok(`${internalLinkName1} folder specified in manifest is not visible`);
    await t.expect(await (await workbenchPage.getInternalLinkWithoutManifest(internalLinkName1)).textContent)
        .eql(labelFromManifest, `${labelFromManifest} tutorial specified in manifest is not visible`);
    await t.click((await workbenchPage.getInternalLinkWithoutManifest(internalLinkName1)));
    await t.expect(workbenchPage.scrolledEnablementArea.visible).ok('enablement area is not visible after clicked');
    await t.click(workbenchPage.closeEnablementPage);
    await t.click(workbenchPage.tutorialLatestDeleteIcon);
    await t.expect(workbenchPage.tutorialDeleteButton.visible).ok('Delete popup is not visible');
    await t.click(workbenchPage.tutorialDeleteButton);
    await t.expect(workbenchPage.tutorialDeleteButton.exists).notOk('Delete popup is still visible');
    // Verify that when User delete the tutorial, then User can see this tutorial and relevant markdown files are deleted from: the Enablement area in Workbench
    await t.expect((workbenchPage.tutorialAccordionButton.withText(tutorialName2).exists))
        .notOk(`${tutorialName2} tutorial is not uploaded`);
});<|MERGE_RESOLUTION|>--- conflicted
+++ resolved
@@ -33,8 +33,6 @@
 */
 test('Verify that user can upload tutorial with local zip file without manifest.json', async t => {
     // Verify that user can upload custom tutorials on docker version
-    const imageExternalPath = 'RedisInsight screen external';
-    // const imageRelativePath = 'RedisInsight screen relative';
     folder1 = 'folder-1';
     folder2 = 'folder-2';
     internalLinkName1 = 'probably-1';
@@ -64,16 +62,6 @@
     await t.click((await workbenchPage.getInternalLinkWithManifest(internalLinkName1)));
     await t.expect(workbenchPage.scrolledEnablementArea.visible).ok('enablement area is not visible after clicked');
 
-<<<<<<< HEAD
-    // Verify that user can see image in custom tutorials by providing absolute external path in md file
-    const imageExternal = await workbenchPage.getTutorialImageByAlt(imageExternalPath);
-    await workbenchPage.waitUntilImageRendered(imageExternal);
-    const imageExternalHeight = await imageExternal.getStyleProperty('height');
-    await t.expect(parseInt(imageExternalHeight.replace(/[^\d]/g, ''))).gte(150);
-
-    // Verify that user can see image in custom tutorials by providing relative path in md file
-    // Error when github upload .zip with relative path in .md
-=======
     // Error when github upload .zip with relative path in .md
     // const imageExternalPath = 'RedisInsight screen external';
     // const imageRelativePath = 'RedisInsight screen relative';
@@ -83,7 +71,6 @@
     // const imageExternalHeight = await imageExternal.getStyleProperty('height');
     // await t.expect(parseInt(imageExternalHeight.replace(/[^\d]/g, ''))).gte(150);
     // Verify that user can see image in custom tutorials by providing relative path in md file
->>>>>>> 49542c4f
     // const imageRelative = await workbenchPage.getTutorialImageByAlt(imageRelativePath);
     // await workbenchPage.waitUntilImageRendered(imageRelative);
     // const imageRelativeHeight = await imageRelative.getStyleProperty('height');
