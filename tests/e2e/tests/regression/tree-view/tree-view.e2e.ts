--- conflicted
+++ resolved
@@ -30,12 +30,8 @@
         await deleteStandaloneDatabaseApi(ossStandaloneRedisearch);
     })('Verify that user can see message "No keys to display." when there are no keys in the database', async t => {
         const message = 'No keys to display.Use Workbench Guides and Tutorials to quickly load the data.';
-<<<<<<< HEAD
-        //Verify the message
-=======
 
         // Verify the message
->>>>>>> 4fad02fd
         await t.click(browserPage.treeViewButton);
         await t.expect(browserPage.keyListMessage.textContent).contains(message, 'The message is not displayed');
 
@@ -45,22 +41,6 @@
     });
 test('Verify that user can see the total number of keys, the number of keys scanned, the “Scan more” control displayed at the top of Tree view and Browser view', async t => {
     await browserPage.selectFilterGroupType(KeyTypesTexts.Hash);
-<<<<<<< HEAD
-    //Verify the controls on the Browser view
-    await t.expect(browserPage.totalKeysNumber.visible).ok('The total number of keys is displayed on the Browser view');
-    await t.expect(browserPage.scannedValue.visible).ok('The number of keys scanned is displayed on the Browser view');
-    await t.expect(browserPage.scanMoreButton.visible).ok('The scan more button is displayed on the Browser view');
-    //Verify the controls on the Tree view
-    await t.click(browserPage.treeViewButton);
-    await t.expect(browserPage.totalKeysNumber.visible).ok('The total number of keys is displayed on the Tree view');
-    await t.expect(browserPage.scannedValue.visible).ok('The number of keys scanned is displayed on the Tree view');
-    await t.expect(browserPage.scanMoreButton.visible).ok('The scan more button is displayed on the Tree view');
-});
-test('Verify that when user deletes the key he can see the key is removed from the folder, the number of keys is reduced, the percentage is recalculated', async t => {
-    //Open the first key in the tree view and remove
-    await t.click(browserPage.treeViewButton);
-    await t.expect(browserPage.treeViewDeviceFolder.visible).ok('The key folder is displayed', { timeout: 30000 });
-=======
     // Verify the controls on the Browser view
     await t.expect(browserPage.totalKeysNumber.visible).ok('The total number of keys is not displayed on the Browser view');
     await t.expect(browserPage.scannedValue.visible).ok('The number of keys scanned is not displayed on the Browser view');
@@ -81,27 +61,13 @@
     await t.expect(browserPage.treeViewKeysNumber.visible).ok('The user can not see the number of keys');
 
     await t.expect(browserPage.treeViewDeviceFolder.visible).ok('The key folder is not displayed', { timeout: 30000 });
->>>>>>> 4fad02fd
     await t.click(browserPage.treeViewDeviceFolder);
     const numberOfKeys = await browserPage.treeViewDeviceKyesCount.textContent;
     const keyFolder = await browserPage.treeViewDeviceFolder.nth(2).textContent;
     await t.click(browserPage.treeViewDeviceFolder.nth(2));
     await t.click(browserPage.treeViewDeviceFolder.nth(5));
     await browserPage.deleteKey();
-<<<<<<< HEAD
-    //Verify the results
-    await t.expect(browserPage.treeViewDeviceFolder.nth(2).textContent).notEql(keyFolder, 'The key folder is removed from the tree view');
-    await t.expect(browserPage.treeViewDeviceKyesCount.textContent).notEql(numberOfKeys, 'The number of keys is recalculated');
-});
-test('Verify that user can see that “:” (colon) used as a default separator for namespaces and see the number of keys found per each namespace', async t => {
-    await t.click(browserPage.treeViewButton);
-    //Verify the default separator
-    await t.expect(browserPage.treeViewSeparator.textContent).eql(':', 'The “:” (colon) used as a default separator for namespaces');
-    //Verify the number of keys found
-    await t.expect(browserPage.treeViewKeysNumber.visible).ok('The user can see the number of keys');
-=======
     // Verify the results
     await t.expect(browserPage.treeViewDeviceFolder.nth(2).textContent).notEql(keyFolder, 'The key folder is not removed from the tree view');
     await t.expect(browserPage.treeViewDeviceKyesCount.textContent).notEql(numberOfKeys, 'The number of keys is not recalculated');
->>>>>>> 4fad02fd
 });