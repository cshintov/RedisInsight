<<<<<<< HEAD
import { addNewStandaloneDatabase } from '../../../helpers/database';
import {
    MyRedisDatabasePage,
    BrowserPage,
    UserAgreementPage,
    CliPage,
    AddRedisDatabasePage
} from '../../../pageObjects';
import {
    commonUrl,
    ossStandaloneConfig
} from '../../../helpers/conf';
import { rte } from '../../../helpers/constants';
=======
import { acceptLicenseTermsAndAddDatabase, deleteDatabase } from '../../../helpers/database';
import { MyRedisDatabasePage, BrowserPage, CliPage } from '../../../pageObjects';
import { commonUrl, ossStandaloneConfig } from '../../../helpers/conf';
import { Chance } from 'chance';
>>>>>>> c7411d97

const myRedisDatabasePage = new MyRedisDatabasePage();
const browserPage = new BrowserPage();
const cliPage = new CliPage();
const chance = new Chance();

let keyName = chance.word({ length: 10 });

fixture `CLI`
    .meta({ type: 'smoke' })
    .page(commonUrl)
    .beforeEach(async () => {
        await acceptLicenseTermsAndAddDatabase(ossStandaloneConfig, ossStandaloneConfig.databaseName);
    })
    .afterEach(async () => {
        //Delete database
        await deleteDatabase(ossStandaloneConfig.databaseName);
    })
test
<<<<<<< HEAD
    .meta({ rte: rte.standalone })
    .after(async() => {
=======
    .after(async () => {
>>>>>>> c7411d97
        await browserPage.deleteKeyByName(keyName);
        await deleteDatabase(ossStandaloneConfig.databaseName);
    })
    ('Verify that user can add data via CLI', async t => {
        keyName = chance.word({ length: 10 });
        //Open CLI
        await t.click(cliPage.cliExpandButton);
        //Add key from CLI
        await t.typeText(cliPage.cliCommandInput, `SADD ${keyName} "chinese" "japanese" "german"`);
        await t.pressKey('enter');
        //Check that the key is added
        await browserPage.searchByKeyName(keyName);
        const isKeyIsDisplayedInTheList = await browserPage.isKeyIsDisplayedInTheList(keyName);
        await t.expect(isKeyIsDisplayedInTheList).ok('The key is added');
    });
<<<<<<< HEAD
test
    .meta({ rte: rte.standalone })
    ('Verify that user can expand CLI', async t => {
        await myRedisDatabasePage.clickOnDBByName(ossStandaloneConfig.databaseName);
        //Open CLI
        await t.click(cliPage.cliExpandButton);
        //Check that CLI is opened
        await t.expect(cliPage.cliArea.exists).ok('CLI area is displayed');
        await t.expect(cliPage.cliCommandInput.exists).ok('CLI input is displayed')
    });
test
    .meta({ rte: rte.standalone })
    ('Verify that user can collapse CLI', async t => {
        await myRedisDatabasePage.clickOnDBByName(ossStandaloneConfig.databaseName);
        //Open CLI
        await t.click(cliPage.cliExpandButton);
        //Check that CLI is opened
        await t.expect(cliPage.cliArea.visible).ok('CLI area is displayed');
        //Collaple CLI
        await t.click(cliPage.cliCollapseButton);
        //Check that CLI is closed
        await t.expect(cliPage.cliArea.visible).notOk('CLI area should not be displayed');
    });
test
    .meta({ rte: rte.standalone })
    ('Verify that user can use blocking command', async t => {
        await myRedisDatabasePage.clickOnDBByName(ossStandaloneConfig.databaseName);
        //Open CLI
        await t.click(cliPage.cliExpandButton);
        //Type blocking command
        await t.typeText(cliPage.cliCommandInput, 'blpop newKey 10000');
        await t.pressKey('enter');
        //Verify that user input is blocked
        await t.expect(cliPage.cliCommandInput.exists).notOk('Cli input is not shown');
    });
test
    .meta({ rte: rte.standalone })
    ('Verify that user can use unblocking command', async t => {
        await myRedisDatabasePage.clickOnDBByName(ossStandaloneConfig.databaseName);
        //Open CLI
        await t.click(cliPage.cliExpandButton);
        //Get clientId
        await t.typeText(cliPage.cliCommandInput, 'client id');
        await t.pressKey('enter');
        const clientId = (await cliPage.cliOutputResponseSuccess.textContent).replace(/^\D+/g, '');
        //Type blocking command
        await t.typeText(cliPage.cliCommandInput, 'blpop newKey 10000');
        await t.pressKey('enter');
        //Verify that user input is blocked
        await t.expect(cliPage.cliCommandInput.exists).notOk('Cli input is not shown');
        //Create new window to unblock the client
        await t
            .openWindow(commonUrl)
            .maximizeWindow();
        await myRedisDatabasePage.clickOnDBByName(ossStandaloneConfig.databaseName);
        //Open CLI
        await t.click(cliPage.cliExpandButton);
        //Unblock client
        await t.typeText(cliPage.cliCommandInput, `client unblock ${clientId}`);
        await t.pressKey('enter');
        await t.closeWindow();
        await t.expect(cliPage.cliCommandInput.exists).ok('Cli input is shown, the client was unblocked', { timeout: 20000 });
    });
=======
test('Verify that user can expand CLI', async t => {
    //Open CLI
    await t.click(cliPage.cliExpandButton);
    //Check that CLI is opened
    await t.expect(cliPage.cliArea.exists).ok('CLI area is displayed');
    await t.expect(cliPage.cliCommandInput.exists).ok('CLI input is displayed')
});
test('Verify that user can collapse CLI', async t => {
    //Open CLI
    await t.click(cliPage.cliExpandButton);
    //Check that CLI is opened
    await t.expect(cliPage.cliArea.visible).ok('CLI area is displayed');
    //Collaple CLI
    await t.click(cliPage.cliCollapseButton);
    //Check that CLI is closed
    await t.expect(cliPage.cliArea.visible).notOk('CLI area should not be displayed');
});
test('Verify that user can use blocking command', async t => {
    //Open CLI
    await t.click(cliPage.cliExpandButton);
    //Type blocking command
    await t.typeText(cliPage.cliCommandInput, 'blpop newKey 10000');
    await t.pressKey('enter');
    //Verify that user input is blocked
    await t.expect(cliPage.cliCommandInput.exists).notOk('Cli input is not shown');
});
test('Verify that user can use unblocking command', async t => {
    //Open CLI
    await t.click(cliPage.cliExpandButton);
    //Get clientId
    await t.typeText(cliPage.cliCommandInput, 'client id');
    await t.pressKey('enter');
    const clientId = (await cliPage.cliOutputResponseSuccess.textContent).replace(/^\D+/g, '');
    //Type blocking command
    await t.typeText(cliPage.cliCommandInput, 'blpop newKey 10000');
    await t.pressKey('enter');
    //Verify that user input is blocked
    await t.expect(cliPage.cliCommandInput.exists).notOk('Cli input is not shown');
    //Create new window to unblock the client
    await t
        .openWindow(commonUrl)
        .maximizeWindow();
    await myRedisDatabasePage.clickOnDBByName(ossStandaloneConfig.databaseName);
    //Open CLI
    await t.click(cliPage.cliExpandButton);
    //Unblock client
    await t.typeText(cliPage.cliCommandInput, `client unblock ${clientId}`);
    await t.pressKey('enter');
    await t.closeWindow();
    await t.expect(cliPage.cliCommandInput.exists).ok('Cli input is shown, the client was unblocked', { timeout: 20000 });
});
>>>>>>> c7411d97
<|MERGE_RESOLUTION|>--- conflicted
+++ resolved
@@ -1,23 +1,8 @@
-<<<<<<< HEAD
-import { addNewStandaloneDatabase } from '../../../helpers/database';
-import {
-    MyRedisDatabasePage,
-    BrowserPage,
-    UserAgreementPage,
-    CliPage,
-    AddRedisDatabasePage
-} from '../../../pageObjects';
-import {
-    commonUrl,
-    ossStandaloneConfig
-} from '../../../helpers/conf';
 import { rte } from '../../../helpers/constants';
-=======
 import { acceptLicenseTermsAndAddDatabase, deleteDatabase } from '../../../helpers/database';
 import { MyRedisDatabasePage, BrowserPage, CliPage } from '../../../pageObjects';
 import { commonUrl, ossStandaloneConfig } from '../../../helpers/conf';
 import { Chance } from 'chance';
->>>>>>> c7411d97
 
 const myRedisDatabasePage = new MyRedisDatabasePage();
 const browserPage = new BrowserPage();
@@ -37,12 +22,8 @@
         await deleteDatabase(ossStandaloneConfig.databaseName);
     })
 test
-<<<<<<< HEAD
     .meta({ rte: rte.standalone })
     .after(async() => {
-=======
-    .after(async () => {
->>>>>>> c7411d97
         await browserPage.deleteKeyByName(keyName);
         await deleteDatabase(ossStandaloneConfig.databaseName);
     })
@@ -58,11 +39,9 @@
         const isKeyIsDisplayedInTheList = await browserPage.isKeyIsDisplayedInTheList(keyName);
         await t.expect(isKeyIsDisplayedInTheList).ok('The key is added');
     });
-<<<<<<< HEAD
 test
     .meta({ rte: rte.standalone })
     ('Verify that user can expand CLI', async t => {
-        await myRedisDatabasePage.clickOnDBByName(ossStandaloneConfig.databaseName);
         //Open CLI
         await t.click(cliPage.cliExpandButton);
         //Check that CLI is opened
@@ -72,7 +51,6 @@
 test
     .meta({ rte: rte.standalone })
     ('Verify that user can collapse CLI', async t => {
-        await myRedisDatabasePage.clickOnDBByName(ossStandaloneConfig.databaseName);
         //Open CLI
         await t.click(cliPage.cliExpandButton);
         //Check that CLI is opened
@@ -85,7 +63,6 @@
 test
     .meta({ rte: rte.standalone })
     ('Verify that user can use blocking command', async t => {
-        await myRedisDatabasePage.clickOnDBByName(ossStandaloneConfig.databaseName);
         //Open CLI
         await t.click(cliPage.cliExpandButton);
         //Type blocking command
@@ -95,9 +72,8 @@
         await t.expect(cliPage.cliCommandInput.exists).notOk('Cli input is not shown');
     });
 test
-    .meta({ rte: rte.standalone })
+    .meta({ env: 'web', rte: rte.standalone })
     ('Verify that user can use unblocking command', async t => {
-        await myRedisDatabasePage.clickOnDBByName(ossStandaloneConfig.databaseName);
         //Open CLI
         await t.click(cliPage.cliExpandButton);
         //Get clientId
@@ -121,57 +97,4 @@
         await t.pressKey('enter');
         await t.closeWindow();
         await t.expect(cliPage.cliCommandInput.exists).ok('Cli input is shown, the client was unblocked', { timeout: 20000 });
-    });
-=======
-test('Verify that user can expand CLI', async t => {
-    //Open CLI
-    await t.click(cliPage.cliExpandButton);
-    //Check that CLI is opened
-    await t.expect(cliPage.cliArea.exists).ok('CLI area is displayed');
-    await t.expect(cliPage.cliCommandInput.exists).ok('CLI input is displayed')
-});
-test('Verify that user can collapse CLI', async t => {
-    //Open CLI
-    await t.click(cliPage.cliExpandButton);
-    //Check that CLI is opened
-    await t.expect(cliPage.cliArea.visible).ok('CLI area is displayed');
-    //Collaple CLI
-    await t.click(cliPage.cliCollapseButton);
-    //Check that CLI is closed
-    await t.expect(cliPage.cliArea.visible).notOk('CLI area should not be displayed');
-});
-test('Verify that user can use blocking command', async t => {
-    //Open CLI
-    await t.click(cliPage.cliExpandButton);
-    //Type blocking command
-    await t.typeText(cliPage.cliCommandInput, 'blpop newKey 10000');
-    await t.pressKey('enter');
-    //Verify that user input is blocked
-    await t.expect(cliPage.cliCommandInput.exists).notOk('Cli input is not shown');
-});
-test('Verify that user can use unblocking command', async t => {
-    //Open CLI
-    await t.click(cliPage.cliExpandButton);
-    //Get clientId
-    await t.typeText(cliPage.cliCommandInput, 'client id');
-    await t.pressKey('enter');
-    const clientId = (await cliPage.cliOutputResponseSuccess.textContent).replace(/^\D+/g, '');
-    //Type blocking command
-    await t.typeText(cliPage.cliCommandInput, 'blpop newKey 10000');
-    await t.pressKey('enter');
-    //Verify that user input is blocked
-    await t.expect(cliPage.cliCommandInput.exists).notOk('Cli input is not shown');
-    //Create new window to unblock the client
-    await t
-        .openWindow(commonUrl)
-        .maximizeWindow();
-    await myRedisDatabasePage.clickOnDBByName(ossStandaloneConfig.databaseName);
-    //Open CLI
-    await t.click(cliPage.cliExpandButton);
-    //Unblock client
-    await t.typeText(cliPage.cliCommandInput, `client unblock ${clientId}`);
-    await t.pressKey('enter');
-    await t.closeWindow();
-    await t.expect(cliPage.cliCommandInput.exists).ok('Cli input is shown, the client was unblocked', { timeout: 20000 });
-});
->>>>>>> c7411d97
+    });