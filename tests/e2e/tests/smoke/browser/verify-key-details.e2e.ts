--- conflicted
+++ resolved
@@ -4,16 +4,11 @@
 import { Chance } from 'chance';
 
 const browserPage = new BrowserPage();
-<<<<<<< HEAD
 const chance = new Chance();
 
 let keyName = chance.word({ length: 10 });
-=======
-const userAgreementPage = new UserAgreementPage();
-const addRedisDatabasePage = new AddRedisDatabasePage();
 const keyTTL = '2147476121';
 const expectedTTL = /214747612*/;
->>>>>>> 4238f828
 
 fixture `Key details verification`
     .meta({ type: 'smoke' })
@@ -27,13 +22,7 @@
         await deleteDatabase(ossStandaloneConfig.databaseName);
     })
 test('Verify that user can see Hash Key details', async t => {
-<<<<<<< HEAD
     keyName = chance.word({ length: 10 });
-    const keyTTL = '2147476121';
-=======
-    const keyName = 'Hash1testKeyForEdit';
-    await myRedisDatabasePage.clickOnDBByName(ossStandaloneConfig.databaseName);
->>>>>>> 4238f828
 
     await browserPage.addHashKey(keyName, keyTTL);
     const keyDetails = await browserPage.keyDetailsHeader.textContent;
@@ -48,13 +37,7 @@
     await t.expect(keyBadge).contains('Hash', 'The Key Badge');
 });
 test('Verify that user can see List Key details', async t => {
-<<<<<<< HEAD
     keyName = chance.word({ length: 10 });
-    const keyTTL = '2147476121';
-=======
-    const keyName = 'List1testKeyForEdit';
-    await myRedisDatabasePage.clickOnDBByName(ossStandaloneConfig.databaseName);
->>>>>>> 4238f828
 
     await browserPage.addListKey(keyName, keyTTL);
     const keyDetails = await browserPage.keyDetailsHeader.textContent;
@@ -69,13 +52,7 @@
     await t.expect(keyBadge).contains('List', 'The Key Badge');
 });
 test('Verify that user can see Set Key details', async t => {
-<<<<<<< HEAD
     keyName = chance.word({ length: 10 });
-    const keyTTL = '2147476121';
-=======
-    const keyName = 'Set1testKeyForEdit';
-    await myRedisDatabasePage.clickOnDBByName(ossStandaloneConfig.databaseName);
->>>>>>> 4238f828
 
     await browserPage.addSetKey(keyName, keyTTL);
     const keyDetails = await browserPage.keyDetailsHeader.textContent;
@@ -90,12 +67,7 @@
     await t.expect(keyBadge).contains('Set', 'The Key Badge');
 });
 test('Verify that user can see String Key details', async t => {
-<<<<<<< HEAD
     keyName = chance.word({ length: 10 });
-    const keyTTL = '2147476121';
-=======
-    const keyName = 'String1testKeyForEdit';
->>>>>>> 4238f828
     const value = 'keyValue12334353434;'
 
     await browserPage.addStringKey(keyName, value, keyTTL);
@@ -111,13 +83,7 @@
     await t.expect(keyBadge).contains('String', 'The Key Badge');
 });
 test('Verify that user can see ZSet Key details', async t => {
-<<<<<<< HEAD
     keyName = chance.word({ length: 10 });
-    const keyTTL = '2147476121';
-=======
-    const keyName = 'ZSet1testKeyForEdit';
-    await myRedisDatabasePage.clickOnDBByName(ossStandaloneConfig.databaseName);
->>>>>>> 4238f828
 
     await browserPage.addZSetKey(keyName, '1', keyTTL);
     const keyDetails = await browserPage.keyDetailsHeader.textContent;
@@ -132,12 +98,8 @@
     await t.expect(keyBadge).contains('Sorted Set', 'The Key Badge');
 });
 test('Verify that user can see JSON Key details', async t => {
-<<<<<<< HEAD
     keyName = chance.word({ length: 10 });
-    const keyTTL = '2147476121';
-=======
-    const keyName = 'JSON1testKeyForEdit';
->>>>>>> 4238f828
+
     const jsonValue = '{"employee":{ "name":"John", "age":30, "city":"New York" }}';
 
     await browserPage.addJsonKey(keyName, keyTTL, jsonValue);
