<<<<<<< HEAD
import { addNewStandaloneDatabase } from '../../../helpers/database';
import {
    MyRedisDatabasePage,
    BrowserPage,
    UserAgreementPage,
    AddRedisDatabasePage
} from '../../../pageObjects';
import {
    commonUrl,
    ossStandaloneConfig
} from '../../../helpers/conf';
import { rte } from '../../../helpers/constants';
=======
import { acceptLicenseTermsAndAddDatabase, deleteDatabase } from '../../../helpers/database';
import { BrowserPage} from '../../../pageObjects';
import { commonUrl, ossStandaloneConfig } from '../../../helpers/conf';
import { Chance } from 'chance';
>>>>>>> c7411d97

const browserPage = new BrowserPage();
const chance = new Chance();

let keyName = chance.word({ length: 10 });
let newKeyName = chance.word({ length: 10 });

fixture `Keys refresh functionality`
    .meta({ type: 'smoke' })
    .page(commonUrl)
    .beforeEach(async () => {
        await acceptLicenseTermsAndAddDatabase(ossStandaloneConfig, ossStandaloneConfig.databaseName);
    })
    .afterEach(async () => {
        //Clear and delete database
        await browserPage.deleteKeyByName(newKeyName);
        await deleteDatabase(ossStandaloneConfig.databaseName);
    })
test('Verify that user can refresh Keys', async t => {
    keyName = chance.word({ length: 10 });
    const keyTTL = '2147476121';
    newKeyName = chance.word({ length: 10 });

<<<<<<< HEAD
test
    .meta({ rte: rte.standalone })
    .after(async() => {
        await browserPage.deleteKeyByName(keyName);
    })('Verify that user can refresh Keys', async t => {
        const keyTTL = '2147476121';
        const newKeyName = 'KeyNameAfterEdit!testKey123456765432';

        await addNewStandaloneDatabase(ossStandaloneConfig);
        await myRedisDatabasePage.clickOnDBByName(ossStandaloneConfig.databaseName);
        //add hash key
        await browserPage.addHashKey(keyName, keyTTL);
        const notofication = await browserPage.getMessageText();
        await t.expect(notofication).contains('Key has been added', 'The notification');
        await t.click(browserPage.closeKeyButton);
        //search for the added key
        await browserPage.searchByKeyName(keyName);
        await t.expect(browserPage.keyNameInTheList.withExactText(keyName).exists).ok('The key is in the list', { timeout: 20000 });
        //edit the key name
        await t.click(browserPage.keyNameInTheList);
        await browserPage.editKeyName(newKeyName);
        //refresh Keys and check
        await t.click(browserPage.refreshKeysButton);
        await browserPage.searchByKeyName(keyName);
        await t.expect(browserPage.keyNameInTheList.withExactText(keyName).exists).notOk('The key is not in the list', { timeout: 20000 });
    });
=======
    //add hash key
    await browserPage.addHashKey(keyName, keyTTL);
    const notofication = await browserPage.getMessageText();
    await t.expect(notofication).contains('Key has been added', 'The notification');
    await t.click(browserPage.closeKeyButton);
    //search for the added key
    await browserPage.searchByKeyName(keyName);
    await t.expect(browserPage.keyNameInTheList.withExactText(keyName).exists).ok('The key is in the list', { timeout: 20000 });
    //edit the key name
    await t.click(browserPage.keyNameInTheList);
    await browserPage.editKeyName(newKeyName);
    //refresh Keys and check
    await t.click(browserPage.refreshKeysButton);
    await browserPage.searchByKeyName(keyName);
    await t.expect(browserPage.keyNameInTheList.withExactText(keyName).exists).notOk('The key is not in the list', { timeout: 20000 });
});
>>>>>>> c7411d97
<|MERGE_RESOLUTION|>--- conflicted
+++ resolved
@@ -1,22 +1,8 @@
-<<<<<<< HEAD
-import { addNewStandaloneDatabase } from '../../../helpers/database';
-import {
-    MyRedisDatabasePage,
-    BrowserPage,
-    UserAgreementPage,
-    AddRedisDatabasePage
-} from '../../../pageObjects';
-import {
-    commonUrl,
-    ossStandaloneConfig
-} from '../../../helpers/conf';
 import { rte } from '../../../helpers/constants';
-=======
 import { acceptLicenseTermsAndAddDatabase, deleteDatabase } from '../../../helpers/database';
 import { BrowserPage} from '../../../pageObjects';
 import { commonUrl, ossStandaloneConfig } from '../../../helpers/conf';
 import { Chance } from 'chance';
->>>>>>> c7411d97
 
 const browserPage = new BrowserPage();
 const chance = new Chance();
@@ -35,22 +21,13 @@
         await browserPage.deleteKeyByName(newKeyName);
         await deleteDatabase(ossStandaloneConfig.databaseName);
     })
-test('Verify that user can refresh Keys', async t => {
-    keyName = chance.word({ length: 10 });
-    const keyTTL = '2147476121';
-    newKeyName = chance.word({ length: 10 });
-
-<<<<<<< HEAD
 test
     .meta({ rte: rte.standalone })
-    .after(async() => {
-        await browserPage.deleteKeyByName(keyName);
-    })('Verify that user can refresh Keys', async t => {
+    ('Verify that user can refresh Keys', async t => {
+        keyName = chance.word({ length: 10 });
         const keyTTL = '2147476121';
-        const newKeyName = 'KeyNameAfterEdit!testKey123456765432';
+        newKeyName = chance.word({ length: 10 });
 
-        await addNewStandaloneDatabase(ossStandaloneConfig);
-        await myRedisDatabasePage.clickOnDBByName(ossStandaloneConfig.databaseName);
         //add hash key
         await browserPage.addHashKey(keyName, keyTTL);
         const notofication = await browserPage.getMessageText();
@@ -66,22 +43,4 @@
         await t.click(browserPage.refreshKeysButton);
         await browserPage.searchByKeyName(keyName);
         await t.expect(browserPage.keyNameInTheList.withExactText(keyName).exists).notOk('The key is not in the list', { timeout: 20000 });
-    });
-=======
-    //add hash key
-    await browserPage.addHashKey(keyName, keyTTL);
-    const notofication = await browserPage.getMessageText();
-    await t.expect(notofication).contains('Key has been added', 'The notification');
-    await t.click(browserPage.closeKeyButton);
-    //search for the added key
-    await browserPage.searchByKeyName(keyName);
-    await t.expect(browserPage.keyNameInTheList.withExactText(keyName).exists).ok('The key is in the list', { timeout: 20000 });
-    //edit the key name
-    await t.click(browserPage.keyNameInTheList);
-    await browserPage.editKeyName(newKeyName);
-    //refresh Keys and check
-    await t.click(browserPage.refreshKeysButton);
-    await browserPage.searchByKeyName(keyName);
-    await t.expect(browserPage.keyNameInTheList.withExactText(keyName).exists).notOk('The key is not in the list', { timeout: 20000 });
-});
->>>>>>> c7411d97
+});