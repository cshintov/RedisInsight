--- conflicted
+++ resolved
@@ -1,22 +1,8 @@
-<<<<<<< HEAD
-import { addNewStandaloneDatabase } from '../../../helpers/database';
-import {
-    MyRedisDatabasePage,
-    BrowserPage,
-    UserAgreementPage,
-    AddRedisDatabasePage
-} from '../../../pageObjects';
-import {
-    commonUrl,
-    ossStandaloneConfig
-} from '../../../helpers/conf';
 import { rte } from '../../../helpers/constants';
-=======
 import { acceptLicenseTermsAndAddDatabase, deleteDatabase } from '../../../helpers/database';
 import { BrowserPage } from '../../../pageObjects';
 import { commonUrl, ossStandaloneConfig } from '../../../helpers/conf';
 import { Chance } from 'chance';
->>>>>>> c7411d97
 
 const browserPage = new BrowserPage();
 const chance = new Chance();
@@ -37,15 +23,10 @@
         await browserPage.deleteKeyByName(keyName);
         await deleteDatabase(ossStandaloneConfig.databaseName);
     })
-<<<<<<< HEAD
-    const keyName = 'Hash1testKeyForAddField';
-    const keyTTL = '2147476121';
-    const keyFieldValue = 'hashField11111';
-    const keyValue = 'hashValue11111!';
 test
     .meta({ rte: rte.standalone })
     ('Verify that user can add field to Hash', async t => {
-        await myRedisDatabasePage.clickOnDBByName(ossStandaloneConfig.databaseName);
+        keyName = chance.word({ length: 10 });
         await browserPage.addHashKey(keyName, keyTTL);
         //Add field to the hash key
         await browserPage.addFieldToHash(keyFieldValue, keyValue);
@@ -58,7 +39,7 @@
 test
     .meta({ rte: rte.standalone })
     ('Verify that user can remove field from Hash', async t => {
-        await myRedisDatabasePage.clickOnDBByName(ossStandaloneConfig.databaseName);
+        keyName = chance.word({ length: 10 });
         await browserPage.addHashKey(keyName, keyTTL);
         //Add field to the hash key
         await browserPage.addFieldToHash(keyFieldValue, keyValue);
@@ -70,31 +51,4 @@
         //Check the notification message
         const notofication = await browserPage.getMessageText();
         await t.expect(notofication).contains('Field has been removed', 'The notification');
-    });
-=======
-test('Verify that user can add field to Hash', async t => {
-    keyName = chance.word({ length: 10 });
-    await browserPage.addHashKey(keyName, keyTTL);
-    //Add field to the hash key
-    await browserPage.addFieldToHash(keyFieldValue, keyValue);
-    //Search the added field
-    await browserPage.searchByTheValueInKeyDetails(keyFieldValue);
-    //Check the added field
-    await t.expect(browserPage.hashValuesList.withExactText(keyValue).exists).ok('The existence of the value', { timeout: 20000 });
-    await t.expect(browserPage.hashFieldsList.withExactText(keyFieldValue).exists).ok('The existence of the field', { timeout: 20000 });
-});
-test('Verify that user can remove field from Hash', async t => {
-    keyName = chance.word({ length: 10 });
-    await browserPage.addHashKey(keyName, keyTTL);
-    //Add field to the hash key
-    await browserPage.addFieldToHash(keyFieldValue, keyValue);
-    //Search the added field
-    await browserPage.searchByTheValueInKeyDetails(keyFieldValue);
-    //Remove field from Hash
-    await t.click(browserPage.removeButton);
-    await t.click(browserPage.confirmRemoveHashFieldButton);
-    //Check the notification message
-    const notofication = await browserPage.getMessageText();
-    await t.expect(notofication).contains('Field has been removed', 'The notification');
-});
->>>>>>> c7411d97
+    });