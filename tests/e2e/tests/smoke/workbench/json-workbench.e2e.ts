<<<<<<< HEAD
import { addNewStandaloneDatabase } from '../../../helpers/database';
import {
    MyRedisDatabasePage,
    UserAgreementPage,
    AddRedisDatabasePage,
    WorkbenchPage
} from '../../../pageObjects';
import {
    commonUrl,
    ossStandaloneRedisearch
} from '../../../helpers/conf';
import { rte } from '../../../helpers/constants';
=======
import { acceptLicenseTermsAndAddDatabase, deleteDatabase } from '../../../helpers/database';
import { MyRedisDatabasePage, WorkbenchPage } from '../../../pageObjects';
import { commonUrl, ossStandaloneRedisearch } from '../../../helpers/conf';
import { Chance } from 'chance';
>>>>>>> c7411d97

const myRedisDatabasePage = new MyRedisDatabasePage();
const workbenchPage = new WorkbenchPage();
const chance = new Chance();

let indexName = chance.word({ length: 10 });

fixture `JSON verifications at Workbench`
    .meta({type: 'smoke'})
    .page(commonUrl)
    .beforeEach(async t => {
        await acceptLicenseTermsAndAddDatabase(ossStandaloneRedisearch, ossStandaloneRedisearch.databaseName);
        //Go to Workbench page
        await t.click(myRedisDatabasePage.workbenchButton);
    })
    .afterEach(async () => {
        //Clear and delete database
        await workbenchPage.sendCommandInWorkbench(`FT.DROPINDEX ${indexName} DD`);
        await deleteDatabase(ossStandaloneRedisearch.databaseName);
    })
//skipped due the inaccessibility of the iframe
<<<<<<< HEAD
test.skip
    .meta({env: 'web', rte: rte.standalone })
    ('Verify that user can execute redisearch command for JSON data type in Workbench', async t => {
        const commandsForSend = [
            `FT.CREATE ${indexName} ON JSON SCHEMA $.title AS title TEXT`,
            `JSON.SET myDoc $ '{"title": "foo", "content": "bar"}'`
        ];
        const searchCommand = `FT.SEARCH ${indexName} "@title:foo"`;
        //Send commands for add JSON document and create index
        await workbenchPage.sendCommandInWorkbench(commandsForSend.join('\n'));
        //Verify that the commandsForSend are executed
        for(const command of commandsForSend) {
            await t.expect((await workbenchPage.getCardContainerByCommand(command)).textContent).contains('OK', `The ${command} command is executed`);
        }
        //Send search command to find JSON document
        await workbenchPage.sendCommandInWorkbench(searchCommand);
        //Verify that the search command is executed
        await t.expect((await workbenchPage.getCardContainerByCommand(searchCommand)).textContent).contains('{"title":"foo","content":"bar"}', `The ${searchCommand} command is executed`);
    });
=======
test.skip('Verify that user can execute redisearch command for JSON data type in Workbench', async t => {
    indexName = chance.word({ length: 10 });
    const commandsForSend = [
        `FT.CREATE ${indexName} ON JSON SCHEMA $.title AS title TEXT`,
        `JSON.SET myDoc $ '{"title": "foo", "content": "bar"}'`
    ];
    const searchCommand = `FT.SEARCH ${indexName} "@title:foo"`;
    //Send commands for add JSON document and create index
    await workbenchPage.sendCommandInWorkbench(commandsForSend.join('\n'));
    //Verify that the commandsForSend are executed
    for(const command of commandsForSend) {
        await t.expect((await workbenchPage.getCardContainerByCommand(command)).textContent).contains('OK', `The ${command} command is executed`);
    }
    //Send search command to find JSON document
    await workbenchPage.sendCommandInWorkbench(searchCommand);
    //Verify that the search command is executed
    await t.expect((await workbenchPage.getCardContainerByCommand(searchCommand)).textContent).contains('{"title":"foo","content":"bar"}', `The ${searchCommand} command is executed`);
});
>>>>>>> c7411d97
<|MERGE_RESOLUTION|>--- conflicted
+++ resolved
@@ -1,22 +1,8 @@
-<<<<<<< HEAD
-import { addNewStandaloneDatabase } from '../../../helpers/database';
-import {
-    MyRedisDatabasePage,
-    UserAgreementPage,
-    AddRedisDatabasePage,
-    WorkbenchPage
-} from '../../../pageObjects';
-import {
-    commonUrl,
-    ossStandaloneRedisearch
-} from '../../../helpers/conf';
 import { rte } from '../../../helpers/constants';
-=======
 import { acceptLicenseTermsAndAddDatabase, deleteDatabase } from '../../../helpers/database';
 import { MyRedisDatabasePage, WorkbenchPage } from '../../../pageObjects';
 import { commonUrl, ossStandaloneRedisearch } from '../../../helpers/conf';
 import { Chance } from 'chance';
->>>>>>> c7411d97
 
 const myRedisDatabasePage = new MyRedisDatabasePage();
 const workbenchPage = new WorkbenchPage();
@@ -38,10 +24,10 @@
         await deleteDatabase(ossStandaloneRedisearch.databaseName);
     })
 //skipped due the inaccessibility of the iframe
-<<<<<<< HEAD
 test.skip
     .meta({env: 'web', rte: rte.standalone })
     ('Verify that user can execute redisearch command for JSON data type in Workbench', async t => {
+        indexName = chance.word({ length: 10 });
         const commandsForSend = [
             `FT.CREATE ${indexName} ON JSON SCHEMA $.title AS title TEXT`,
             `JSON.SET myDoc $ '{"title": "foo", "content": "bar"}'`
@@ -57,24 +43,4 @@
         await workbenchPage.sendCommandInWorkbench(searchCommand);
         //Verify that the search command is executed
         await t.expect((await workbenchPage.getCardContainerByCommand(searchCommand)).textContent).contains('{"title":"foo","content":"bar"}', `The ${searchCommand} command is executed`);
-    });
-=======
-test.skip('Verify that user can execute redisearch command for JSON data type in Workbench', async t => {
-    indexName = chance.word({ length: 10 });
-    const commandsForSend = [
-        `FT.CREATE ${indexName} ON JSON SCHEMA $.title AS title TEXT`,
-        `JSON.SET myDoc $ '{"title": "foo", "content": "bar"}'`
-    ];
-    const searchCommand = `FT.SEARCH ${indexName} "@title:foo"`;
-    //Send commands for add JSON document and create index
-    await workbenchPage.sendCommandInWorkbench(commandsForSend.join('\n'));
-    //Verify that the commandsForSend are executed
-    for(const command of commandsForSend) {
-        await t.expect((await workbenchPage.getCardContainerByCommand(command)).textContent).contains('OK', `The ${command} command is executed`);
-    }
-    //Send search command to find JSON document
-    await workbenchPage.sendCommandInWorkbench(searchCommand);
-    //Verify that the search command is executed
-    await t.expect((await workbenchPage.getCardContainerByCommand(searchCommand)).textContent).contains('{"title":"foo","content":"bar"}', `The ${searchCommand} command is executed`);
-});
->>>>>>> c7411d97
+    });