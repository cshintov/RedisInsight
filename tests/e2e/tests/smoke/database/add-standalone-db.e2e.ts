import { addNewStandaloneDatabase, addNewREClusterDatabase, addNewRECloudDatabase, addOSSClusterDatabase } from '../../../helpers/database';
import { acceptLicenseTerms, deleteDatabase } from '../../../helpers/database';
import {
    commonUrl,
    ossStandaloneConfig,
    ossClusterConfig,
    redisEnterpriseClusterConfig
} from '../../../helpers/conf';
import { rte } from '../../../helpers/constants';

fixture `Add database`
    .meta({ type: 'smoke' })
    .page(commonUrl)
    .beforeEach(async () => {
        await acceptLicenseTerms();
    })
test
    .after(async () => {
        await deleteDatabase(ossStandaloneConfig.databaseName);
    })
    ('Verify that user can add Standalone Database', async() => {
        await addNewStandaloneDatabase(ossStandaloneConfig);
    });
test
    .after(async () => {
        await deleteDatabase(redisEnterpriseClusterConfig.databaseName);
    })
    ('Verify that user can add database from RE Cluster via auto-discover flow', async() => {
        await addNewREClusterDatabase(redisEnterpriseClusterConfig);
    });
test
    .after(async () => {
        await deleteDatabase(ossClusterConfig.ossClusterDatabaseName);
    })
<<<<<<< HEAD
test
    .meta({ rte: rte.standalone })
    ('Verify that user can add Standalone Database', async() => {
        await addNewStandaloneDatabase(ossStandaloneConfig);
    });
test
    .meta({ rte: rte.reCluster })
    ('Verify that user can add database from RE Cluster via auto-discover flow', async() => {
        await addNewREClusterDatabase(redisEnterpriseClusterConfig);
    });
test
    .meta({ env: 'web', rte: rte.ossCluster})
=======
>>>>>>> c7411d97
    ('Verify that user can add OSS Cluster DB', async() => {
        await addOSSClusterDatabase(ossClusterConfig);
    });
//skiped until the RE Cloud connection is implemented
test.skip
    .meta({ rte: rte.reCloud })
    ('Verify that user can add database from RE Cloud via auto-discover flow', async() => {
        //TODO: add api keys from env
        await addNewRECloudDatabase('', '');
    });<|MERGE_RESOLUTION|>--- conflicted
+++ resolved
@@ -15,6 +15,7 @@
         await acceptLicenseTerms();
     })
 test
+    .meta({ rte: rte.standalone })
     .after(async () => {
         await deleteDatabase(ossStandaloneConfig.databaseName);
     })
@@ -22,6 +23,7 @@
         await addNewStandaloneDatabase(ossStandaloneConfig);
     });
 test
+    .meta({ rte: rte.reCluster })
     .after(async () => {
         await deleteDatabase(redisEnterpriseClusterConfig.databaseName);
     })
@@ -29,24 +31,10 @@
         await addNewREClusterDatabase(redisEnterpriseClusterConfig);
     });
 test
+    .meta({ env: 'web', rte: rte.ossCluster})
     .after(async () => {
         await deleteDatabase(ossClusterConfig.ossClusterDatabaseName);
     })
-<<<<<<< HEAD
-test
-    .meta({ rte: rte.standalone })
-    ('Verify that user can add Standalone Database', async() => {
-        await addNewStandaloneDatabase(ossStandaloneConfig);
-    });
-test
-    .meta({ rte: rte.reCluster })
-    ('Verify that user can add database from RE Cluster via auto-discover flow', async() => {
-        await addNewREClusterDatabase(redisEnterpriseClusterConfig);
-    });
-test
-    .meta({ env: 'web', rte: rte.ossCluster})
-=======
->>>>>>> c7411d97
     ('Verify that user can add OSS Cluster DB', async() => {
         await addOSSClusterDatabase(ossClusterConfig);
     });
