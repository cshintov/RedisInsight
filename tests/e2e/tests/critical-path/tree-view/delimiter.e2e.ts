--- conflicted
+++ resolved
@@ -1,21 +1,8 @@
-<<<<<<< HEAD
-import { acceptLicenseTermsAndAddDatabaseApi } from '../../../helpers/database';
-import {
-    BrowserPage
-} from '../../../pageObjects';
-import {
-    commonUrl,
-    ossStandaloneBigConfig
-} from '../../../helpers/conf';
-import { rte } from '../../../helpers/constants';
-import { deleteStandaloneDatabaseApi } from '../../../helpers/api/api-database';
-=======
-import { DatabaseHelper } from '../../../helpers/database';
 import { BrowserPage } from '../../../pageObjects';
 import { commonUrl, ossStandaloneBigConfig } from '../../../helpers/conf';
-import {rte} from '../../../helpers/constants';
+import { rte } from '../../../helpers/constants';
+import { DatabaseHelper } from '../../../helpers/database';
 import { DatabaseAPIRequests } from '../../../helpers/api/api-database';
->>>>>>> fd75f61e
 
 const browserPage = new BrowserPage();
 const databaseHelper = new DatabaseHelper();
