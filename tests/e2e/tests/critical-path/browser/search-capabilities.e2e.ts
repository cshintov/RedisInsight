import { Selector, t } from 'testcafe';
import { acceptLicenseTermsAndAddDatabaseApi } from '../../../helpers/database';
import { BrowserPage, MyRedisDatabasePage } from '../../../pageObjects';
import {
    commonUrl,
    ossStandaloneBigConfig,
    ossStandaloneConfig,
    ossStandaloneV5Config
} from '../../../helpers/conf';
import { rte } from '../../../helpers/constants';
import { addNewStandaloneDatabaseApi, deleteStandaloneDatabaseApi } from '../../../helpers/api/api-database';
import { Common } from '../../../helpers/common';
import { verifyKeysDisplayedInTheList, verifyKeysNotDisplayedInTheList } from '../../../helpers/keys';

const browserPage = new BrowserPage();
const myRedisDatabasePage = new MyRedisDatabasePage();

const patternModeTooltipText = 'Filter by Key Name or Pattern';
const redisearchModeTooltipText = 'Search by Values of Keys';
const notSelectedIndexText = 'Select an index and enter a query to search per values of keys.';
const searchPerValue = '(@name:"Hall School") | (@students:[500, 1000])';
let keyName = Common.generateWord(10);
let keyNames: string[];
let indexName = Common.generateWord(5);

const keyNameSimpleDb = Common.generateWord(10);
const keyNameBigDb = Common.generateWord(10);

const indexNameSimpleDb = `idx:${keyNameSimpleDb}`; // index in the standalone database
const indexNameBigDb = `idx:${keyNameBigDb}`; // index in the big standalone database

const simpleDbName = ossStandaloneConfig.databaseName;
const bigDbName = ossStandaloneBigConfig.databaseName;
async function verifyContext(): Promise<void> {
    await t
        .expect(browserPage.selectIndexDdn.withText(indexName).exists).ok('Index selection not saved')
        .expect(browserPage.filterByPatterSearchInput.value).eql(searchPerValue, 'Search per Value not saved in input')
        .expect(browserPage.keyNameFormDetails.withExactText(keyName).exists).ok('Key details not opened');
}

fixture `Search capabilities in Browser`
    .meta({ type: 'critical_path', rte: rte.standalone })
    .page(commonUrl);
test
    .before(async() => {
        await acceptLicenseTermsAndAddDatabaseApi(ossStandaloneConfig, ossStandaloneConfig.databaseName);
        keyName = Common.generateWord(10);
        await browserPage.addHashKey(keyName);
    })
    .after(async() => {
        // Clear and delete database
        await browserPage.deleteKeyByName(keyName);
        await browserPage.Cli.sendCommandsInCli([`DEL ${keyNames.join(' ')}`, `FT.DROPINDEX ${indexName}`]);
        await deleteStandaloneDatabaseApi(ossStandaloneConfig);
    })('RediSearch capabilities in Browser view to search per Hashes or JSONs', async t => {
        indexName = `idx:${keyName}`;
        keyNames = [`${keyName}:1`, `${keyName}:2`, `${keyName}:3`];
        const commands = [
            `HSET ${keyNames[0]} "name" "Hall School" "description" " Spanning 10 states" "class" "independent" "type" "traditional" "address_city" "London" "address_street" "Manor Street" "students" 342 "location" "51.445417, -0.258352"`,
            `HSET ${keyNames[1]} "name" "Garden School" "description" "Garden School is a new outdoor" "class" "state" "type" "forest; montessori;" "address_city" "London" "address_street" "Gordon Street" "students" 1452 "location" "51.402926, -0.321523"`,
            `HSET ${keyNames[2]} "name" "Gillford School" "description" "Gillford School is a centre" "class" "private" "type" "democratic; waldorf" "address_city" "Goudhurst" "address_street" "Goudhurst" "students" 721 "location" "51.112685, 0.451076"`,
            `FT.CREATE ${indexName} ON HASH PREFIX 1 "${keyName}:" SCHEMA name TEXT NOSTEM description TEXT class TAG type TAG SEPARATOR ";" address_city AS city TAG address_street AS address TEXT NOSTEM students NUMERIC SORTABLE location GEO`
        ];

        // Create 3 keys and index
        await browserPage.Cli.sendCommandsInCli(commands);
        // Verify that user see the tooltips for the controls to switch the modes
        await t.click(browserPage.patternModeBtn);
        await t.hover(browserPage.patternModeBtn);
        await t.expect(browserPage.tooltip.textContent).contains(patternModeTooltipText, 'Invalid text in pattern mode tooltip');
        await t.hover(browserPage.redisearchModeBtn);
        await t.expect(browserPage.tooltip.textContent).contains(redisearchModeTooltipText, 'Invalid text in redisearch mode tooltip');

        // Verify that user see the "Select an index" message when he switch to Search
        await t.click(browserPage.redisearchModeBtn);
        await t.expect(browserPage.keyListTable.textContent).contains(notSelectedIndexText, 'Select an index message not displayed');

        // Verify that user can search by index in Browser view
        await browserPage.selectIndexByName(indexName);
        await verifyKeysDisplayedInTheList(keyNames);
        await t.expect(browserPage.getKeySelectorByName(keyName).exists).notOk('Key without index displayed after search');
        // Verify that user can search by index plus key value
        await browserPage.searchByKeyName('Hall School');
        await t.expect(browserPage.getKeySelectorByName(keyNames[0]).exists).ok(`The key ${keyNames[0]} not found`);
        await t.expect(browserPage.getKeySelectorByName(keyNames[1]).exists).notOk(`Invalid key ${keyNames[1]} is displayed after search`);
        // Verify that user can search by index plus multiple key values
        await browserPage.searchByKeyName(searchPerValue);
        await t.expect(browserPage.getKeySelectorByName(keyNames[0]).exists).ok(`The first valid key ${keyNames[0]} not found`);
        await t.expect(browserPage.getKeySelectorByName(keyNames[2]).exists).ok(`The second valid key ${keyNames[2]} not found`);
        await t.expect(browserPage.getKeySelectorByName(keyNames[1]).exists).notOk(`Invalid key ${keyNames[1]} is displayed after search`);

        // Verify that user can use filter history for RediSearch query
        await t.click(browserPage.showFilterHistoryBtn);
        await t.click(browserPage.filterHistoryOption.withText('Hall School'));
        await t.expect(browserPage.getKeySelectorByName(keyNames[0]).exists).ok(`The key ${keyNames[0]} not found`);
        await t.expect(browserPage.getKeySelectorByName(keyNames[1]).exists).notOk(`Invalid key ${keyNames[1]} is displayed after search`);

        // Verify that user can clear the search
        await t.click(browserPage.clearFilterButton);
        await t.expect(browserPage.getKeySelectorByName(keyNames[1]).exists).ok(`The key ${keyNames[1]} not found`);
        await t.expect(browserPage.getKeySelectorByName(keyName).exists).notOk('Search not cleared');

        // Verify that user can search by index in Tree view
        await t.click(browserPage.treeViewButton);
        // Change delimiter
        await browserPage.changeDelimiterInTreeView('-');
        await browserPage.selectIndexByName(indexName);
        await verifyKeysDisplayedInTheList(keyNames);
        await t.expect(browserPage.getKeySelectorByName(keyName).exists).notOk('Key without index displayed after search');

        // Verify that user see the database scanned when he switch to Pattern search mode
        await t.click(browserPage.patternModeBtn);
        await t.click(browserPage.browserViewButton);
        await verifyKeysDisplayedInTheList(keyNames);
        await t.expect(browserPage.getKeySelectorByName(keyName).exists).ok('Database not scanned after returning to Pattern search mode');
    });
test
    .before(async() => {
        await acceptLicenseTermsAndAddDatabaseApi(ossStandaloneBigConfig, ossStandaloneBigConfig.databaseName);
    })
    .after(async() => {
        // Clear and delete database
        await browserPage.Cli.sendCommandInCli(`FT.DROPINDEX ${indexName}`);
        await deleteStandaloneDatabaseApi(ossStandaloneBigConfig);
    })('Search by index keys scanned for JSON', async t => {
        keyName = Common.generateWord(10);
        indexName = `idx:${keyName}`;
        const command = `FT.CREATE ${indexName} ON JSON PREFIX 1 "device:" SCHEMA id numeric`;

        // Create index for JSON keys
        await browserPage.Cli.sendCommandInCli(command);
        // Verify that user can can get 500 keys (limit 0 500) in Browser view
        await t.click(browserPage.redisearchModeBtn);
        await browserPage.selectIndexByName(indexName);
        // Verify that all keys are displayed according to selected index
        for (let i = 0; i < 15; i++) {
            await t.expect(browserPage.keyListItem.textContent).contains('device:', 'Keys out of index displayed');
        }
        // Verify that user can can get 10 000 keys in Tree view
        await t.click(browserPage.treeViewButton);
        const keysNumberOfResults = browserPage.keysNumberOfResults.textContent;
        await t.expect(keysNumberOfResults).contains('10 000', 'Number of results is not 10 000');
    });
test
    .before(async() => {
        await acceptLicenseTermsAndAddDatabaseApi(ossStandaloneV5Config, ossStandaloneV5Config.databaseName);
    })
    .after(async() => {
        await deleteStandaloneDatabaseApi(ossStandaloneV5Config);
    })('No RediSearch module message', async t => {
<<<<<<< HEAD
        const noRedisearchMessage = 'Looks like RediSearch is not available for this database';
        const externalPageLink = 'https://redis.com/try-free/?utm_source=redisinsight&utm_medium=app&utm_campaign=redisinsight_browser_search';

        await t.click(browserPage.redisearchModeBtn);
        // Verify that user can see message in the dialog when he doesn't have RediSearch module
        await t.expect(browserPage.noReadySearchDialogTitle.textContent).contains(noRedisearchMessage, 'Invalid text in no redisearch popover');
        // Verify that user can navigate by link to create a Redis db
        await t.click(browserPage.redisearchFreeLink);
        await Common.checkURL(externalPageLink);
        await t.switchToParentWindow();
=======
        const noRedisearchMessage = 'RediSearch module is not loaded. Create a free Redis database(opens in a new tab or window) with module support on Redis Cloud.';
        // const externalPageLink = 'https://redis.com/try-free/?utm_source=redis&utm_medium=app&utm_campaign=redisinsight_browser_search';

        await t.click(browserPage.redisearchModeBtn);
        // Verify that user can see message in popover when he not have RediSearch module
        await t.expect(browserPage.popover.textContent).contains(noRedisearchMessage, 'Invalid text in no redisearch popover');
        // update after resolving testcafe Native Automation mode limitations
        // // Verify that user can navigate by link to create a Redis db
        // await t.click(browserPage.redisearchFreeLink);
        // await Common.checkURL(externalPageLink);
        // await t.switchToParentWindow();
>>>>>>> b0986431
    });
test
    .before(async() => {
        await acceptLicenseTermsAndAddDatabaseApi(ossStandaloneBigConfig, ossStandaloneBigConfig.databaseName);
    })
    .after(async() => {
        await browserPage.Cli.sendCommandInCli(`FT.DROPINDEX ${indexName}`);
        await deleteStandaloneDatabaseApi(ossStandaloneBigConfig);
    })('Index creation', async t => {
        const createIndexLink = 'https://redis.io/commands/ft.create/';

        // Verify that user can cancel index creation
        await t.click(browserPage.redisearchModeBtn);
        await t.click(browserPage.selectIndexDdn);
        await t.click(browserPage.createIndexBtn);
        await t.expect(browserPage.newIndexPanel.exists).ok('New Index panel is not displayed');
        await t.click(browserPage.cancelIndexCreationBtn);
        await t.expect(browserPage.newIndexPanel.exists).notOk('New Index panel is displayed');

        // Verify that user can create an index with all mandatory parameters
        await t.click(browserPage.redisearchModeBtn);
        await t.click(browserPage.selectIndexDdn);
        await t.click(browserPage.createIndexBtn);
        await t.expect(browserPage.newIndexPanel.exists).ok('New Index panel is not displayed');
        // update after resolving testcafe Native Automation mode limitations
        // // Verify that user can see a link to create a profound index and navigate
        // await t.click(browserPage.newIndexPanel.find('a'));
        // await Common.checkURL(createIndexLink);
        // await t.switchToParentWindow();

        // Verify that user can create an index with multiple prefixes
        await t.click(browserPage.indexNameInput);
        await t.typeText(browserPage.indexNameInput, indexName);
        await t.click(browserPage.prefixFieldInput);
        await t.typeText(browserPage.prefixFieldInput, 'device:');
        await t.pressKey('enter');
        await t.typeText(browserPage.prefixFieldInput, 'mobile_');
        await t.pressKey('enter');
        await t.typeText(browserPage.prefixFieldInput, 'user_');
        await t.pressKey('enter');
        await t.expect(browserPage.prefixFieldInput.find('button').count).eql(3, '3 prefixes are not displayed');

        // Verify that user can create an index with multiple fields (up to 20)
        await t.click(browserPage.indexIdentifierInput);
        await t.typeText(browserPage.indexIdentifierInput, 'k0');
        await t.click(browserPage.confirmIndexCreationBtn);
        await t.expect(browserPage.newIndexPanel.exists).notOk('New Index panel is displayed');
        await t.click(browserPage.selectIndexDdn);
        await browserPage.selectIndexByName(indexName);
    });
test
    .before(async() => {
        await acceptLicenseTermsAndAddDatabaseApi(ossStandaloneConfig, ossStandaloneConfig.databaseName);
    })
    .after(async() => {
        // Clear and delete database
        await browserPage.Cli.sendCommandInCli(`FT.DROPINDEX ${indexName}`);
        await deleteStandaloneDatabaseApi(ossStandaloneConfig);
    })('Context for RediSearch capability', async t => {
        keyName = Common.generateWord(10);
        indexName = `idx:${keyName}`;
        const commands = [
            `HSET ${keyName} "name" "Hall School" "description" " Spanning 10 states" "class" "independent" "type" "traditional" "address_city" "London" "address_street" "Manor Street" "students" 342 "location" "51.445417, -0.258352"`,
            `FT.CREATE ${indexName} ON HASH PREFIX 1 "${keyName}" SCHEMA name TEXT NOSTEM description TEXT class TAG type TAG SEPARATOR ";" address_city AS city TAG address_street AS address TEXT NOSTEM students NUMERIC SORTABLE location GEO`
        ];

        await browserPage.Cli.sendCommandsInCli(commands);
        await t.click(browserPage.redisearchModeBtn);
        await browserPage.selectIndexByName(indexName);
        await browserPage.searchByKeyName(searchPerValue);
        // Select key
        await t.click(browserPage.getKeySelectorByName(keyName));

        // Verify that Redisearch context (inputs, key selected, scroll, key details) saved after switching between pages
        await t
            .click(myRedisDatabasePage.NavigationPanel.workbenchButton)
            .click(myRedisDatabasePage.NavigationPanel.browserButton);
        await verifyContext();

        // Verify that Redisearch context saved when switching between browser/tree view
        await t.click(browserPage.treeViewButton);
        await verifyContext();
        await t.click(browserPage.browserViewButton);
        await verifyContext();

        // Verify that Search control opened after reloading page
        await browserPage.reloadPage();
        await t.expect(browserPage.keyListTable.textContent).contains(notSelectedIndexText, 'Search by Values of Keys section not opened');
    });

test
    .before(async() => {
        await acceptLicenseTermsAndAddDatabaseApi(ossStandaloneBigConfig, bigDbName);
        await addNewStandaloneDatabaseApi(ossStandaloneConfig);
    })
    .after(async() => {
        //clear database
        await browserPage.Cli.sendCommandInCli(`FT.DROPINDEX ${indexNameBigDb}`);
        await t.click(browserPage.OverviewPanel.myRedisDbIcon); // go back to database selection page
        await myRedisDatabasePage.clickOnDBByName(simpleDbName); // click standalone database
        await browserPage.Cli.sendCommandInCli(`FT.DROPINDEX ${indexNameSimpleDb}`);
        await t.click(browserPage.patternModeBtn);
        await t.click(browserPage.browserViewButton);
        await browserPage.deleteKeysByNames(keyNames);

        //delete database
        await deleteStandaloneDatabaseApi(ossStandaloneConfig);
        await deleteStandaloneDatabaseApi(ossStandaloneBigConfig);
    })('Verify that indexed keys from previous DB are NOT displayed when user connects to another DB', async t => {
        /*
            Link to ticket: https://redislabs.atlassian.net/browse/RI-3863
        */

        // key names to validate in the standalone database
        keyNames = [`${keyNameSimpleDb}:1`, `${keyNameSimpleDb}:2`, `${keyNameSimpleDb}:3`, `${keyNameSimpleDb}:4`, `${keyNameSimpleDb}:5`];

        /*
            create index as name ${indexNameBigDb}
            in the big standalone database
            with the help of CLI
        */
        const commandsForBigStandalone = [
            `FT.CREATE ${indexNameBigDb} ON hash PREFIX 1 mobile SCHEMA k0 text`
        ];

        await browserPage.Cli.sendCommandsInCli(commandsForBigStandalone);

        await t.click(browserPage.OverviewPanel.myRedisDbIcon); // go back to database selection page
        await myRedisDatabasePage.clickOnDBByName(simpleDbName); // click standalone database

        const commandsForStandalone = [
            `HSET ${keyNames[0]} "name" "Hall School" "description" " Spanning 10 states" "class" "independent" "type" "traditional" "address_city" "London" "address_street" "Manor Street" "students" 342 "location" "51.445417, -0.258352"`,
            `HSET ${keyNames[1]} "name" "Garden School" "description" "Garden School is a new outdoor" "class" "state" "type" "forest; montessori;" "address_city" "London" "address_street" "Gordon Street" "students" 1452 "location" "51.402926, -0.321523"`,
            `HSET ${keyNames[2]} "name" "Gillford School" "description" "Gillford School is a centre" "class" "private" "type" "democratic; waldorf" "address_city" "Goudhurst" "address_street" "Goudhurst" "students" 721 "location" "51.112685, 0.451076"`,
            `HSET ${keyNames[3]} "name" "Box School" "description" "Top School is a new outdoor" "class" "state" "type" "forest; montessori;" "address_city" "London" "address_street" "Gordon Street" "students" 1452 "location" "51.402926, -0.321523"`,
            `HSET ${keyNames[4]} "name" "Bill School" "description" "Billing School is a centre" "class" "private" "type" "democratic; waldorf" "address_city" "Goudhurst" "address_street" "Goudhurst" "students" 721 "location" "51.112685, 0.451076"`,
            `FT.CREATE ${indexNameSimpleDb} ON HASH PREFIX 1 "${keyNameSimpleDb}:" SCHEMA name TEXT NOSTEM description TEXT class TAG type TAG SEPARATOR ";" address_city AS city TAG address_street AS address TEXT NOSTEM students NUMERIC SORTABLE location GEO`
        ];
        // Create 5 keys and index
        await browserPage.Cli.sendCommandsInCli(commandsForStandalone);

        await t.click(browserPage.treeViewButton); // switch to tree view
        await t.click(browserPage.redisearchModeBtn); // click redisearch button
        await browserPage.selectIndexByName(indexNameSimpleDb); // select pre-created index in the standalone database
        await browserPage.changeDelimiterInTreeView('-'); // change delimiter in tree view to be able to verify keys easily

        await verifyKeysDisplayedInTheList(keyNames); // verify created keys are visible

        await t.click(browserPage.OverviewPanel.myRedisDbIcon); // go back to database selection page
        await myRedisDatabasePage.clickOnDBByName(bigDbName); // click database name from ossStandaloneBigConfig.databaseName

        await verifyKeysNotDisplayedInTheList(keyNames); // Verify that standandalone database keys are NOT visible

        await t.expect(Selector('span').withText('Select Index').exists).ok('Index is still selected');
    });<|MERGE_RESOLUTION|>--- conflicted
+++ resolved
@@ -148,30 +148,19 @@
     .after(async() => {
         await deleteStandaloneDatabaseApi(ossStandaloneV5Config);
     })('No RediSearch module message', async t => {
-<<<<<<< HEAD
+
+        // TODO: check
         const noRedisearchMessage = 'Looks like RediSearch is not available for this database';
         const externalPageLink = 'https://redis.com/try-free/?utm_source=redisinsight&utm_medium=app&utm_campaign=redisinsight_browser_search';
 
         await t.click(browserPage.redisearchModeBtn);
         // Verify that user can see message in the dialog when he doesn't have RediSearch module
         await t.expect(browserPage.noReadySearchDialogTitle.textContent).contains(noRedisearchMessage, 'Invalid text in no redisearch popover');
-        // Verify that user can navigate by link to create a Redis db
+        // update after resolving testcafe Native Automation mode limitations
+        // // Verify that user can navigate by link to create a Redis db
         await t.click(browserPage.redisearchFreeLink);
         await Common.checkURL(externalPageLink);
         await t.switchToParentWindow();
-=======
-        const noRedisearchMessage = 'RediSearch module is not loaded. Create a free Redis database(opens in a new tab or window) with module support on Redis Cloud.';
-        // const externalPageLink = 'https://redis.com/try-free/?utm_source=redis&utm_medium=app&utm_campaign=redisinsight_browser_search';
-
-        await t.click(browserPage.redisearchModeBtn);
-        // Verify that user can see message in popover when he not have RediSearch module
-        await t.expect(browserPage.popover.textContent).contains(noRedisearchMessage, 'Invalid text in no redisearch popover');
-        // update after resolving testcafe Native Automation mode limitations
-        // // Verify that user can navigate by link to create a Redis db
-        // await t.click(browserPage.redisearchFreeLink);
-        // await Common.checkURL(externalPageLink);
-        // await t.switchToParentWindow();
->>>>>>> b0986431
     });
 test
     .before(async() => {
