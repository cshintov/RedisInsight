import { addNewStandaloneDatabase } from '../../../helpers/database';
<<<<<<< HEAD
import { rte } from '../../../helpers/constants';
=======
import { Chance } from 'chance';
import { acceptLicenseTermsAndAddDatabase, deleteDatabase } from '../../../helpers/database';
import { Common } from '../../../helpers/common';
>>>>>>> c7411d97
import {
  MyRedisDatabasePage,
  BrowserPage,
  CliPage,
  DatabaseOverviewPage,
  WorkbenchPage
} from '../../../pageObjects';
import {
  commonUrl,
  ossStandaloneConfig,
  ossStandaloneRedisearch,
  ossStandaloneBigConfig
} from '../../../helpers/conf';

const myRedisDatabasePage = new MyRedisDatabasePage();
const browserPage = new BrowserPage();
const cliPage = new CliPage();
const databaseOverviewPage = new DatabaseOverviewPage();
const chance = new Chance();
const common = new Common();
const workbenchPage = new WorkbenchPage();

const fiveSecondsTimeout = 5000;
let keyName = chance.string({ length: 10 });
let keys: string[];
let keys1: string[];
let keys2: string[];

fixture `Database overview`
    .meta({type: 'critical_path'})
    .page(commonUrl)
    .beforeEach(async () => {
        await acceptLicenseTermsAndAddDatabase(ossStandaloneConfig, ossStandaloneConfig.databaseName);
    })
    .afterEach(async () => {
        //Delete database
        await deleteDatabase(ossStandaloneConfig.databaseName);
    })
test
<<<<<<< HEAD
    .meta({ rte: rte.standalone })
    ('Verify that user can see the list of Modules updated each time when he connects to the database', async t => {
        let firstDatabaseModules = [];
        let secondDatabaseModules = [];
        //Connect to DB and remember modules
        await myRedisDatabasePage.clickOnDBByName(ossStandaloneConfig.databaseName);
=======
    .after(async () => {
        //Delete databases
        await deleteDatabase(ossStandaloneConfig.databaseName);
        await deleteDatabase(ossStandaloneRedisearch.databaseName);
    })
    ('Verify that user can see the list of Modules updated each time when he connects to the database', async t => {
        let firstDatabaseModules = [];
        let secondDatabaseModules = [];
        //Remember modules
>>>>>>> c7411d97
        let countOfModules = await browserPage.modulesButton.count;
        for(let i = 0; i < countOfModules; i++) {
            firstDatabaseModules.push(await browserPage.modulesButton.nth(i).getAttribute('data-testid'));
        }
        //Verify the list of modules in Browser page
        for (let module of firstDatabaseModules) {
            await t.expect(databaseOverviewPage.databaseModules.withAttribute('aria-labelledby', module).exists).ok(`${module} is displayed in the list`);
        }
        //Open the Workbench page and verify modules
        await t.click(myRedisDatabasePage.workbenchButton);
        for (let module of firstDatabaseModules) {
            await t.expect(databaseOverviewPage.databaseModules.withAttribute('aria-labelledby', module).exists).ok(`${module} is displayed in the list`);
        }
        //Add database with different modules
        await t.click(myRedisDatabasePage.myRedisDBButton);
        await addNewStandaloneDatabase(ossStandaloneRedisearch);
        await myRedisDatabasePage.clickOnDBByName(ossStandaloneRedisearch.databaseName);
        countOfModules = await browserPage.modulesButton.count;
        for(let i = 0; i < countOfModules; i++) {
            secondDatabaseModules.push(await browserPage.modulesButton.nth(i).getAttribute('data-testid'));
        }
        //Verify the list of modules
        for (let module of secondDatabaseModules) {
            await t.expect(databaseOverviewPage.databaseModules.withAttribute('aria-labelledby', module).exists).ok(`${module} is displayed in the list`);
        }
        await t.expect(firstDatabaseModules).notEql(secondDatabaseModules, 'The list of Modules updated');
    });
<<<<<<< HEAD
test
    .meta({ rte: rte.standalone })
    ('Verify that when user adds or deletes a new key, info in DB header is updated in 5 seconds', async t => {
        const keyName = 'keyName123';
        //Connect to DB
        await myRedisDatabasePage.clickOnDBByName(ossStandaloneConfig.databaseName);
        //Remember the total keys number
        const totalKeysBeforeAdd = await browserPage.overviewTotalKeys.innerText;
        //Add new key
        await browserPage.addHashKey(keyName);
        //Wait 5 seconds
        await t.wait(fiveSecondsTimeout);
        //Verify that the info on DB header is updated after adds
        const totalKeysAftreAdd = await browserPage.overviewTotalKeys.innerText;
        await t.expect(totalKeysAftreAdd).eql((Number(totalKeysBeforeAdd) + 1).toString(), 'Info in DB header after ADD');
        //Delete key
        await browserPage.deleteKeyByName(keyName);
        //Wait 5 seconds
        await t.wait(fiveSecondsTimeout);
        //Verify that the info on DB header is updated after deletion
        const totalKeysAftreDelete = await browserPage.overviewTotalKeys.innerText;
        await t.expect(totalKeysAftreDelete).eql((Number(totalKeysAftreAdd) - 1).toString(), 'Info in DB header after DELETE');
    });
test
    .meta({ rte: rte.standalone })
    ('Verify that user can see total number of keys rounded in format 100, 1K, 1M, 1B in DB header in Browser page', async t => {
        //Connect to DB
        await myRedisDatabasePage.clickOnDBByName(ossStandaloneConfig.databaseName);
        //Add 100 keys
        await cliPage.addKeysFromCli('MSET', 100);
        //Wait 5 seconds
        await t.wait(fiveSecondsTimeout);
        //Verify that the info on DB header is updated after adds
        let totalKeys = await browserPage.overviewTotalKeys.innerText;
        await t.expect(totalKeys).eql('100', 'Info in DB header after ADD 100 keys');
        //Add 1000 keys
        await cliPage.addKeysFromCli('MSET', 1000);
        //Wait 5 seconds
        await t.wait(fiveSecondsTimeout);
        //Verify that the info on DB header is updated after adds
        totalKeys = await browserPage.overviewTotalKeys.innerText;
        await t.expect(totalKeys).eql('1 K', 'Info in DB header after ADD 1000 keys');
        //Add 1M keys
        for(let i = 0; i < 10; i++) {
            await cliPage.addKeysFromCli('MSET', 100000, `keyName${i}`);
        }
        //Wait 5 seconds
        await t.wait(fiveSecondsTimeout);
        //Verify that the info on DB header is updated after adds
        totalKeys = await browserPage.overviewTotalKeys.innerText;
        await t.expect(totalKeys).eql('1 M', 'Info in DB header after ADD 1M keys');
    });
test
    .meta({ rte: rte.standalone })
    ('Verify that user can see total memory rounded in format B, KB, MB, GB, TB in DB header in Browser page', async t => {
        //Connect to DB
        await myRedisDatabasePage.clickOnDBByName(ossStandaloneConfig.databaseName);
        //Add new keys
        await cliPage.addKeysFromCli('MSET', 100);
=======
test('Verify that when user adds or deletes a new key, info in DB header is updated in 5 seconds', async t => {
    keyName = chance.string({ length: 10 });
    //Remember the total keys number
    const totalKeysBeforeAdd = await browserPage.overviewTotalKeys.innerText;
    //Add new key
    await browserPage.addHashKey(keyName);
    //Wait 5 seconds
    await t.wait(fiveSecondsTimeout);
    //Verify that the info on DB header is updated after adds
    const totalKeysAftreAdd = await browserPage.overviewTotalKeys.innerText;
    await t.expect(totalKeysAftreAdd).eql((Number(totalKeysBeforeAdd) + 1).toString(), 'Info in DB header after ADD');
    //Delete key
    await browserPage.deleteKeyByName(keyName);
    //Wait 5 seconds
    await t.wait(fiveSecondsTimeout);
    //Verify that the info on DB header is updated after deletion
    const totalKeysAftreDelete = await browserPage.overviewTotalKeys.innerText;
    await t.expect(totalKeysAftreDelete).eql((Number(totalKeysAftreAdd) - 1).toString(), 'Info in DB header after DELETE');
});
test
    .after(async t => {
        //Clear and delete database
        await t.click(myRedisDatabasePage.myRedisDBButton);
        await myRedisDatabasePage.clickOnDBByName(ossStandaloneConfig.databaseName);
        await cliPage.sendCommandInCli(`DEL ${keys1.join(' ')}`);
        await cliPage.sendCommandInCli(`DEL ${keys2.join(' ')}`);
        await deleteDatabase(ossStandaloneConfig.databaseName);
        await deleteDatabase(ossStandaloneBigConfig.databaseName);
    })
    ('Verify that user can see total number of keys rounded in format 100, 1K, 1M, 1B in DB header in Browser page', async t => {
        //Add 100 keys
        keys1 = await common.createArrayWithKeyValue(100);
        let totalKeys = await cliPage.sendCliCommandAndWaitForTotalKeys(`MSET ${keys1.join(' ')}`);
        //Verify that the info on DB header is updated after adds
        await t.expect(totalKeys).eql('100', 'Info in DB header after ADD 100 keys');
        //Add 1000 keys
        keys2 = await common.createArrayWithKeyValue(1000);
        totalKeys = await cliPage.sendCliCommandAndWaitForTotalKeys(`MSET ${keys2.join(' ')}`);;
        //Verify that the info on DB header is updated after adds
        await t.expect(totalKeys).eql('1 K', 'Info in DB header after ADD 1000 keys');
        //Add database with more than 1M keys
        await t.click(myRedisDatabasePage.myRedisDBButton);
        await addNewStandaloneDatabase(ossStandaloneBigConfig);
        await myRedisDatabasePage.clickOnDBByName(ossStandaloneBigConfig.databaseName);
        //Wait 5 seconds
        await t.wait(fiveSecondsTimeout);
        //Verify that the info on DB header is rounded
        totalKeys = await browserPage.overviewTotalKeys.innerText;
        await t.expect(totalKeys).eql('18 M', 'Info in DB header is 18 M keys');
    });
test
    .after(async () => {
        //Clear and delete database
        await cliPage.sendCommandInCli(`DEL ${keys.join(' ')}`);
        await deleteDatabase(ossStandaloneConfig.databaseName);
    })
    ('Verify that user can see total memory rounded in format B, KB, MB, GB, TB in DB header in Browser page', async t => {
        //Add new keys
        keys = await common.createArrayWithKeyValue(100);
        await cliPage.sendCommandInCli(`MSET ${keys.join(' ')}`);
>>>>>>> c7411d97
        //Verify total memory
        await t.wait(fiveSecondsTimeout);
        await t.expect(browserPage.overviewTotalMemory.textContent).contains('MB', 'Total memory value is MB');
    });
test
<<<<<<< HEAD
    .meta({ rte: rte.standalone })
    ('Verify that user can see additional information in Overview: Connected Clients, Commands/Sec, CPU (%) using Standalone DB connection type', async t => {
        //Connect to DB
        await myRedisDatabasePage.clickOnDBByName(ossStandaloneConfig.databaseName);
        const cpuBeforeEdit = await browserPage.overviewCpu.textContent;
        const commandsSecBeforeEdit = await browserPage.overviewCommandsSec.textContent;
=======
    .before(async t => {
        await acceptLicenseTermsAndAddDatabase(ossStandaloneBigConfig, ossStandaloneBigConfig.databaseName);
        //Go to Workbench page
        await t.click(myRedisDatabasePage.workbenchButton);
    })
    .after(async () => {
        //Delete database and index
        await workbenchPage.sendCommandInWorkbench(`FT.DROPINDEX permits DD`);
        await deleteDatabase(ossStandaloneBigConfig.databaseName);
    })
    ('Verify that user can see additional information in Overview: Connected Clients, Commands/Sec, CPU (%) using Standalone DB connection type', async t => {
        const commandsSecBeforeEdit = await browserPage.overviewCommandsSec.textContent;
        //Wait 5 second
        await t.wait(fiveSecondsTimeout);
        const cpuBeforeEdit = (await browserPage.overviewCpu.textContent).split(' ')[0];
>>>>>>> c7411d97
        //Verify that additional information in Overview: Connected Clients, Commands/Sec, CPU (%) is displayed
        await t.expect(browserPage.overviewConnectedClients.visible).ok('Connected Clients is dispalyed in the Overview');
        await t.expect(browserPage.overviewCommandsSec.visible).ok('Commands/Sec is dispalyed in the Overview');
        await t.expect(browserPage.overviewCpu.visible).ok('CPU (%) is dispalyed in the Overview');
<<<<<<< HEAD
        //Add 1M keys
        for(let i = 0; i < 10; i++) {
            await cliPage.addKeysFromCli('MSET', 100000, `keyName${i}`);
        }
        //Verify that CPU and commands per second parameters are changed
        const cpuAfterEdit = await browserPage.overviewCpu.textContent;
        const commandsSecAfterEdit = await browserPage.overviewCommandsSec.textContent;

        await t.expect(cpuAfterEdit).notEql(cpuBeforeEdit, 'CPU parameter is changed');
=======
        //Run Create hash index command
        await t.click(workbenchPage.internalLinkWorkingWithHashes);
        await t.click(workbenchPage.preselectCreateHashIndex);
        await t.click(workbenchPage.submitCommandButton);
        //Verify that CPU and commands per second parameters are changed
        const commandsSecAfterEdit = await browserPage.overviewCommandsSec.textContent;
        //Wait 5 seconds
        await t.wait(fiveSecondsTimeout);
        const cpuAfterEdit = (await browserPage.overviewCpu.textContent).split(' ')[0];
        await t.expect(Number(cpuAfterEdit)).gt(Number(cpuBeforeEdit), 'CPU parameter is changed');
>>>>>>> c7411d97
        await t.expect(commandsSecAfterEdit).notEql(commandsSecBeforeEdit, 'Commands per second parameter is changed');
    });<|MERGE_RESOLUTION|>--- conflicted
+++ resolved
@@ -1,11 +1,8 @@
 import { addNewStandaloneDatabase } from '../../../helpers/database';
-<<<<<<< HEAD
 import { rte } from '../../../helpers/constants';
-=======
 import { Chance } from 'chance';
 import { acceptLicenseTermsAndAddDatabase, deleteDatabase } from '../../../helpers/database';
 import { Common } from '../../../helpers/common';
->>>>>>> c7411d97
 import {
   MyRedisDatabasePage,
   BrowserPage,
@@ -45,14 +42,7 @@
         await deleteDatabase(ossStandaloneConfig.databaseName);
     })
 test
-<<<<<<< HEAD
     .meta({ rte: rte.standalone })
-    ('Verify that user can see the list of Modules updated each time when he connects to the database', async t => {
-        let firstDatabaseModules = [];
-        let secondDatabaseModules = [];
-        //Connect to DB and remember modules
-        await myRedisDatabasePage.clickOnDBByName(ossStandaloneConfig.databaseName);
-=======
     .after(async () => {
         //Delete databases
         await deleteDatabase(ossStandaloneConfig.databaseName);
@@ -62,7 +52,6 @@
         let firstDatabaseModules = [];
         let secondDatabaseModules = [];
         //Remember modules
->>>>>>> c7411d97
         let countOfModules = await browserPage.modulesButton.count;
         for(let i = 0; i < countOfModules; i++) {
             firstDatabaseModules.push(await browserPage.modulesButton.nth(i).getAttribute('data-testid'));
@@ -90,13 +79,10 @@
         }
         await t.expect(firstDatabaseModules).notEql(secondDatabaseModules, 'The list of Modules updated');
     });
-<<<<<<< HEAD
 test
     .meta({ rte: rte.standalone })
     ('Verify that when user adds or deletes a new key, info in DB header is updated in 5 seconds', async t => {
-        const keyName = 'keyName123';
-        //Connect to DB
-        await myRedisDatabasePage.clickOnDBByName(ossStandaloneConfig.databaseName);
+        keyName = chance.string({ length: 10 });
         //Remember the total keys number
         const totalKeysBeforeAdd = await browserPage.overviewTotalKeys.innerText;
         //Add new key
@@ -116,61 +102,6 @@
     });
 test
     .meta({ rte: rte.standalone })
-    ('Verify that user can see total number of keys rounded in format 100, 1K, 1M, 1B in DB header in Browser page', async t => {
-        //Connect to DB
-        await myRedisDatabasePage.clickOnDBByName(ossStandaloneConfig.databaseName);
-        //Add 100 keys
-        await cliPage.addKeysFromCli('MSET', 100);
-        //Wait 5 seconds
-        await t.wait(fiveSecondsTimeout);
-        //Verify that the info on DB header is updated after adds
-        let totalKeys = await browserPage.overviewTotalKeys.innerText;
-        await t.expect(totalKeys).eql('100', 'Info in DB header after ADD 100 keys');
-        //Add 1000 keys
-        await cliPage.addKeysFromCli('MSET', 1000);
-        //Wait 5 seconds
-        await t.wait(fiveSecondsTimeout);
-        //Verify that the info on DB header is updated after adds
-        totalKeys = await browserPage.overviewTotalKeys.innerText;
-        await t.expect(totalKeys).eql('1 K', 'Info in DB header after ADD 1000 keys');
-        //Add 1M keys
-        for(let i = 0; i < 10; i++) {
-            await cliPage.addKeysFromCli('MSET', 100000, `keyName${i}`);
-        }
-        //Wait 5 seconds
-        await t.wait(fiveSecondsTimeout);
-        //Verify that the info on DB header is updated after adds
-        totalKeys = await browserPage.overviewTotalKeys.innerText;
-        await t.expect(totalKeys).eql('1 M', 'Info in DB header after ADD 1M keys');
-    });
-test
-    .meta({ rte: rte.standalone })
-    ('Verify that user can see total memory rounded in format B, KB, MB, GB, TB in DB header in Browser page', async t => {
-        //Connect to DB
-        await myRedisDatabasePage.clickOnDBByName(ossStandaloneConfig.databaseName);
-        //Add new keys
-        await cliPage.addKeysFromCli('MSET', 100);
-=======
-test('Verify that when user adds or deletes a new key, info in DB header is updated in 5 seconds', async t => {
-    keyName = chance.string({ length: 10 });
-    //Remember the total keys number
-    const totalKeysBeforeAdd = await browserPage.overviewTotalKeys.innerText;
-    //Add new key
-    await browserPage.addHashKey(keyName);
-    //Wait 5 seconds
-    await t.wait(fiveSecondsTimeout);
-    //Verify that the info on DB header is updated after adds
-    const totalKeysAftreAdd = await browserPage.overviewTotalKeys.innerText;
-    await t.expect(totalKeysAftreAdd).eql((Number(totalKeysBeforeAdd) + 1).toString(), 'Info in DB header after ADD');
-    //Delete key
-    await browserPage.deleteKeyByName(keyName);
-    //Wait 5 seconds
-    await t.wait(fiveSecondsTimeout);
-    //Verify that the info on DB header is updated after deletion
-    const totalKeysAftreDelete = await browserPage.overviewTotalKeys.innerText;
-    await t.expect(totalKeysAftreDelete).eql((Number(totalKeysAftreAdd) - 1).toString(), 'Info in DB header after DELETE');
-});
-test
     .after(async t => {
         //Clear and delete database
         await t.click(myRedisDatabasePage.myRedisDBButton);
@@ -202,6 +133,7 @@
         await t.expect(totalKeys).eql('18 M', 'Info in DB header is 18 M keys');
     });
 test
+    .meta({ rte: rte.standalone })
     .after(async () => {
         //Clear and delete database
         await cliPage.sendCommandInCli(`DEL ${keys.join(' ')}`);
@@ -211,20 +143,12 @@
         //Add new keys
         keys = await common.createArrayWithKeyValue(100);
         await cliPage.sendCommandInCli(`MSET ${keys.join(' ')}`);
->>>>>>> c7411d97
         //Verify total memory
         await t.wait(fiveSecondsTimeout);
         await t.expect(browserPage.overviewTotalMemory.textContent).contains('MB', 'Total memory value is MB');
     });
 test
-<<<<<<< HEAD
     .meta({ rte: rte.standalone })
-    ('Verify that user can see additional information in Overview: Connected Clients, Commands/Sec, CPU (%) using Standalone DB connection type', async t => {
-        //Connect to DB
-        await myRedisDatabasePage.clickOnDBByName(ossStandaloneConfig.databaseName);
-        const cpuBeforeEdit = await browserPage.overviewCpu.textContent;
-        const commandsSecBeforeEdit = await browserPage.overviewCommandsSec.textContent;
-=======
     .before(async t => {
         await acceptLicenseTermsAndAddDatabase(ossStandaloneBigConfig, ossStandaloneBigConfig.databaseName);
         //Go to Workbench page
@@ -240,22 +164,10 @@
         //Wait 5 second
         await t.wait(fiveSecondsTimeout);
         const cpuBeforeEdit = (await browserPage.overviewCpu.textContent).split(' ')[0];
->>>>>>> c7411d97
         //Verify that additional information in Overview: Connected Clients, Commands/Sec, CPU (%) is displayed
         await t.expect(browserPage.overviewConnectedClients.visible).ok('Connected Clients is dispalyed in the Overview');
         await t.expect(browserPage.overviewCommandsSec.visible).ok('Commands/Sec is dispalyed in the Overview');
         await t.expect(browserPage.overviewCpu.visible).ok('CPU (%) is dispalyed in the Overview');
-<<<<<<< HEAD
-        //Add 1M keys
-        for(let i = 0; i < 10; i++) {
-            await cliPage.addKeysFromCli('MSET', 100000, `keyName${i}`);
-        }
-        //Verify that CPU and commands per second parameters are changed
-        const cpuAfterEdit = await browserPage.overviewCpu.textContent;
-        const commandsSecAfterEdit = await browserPage.overviewCommandsSec.textContent;
-
-        await t.expect(cpuAfterEdit).notEql(cpuBeforeEdit, 'CPU parameter is changed');
-=======
         //Run Create hash index command
         await t.click(workbenchPage.internalLinkWorkingWithHashes);
         await t.click(workbenchPage.preselectCreateHashIndex);
@@ -266,6 +178,5 @@
         await t.wait(fiveSecondsTimeout);
         const cpuAfterEdit = (await browserPage.overviewCpu.textContent).split(' ')[0];
         await t.expect(Number(cpuAfterEdit)).gt(Number(cpuBeforeEdit), 'CPU parameter is changed');
->>>>>>> c7411d97
         await t.expect(commandsSecAfterEdit).notEql(commandsSecBeforeEdit, 'Commands per second parameter is changed');
     });