--- conflicted
+++ resolved
@@ -24,6 +24,7 @@
         await acceptLicenseTermsAndAddDatabase(ossStandaloneConfig, ossStandaloneConfig.databaseName);
     })
 test
+    .meta({ rte: rte.standalone })
     .after(async () => {
         //Clear and delete database
         await browserPage.deleteKeyByName(keyName);
@@ -41,6 +42,7 @@
         await t.expect(isKeyIsDisplayedInTheList).ok('The key was found');
     });
 test
+    .meta({ rte: rte.standalone })
     .after(async () => {
         //Delete database
         await deleteDatabase(ossStandaloneConfig.databaseName);
@@ -56,44 +58,6 @@
             }
         }
         await t.click(cliPage.cliCollapseButton);
-<<<<<<< HEAD
-    })
-test
-    .meta({ rte: rte.standalone })
-    ('Verify that user can search a key with selected data type is filters', async t => {
-        const keyName = 'KeyForSearch';
-        //Connect to DB
-        await myRedisDatabasePage.clickOnDBByName(ossStandaloneConfig.databaseName);
-        //Add new key
-        await browserPage.addStringKey(keyName);
-        //Search by key with full name & specified type
-        await browserPage.selectFilterGroupType(KeyTypesTexts.String)
-        await browserPage.searchByKeyName(keyName);
-        //Verify that key was found
-        const isKeyIsDisplayedInTheList = await browserPage.isKeyIsDisplayedInTheList(keyName);
-        await t.expect(isKeyIsDisplayedInTheList).ok('The key was found');
-    });
-test
-    .meta({ rte: rte.standalone })
-    ('Verify that user can filter keys per data type in Browser page', async t => {
-        await myRedisDatabasePage.clickOnDBByName(ossStandaloneConfig.databaseName);
-
-        //Create new keys
-        await t.click(cliPage.cliExpandButton);
-        for (const { textType, keyName } of keyTypes) {
-            if (textType in COMMANDS_TO_CREATE_KEY) {
-                await t.typeText(cliPage.cliCommandInput, COMMANDS_TO_CREATE_KEY[textType](keyName));
-                await t.pressKey('enter');
-            }
-        }
-        await t.click(cliPage.cliCollapseButton);
-
-        for (const { textType, keyName } of keyTypes) {
-            await browserPage.selectFilterGroupType(textType);
-            const isKeyIsDisplayedInTheList = await browserPage.isKeyIsDisplayedInTheList(keyName);
-            await t.expect(isKeyIsDisplayedInTheList).ok(`The key of type ${textType} was found`);
-        }
-=======
 
         for (const { textType, keyName } of keyTypes) {
             await browserPage.selectFilterGroupType(textType);
@@ -101,5 +65,4 @@
             await t.expect(isKeyIsDisplayedInTheList).ok(`The key of type ${textType} was found`);
             await browserPage.deleteKey();
         }
->>>>>>> c7411d97
     });