--- conflicted
+++ resolved
@@ -1,22 +1,8 @@
-<<<<<<< HEAD
-import { addNewStandaloneDatabase } from '../../../helpers/database';
 import { rte } from '../../../helpers/constants';
-import {
-    MyRedisDatabasePage,
-    BrowserPage,
-    UserAgreementPage,
-    AddRedisDatabasePage
-} from '../../../pageObjects';
-import {
-    commonUrl,
-    ossStandaloneConfig
-} from '../../../helpers/conf';
-=======
 import { acceptLicenseTermsAndAddDatabase, deleteDatabase } from '../../../helpers/database';
 import { BrowserPage } from '../../../pageObjects';
 import { commonUrl, ossStandaloneConfig } from '../../../helpers/conf';
 import { Chance } from 'chance';
->>>>>>> c7411d97
 
 const browserPage = new BrowserPage();
 const chance = new Chance();
@@ -37,16 +23,10 @@
         await browserPage.deleteKeyByName(keyName);
         await deleteDatabase(ossStandaloneConfig.databaseName);
     })
-<<<<<<< HEAD
-    const keyName = 'Hash1testKeyForAddField';
-    const keyTTL = '2147476121';
-    const keyFieldValue = 'hashField11111';
-    const keyValue = 'hashValue11111!';
-
 test
     .meta({ rte: rte.standalone })
     ('Verify that user can search by full field name in Hash', async t => {
-        await myRedisDatabasePage.clickOnDBByName(ossStandaloneConfig.databaseName);
+        keyName = keyName = chance.word({ length: 10 });
         await browserPage.addHashKey(keyName, keyTTL);
         //Add field to the hash key
         await browserPage.addFieldToHash(keyFieldValue, keyValue);
@@ -59,7 +39,7 @@
 test
     .meta({ rte: rte.standalone })
     ('Verify that user can search by part field name in Hash with pattern * in Hash', async t => {
-        await myRedisDatabasePage.clickOnDBByName(ossStandaloneConfig.databaseName);
+        keyName = chance.word({ length: 10 });
         await browserPage.addHashKey(keyName, keyTTL);
         //Add field to the hash key
         await browserPage.addFieldToHash(keyFieldValue, keyValue);
@@ -78,38 +58,4 @@
         //Check the search result
         result = await browserPage.hashFieldsList.nth(0).textContent;
         await t.expect(result).eql(keyFieldValue, 'The hash field');
-    });
-=======
-test('Verify that user can search by full field name in Hash', async t => {
-    keyName = keyName = chance.word({ length: 10 });
-    await browserPage.addHashKey(keyName, keyTTL);
-    //Add field to the hash key
-    await browserPage.addFieldToHash(keyFieldValue, keyValue);
-    //Search by full field name
-    await browserPage.searchByTheValueInKeyDetails(keyFieldValue);
-    //Check the search result
-    const result = await browserPage.hashFieldsList.nth(0).textContent;
-    await t.expect(result).eql(keyFieldValue, 'The hash field');
-});
-test('Verify that user can search by part field name in Hash with pattern * in Hash', async t => {
-    keyName = chance.word({ length: 10 });
-    await browserPage.addHashKey(keyName, keyTTL);
-    //Add field to the hash key
-    await browserPage.addFieldToHash(keyFieldValue, keyValue);
-    //Search by part field name and the * in the end
-    await browserPage.searchByTheValueInKeyDetails('hashField*');
-    //Check the search result
-    let result = await browserPage.hashFieldsList.nth(0).textContent;
-    await t.expect(result).eql(keyFieldValue, 'The hash field');
-    //Search by part field name and the * in the beggining
-    await browserPage.searchByTheValueInKeyDetails('*11111');
-    //Check the search result
-    result = await browserPage.hashFieldsList.nth(0).textContent;
-    await t.expect(result).eql(keyFieldValue, 'The hash field');
-    //Search by part field name and the * in the middle
-    await browserPage.searchByTheValueInKeyDetails('hash*11111');
-    //Check the search result
-    result = await browserPage.hashFieldsList.nth(0).textContent;
-    await t.expect(result).eql(keyFieldValue, 'The hash field');
-});
->>>>>>> c7411d97
+    });