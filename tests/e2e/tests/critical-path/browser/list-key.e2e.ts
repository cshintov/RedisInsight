import { toNumber } from 'lodash';
<<<<<<< HEAD
import { addNewStandaloneDatabase } from '../../../helpers/database';
import { rte } from '../../../helpers/constants';
import {
    MyRedisDatabasePage,
    BrowserPage,
    UserAgreementPage,
    CliPage,
    AddRedisDatabasePage
} from '../../../pageObjects';
=======
import { acceptLicenseTermsAndAddDatabase, deleteDatabase } from '../../../helpers/database';
import { BrowserPage, CliPage } from '../../../pageObjects';
>>>>>>> c7411d97
import {
    commonUrl,
    ossStandaloneConfig,
    ossStandaloneV5Config
} from '../../../helpers/conf';
import { Chance } from 'chance';

const browserPage = new BrowserPage();
const cliPage = new CliPage();
const chance = new Chance();

let keyName = chance.word({ length: 10 });
const keyTTL = '2147476121';
const element = '1111listElement11111';
const element2 = '2222listElement22222';
const element3 = '33333listElement33333';

fixture `List Key verification`
    .meta({ type: 'critical_path' })
    .page(commonUrl)
    .beforeEach(async () => {
        await acceptLicenseTermsAndAddDatabase(ossStandaloneConfig, ossStandaloneConfig.databaseName);
    })
    .afterEach(async () => {
        //Clear and delete database
        await browserPage.deleteKeyByName(keyName);
        await deleteDatabase(ossStandaloneConfig.databaseName);
    })
<<<<<<< HEAD
    const keyName = 'List1testKeyForAddMember';
    const keyTTL = '2147476121';
    const element = '1111listElement11111';
    const element2 = '2222listElement22222';
    const element3 = '33333listElement33333';
test
    .meta({ rte: rte.standalone })
    ('Verify that user can search List element by index', async t => {
        await myRedisDatabasePage.clickOnDBByName(ossStandaloneConfig.databaseName);
        await browserPage.addListKey(keyName, keyTTL, element);
        //Add few elements to the List key
        await browserPage.addElementToList(element2);
        await browserPage.addElementToList(element3);
        //Search List element by index
        await browserPage.searchByTheValueInKeyDetails('1');
        //Check the search result
        const result = await browserPage.listElementsList.nth(0).textContent;
        await t.expect(result).eql(element2, 'The list elemnt with searched index');
    });
test
    .meta({ rte: rte.standalone })
    .before(async(t) => {
        await t.maximizeWindow();
        await userAgreementPage.acceptLicenseTerms();
        await t.expect(addRedisDatabasePage.addDatabaseButton.exists).ok('The add redis database view', {timeout: 20000});
=======
test('Verify that user can search List element by index', async t => {
    keyName = chance.word({ length: 10 });
    await browserPage.addListKey(keyName, keyTTL, element);
    //Add few elements to the List key
    await browserPage.addElementToList(element2);
    await browserPage.addElementToList(element3);
    //Search List element by index
    await browserPage.searchByTheValueInKeyDetails('1');
    //Check the search result
    const result = await browserPage.listElementsList.nth(0).textContent;
    await t.expect(result).eql(element2, 'The list elemnt with searched index');
});
test
    .before(async () => {
>>>>>>> c7411d97
        // add oss standalone v5
        await acceptLicenseTermsAndAddDatabase(ossStandaloneV5Config, ossStandaloneV5Config.databaseName);
    })
    .after(async () => {
        //Clear and delete database
        await browserPage.deleteKeyByName(keyName);
        await deleteDatabase(ossStandaloneV5Config.databaseName);
    })
    ('Verify that user can remove only one element for List for Redis v. <6.2', async t => {
        keyName = chance.word({ length: 10 });
        //Open CLI
        await t.click(cliPage.cliExpandButton);
        //Create new key
        await t.typeText(cliPage.cliCommandInput, `LPUSH ${keyName} 1 2 3 4 5`);
        await t.pressKey('enter');
        await t.click(cliPage.cliCollapseButton);
        //Remove element from the key
        await browserPage.openKeyDetails(keyName);
        const lengthBeforeRemove = (await browserPage.keyLengthDetails.textContent).split('(')[1].split(')')[0];
        await browserPage.removeListElementFromHeadOld();
        //Check that only one element is removed
        const lengthAfterRemove = (await browserPage.keyLengthDetails.textContent).split('(')[1].split(')')[0];
        const removedElements = toNumber(lengthBeforeRemove) - toNumber(lengthAfterRemove);
        await t.expect(removedElements).eql(1, 'only one element is removed');
    });<|MERGE_RESOLUTION|>--- conflicted
+++ resolved
@@ -1,18 +1,7 @@
 import { toNumber } from 'lodash';
-<<<<<<< HEAD
-import { addNewStandaloneDatabase } from '../../../helpers/database';
 import { rte } from '../../../helpers/constants';
-import {
-    MyRedisDatabasePage,
-    BrowserPage,
-    UserAgreementPage,
-    CliPage,
-    AddRedisDatabasePage
-} from '../../../pageObjects';
-=======
 import { acceptLicenseTermsAndAddDatabase, deleteDatabase } from '../../../helpers/database';
 import { BrowserPage, CliPage } from '../../../pageObjects';
->>>>>>> c7411d97
 import {
     commonUrl,
     ossStandaloneConfig,
@@ -41,16 +30,10 @@
         await browserPage.deleteKeyByName(keyName);
         await deleteDatabase(ossStandaloneConfig.databaseName);
     })
-<<<<<<< HEAD
-    const keyName = 'List1testKeyForAddMember';
-    const keyTTL = '2147476121';
-    const element = '1111listElement11111';
-    const element2 = '2222listElement22222';
-    const element3 = '33333listElement33333';
 test
     .meta({ rte: rte.standalone })
     ('Verify that user can search List element by index', async t => {
-        await myRedisDatabasePage.clickOnDBByName(ossStandaloneConfig.databaseName);
+        keyName = chance.word({ length: 10 });
         await browserPage.addListKey(keyName, keyTTL, element);
         //Add few elements to the List key
         await browserPage.addElementToList(element2);
@@ -63,26 +46,7 @@
     });
 test
     .meta({ rte: rte.standalone })
-    .before(async(t) => {
-        await t.maximizeWindow();
-        await userAgreementPage.acceptLicenseTerms();
-        await t.expect(addRedisDatabasePage.addDatabaseButton.exists).ok('The add redis database view', {timeout: 20000});
-=======
-test('Verify that user can search List element by index', async t => {
-    keyName = chance.word({ length: 10 });
-    await browserPage.addListKey(keyName, keyTTL, element);
-    //Add few elements to the List key
-    await browserPage.addElementToList(element2);
-    await browserPage.addElementToList(element3);
-    //Search List element by index
-    await browserPage.searchByTheValueInKeyDetails('1');
-    //Check the search result
-    const result = await browserPage.listElementsList.nth(0).textContent;
-    await t.expect(result).eql(element2, 'The list elemnt with searched index');
-});
-test
     .before(async () => {
->>>>>>> c7411d97
         // add oss standalone v5
         await acceptLicenseTermsAndAddDatabase(ossStandaloneV5Config, ossStandaloneV5Config.databaseName);
     })
