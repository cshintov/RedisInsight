--- conflicted
+++ resolved
@@ -6,12 +6,8 @@
 } from '../../../pageObjects';
 import { commonUrl, ossStandaloneConfig } from '../../../helpers/conf';
 import { Common } from '../../../helpers/common';
-<<<<<<< HEAD
 import { KeyTypesTexts, rte } from '../../../helpers/constants';
-=======
-import { KeyTypesTexts } from '../../../helpers/constants';
 import { Chance } from 'chance';
->>>>>>> c7411d97
 
 const myRedisDatabasePage = new MyRedisDatabasePage();
 const browserPage = new BrowserPage();
@@ -33,13 +29,10 @@
         //Delete database
         await deleteDatabase(ossStandaloneConfig.databaseName);
     })
-<<<<<<< HEAD
 test
     .meta({ rte: rte.standalone })
     ('Verify that user can see saved CLI size on Browser page when he returns back to Browser page', async t => {
         const offsetY = 200;
-
-        await myRedisDatabasePage.clickOnDBByName(ossStandaloneConfig.databaseName);
 
         await t.click(cliPage.cliExpandButton);
         const cliAreaHeight = await cliPage.cliArea.clientHeight;
@@ -57,8 +50,6 @@
     ('Verify that user can see saved Key details and Keys tables size on Browser page when he returns back to Browser page', async t => {
         const offsetX = 200;
 
-        await myRedisDatabasePage.clickOnDBByName(ossStandaloneConfig.databaseName);
-
         const keyListWidth = await browserPage.keyListTable.clientWidth;
         const cliResizeButton = await browserPage.resizeBtnKeyList;
         // move resize 200px right
@@ -72,7 +63,6 @@
 test
     .meta({ rte: rte.standalone })
     ('Verify that user can see saved filter per key type applied when he returns back to Browser page', async t => {
-        await myRedisDatabasePage.clickOnDBByName(ossStandaloneConfig.databaseName);
         //Filter per key type Strting and open Settings
         await browserPage.selectFilterGroupType(KeyTypesTexts.String);
         await t.click(myRedisDatabasePage.settingsButton);
@@ -84,10 +74,9 @@
     .meta({ rte: rte.standalone })
     ('Verify that user can see saved executed commands in CLI on Browser page when he returns back to Browser page', async t => {
         const commands = [
-        'SET key 1',
-        'FLUSHDB'
+        'SET key',
+        'client getname'
         ];
-        await myRedisDatabasePage.clickOnDBByName(ossStandaloneConfig.databaseName);
         //Execute command in CLI and open Settings page
         await t.click(cliPage.cliExpandButton);
         for(const command of commands) {
@@ -104,8 +93,7 @@
 test
     .meta({ rte: rte.standalone })
     ('Verify that user can see saved input entered into the filter per Key name when he returns back to Browser page', async t => {
-        const keyName = 'keyName123!.//';
-        await myRedisDatabasePage.clickOnDBByName(ossStandaloneConfig.databaseName);
+        keyName = chance.word({ length: 10 });
         //Filter per key name and open Settings
         await browserPage.searchByKeyName(keyName);
         await t.click(myRedisDatabasePage.settingsButton);
@@ -115,81 +103,10 @@
     });
 test
     .meta({ rte: rte.standalone })
-    .after(async t => {
-        //Clear database
-        await t.click(cliPage.cliExpandButton);
-        await t.typeText(cliPage.cliCommandInput, 'FLUSHDB');
-        await t.pressKey('enter');
-        await t.click(cliPage.cliCollapseButton);
-=======
-test('Verify that user can see saved CLI size on Browser page when he returns back to Browser page', async t => {
-    const offsetY = 200;
-
-    await t.click(cliPage.cliExpandButton);
-    const cliAreaHeight = await cliPage.cliArea.clientHeight;
-    const cliResizeButton = await cliPage.cliResizeButton;
-    // move resize 200px up
-    await t.drag(cliResizeButton, 0, -offsetY, { speed });
-    await t.click(myRedisDatabasePage.myRedisDBButton);
-
-    await myRedisDatabasePage.clickOnDBByName(ossStandaloneConfig.databaseName);
-
-    await t.expect(await cliPage.cliArea.clientHeight).eql(cliAreaHeight + offsetY, 'Saved context for resizable cli is proper');
-});
-test('Verify that user can see saved Key details and Keys tables size on Browser page when he returns back to Browser page', async t => {
-    const offsetX = 200;
-
-    const keyListWidth = await browserPage.keyListTable.clientWidth;
-    const cliResizeButton = await browserPage.resizeBtnKeyList;
-    // move resize 200px right
-    await t.drag(cliResizeButton, offsetX, 0, { speed });
-    await t.click(myRedisDatabasePage.myRedisDBButton);
-
-    await myRedisDatabasePage.clickOnDBByName(ossStandaloneConfig.databaseName);
-
-    await t.expect(await browserPage.keyListTable.clientWidth).eql(keyListWidth + offsetX, 'Saved browser resizable context is proper');
-});
-test('Verify that user can see saved filter per key type applied when he returns back to Browser page', async t => {
-    //Filter per key type Strting and open Settings
-    await browserPage.selectFilterGroupType(KeyTypesTexts.String);
-    await t.click(myRedisDatabasePage.settingsButton);
-    //Return back to Browser and check filter applied
-    await t.click(myRedisDatabasePage.browserButton);
-    await t.expect(await browserPage.selectedFilterTypeString.visible).eql(true, 'Filter per key type is still applied');
-});
-test('Verify that user can see saved executed commands in CLI on Browser page when he returns back to Browser page', async t => {
-    const commands = [
-      'SET key',
-      'client getname'
-    ];
-    //Execute command in CLI and open Settings page
-    await t.click(cliPage.cliExpandButton);
-    for(const command of commands) {
-        await t.typeText(cliPage.cliCommandInput, command);
-        await t.pressKey('enter');
-    }
-    await t.click(myRedisDatabasePage.settingsButton);
-    //Return back to Browser and check executed command in CLI
-    await t.click(myRedisDatabasePage.browserButton);
-    for(const command of commands) {
-        await t.expect(await cliPage.cliCommandExecuted.withExactText(command).exists).ok(`Executed command '${command}' in CLI is saved`);
-    }
-});
-test('Verify that user can see saved input entered into the filter per Key name when he returns back to Browser page', async t => {
-    keyName = chance.word({ length: 10 });
-    //Filter per key name and open Settings
-    await browserPage.searchByKeyName(keyName);
-    await t.click(myRedisDatabasePage.settingsButton);
-    //Return back to Browser and check filter applied
-    await t.click(myRedisDatabasePage.browserButton);
-    await t.expect(await browserPage.filterByPatterSearchInput.withAttribute('value', keyName).exists).ok('Filter per key name is still applied');
-});
-test
     .after(async () => {
         //Clear and delete database
         await browserPage.deleteKeyByName(keyName);
         await deleteDatabase(ossStandaloneConfig.databaseName);
->>>>>>> c7411d97
     })
     ('Verify that user can see key details selected when he returns back to Browser page', async t => {
         //Add and open new key details and navigate to Settings
@@ -202,20 +119,11 @@
         await t.expect(await browserPage.keyNameFormDetails.withExactText(keyName).exists).ok('The key details is selected');
     });
 test
-<<<<<<< HEAD
-    .meta({ rte: rte.standalone })    
-    .after(async t => {
-        //Clear database
-        await t.click(cliPage.cliExpandButton);
-        await t.typeText(cliPage.cliCommandInput, 'FLUSHDB');
-        await t.pressKey('enter');
-        await t.click(cliPage.cliCollapseButton);
-=======
+    .meta({ rte: rte.standalone })
     .after(async () => {
         //Clear and delete database
         await cliPage.sendCommandInCli(`DEL ${keys.join(' ')}`);
         await deleteDatabase(ossStandaloneConfig.databaseName);
->>>>>>> c7411d97
     })
     ('Verify that user can see list of keys viewed on Browser page when he returns back to Browser page', async t => {
         const numberOfItems = 5000;
