<<<<<<< HEAD
import { addNewStandaloneDatabase } from '../../../helpers/database';
import { rte } from '../../../helpers/constants';
import {
    MyRedisDatabasePage,
    BrowserPage,
    UserAgreementPage,
    AddRedisDatabasePage
} from '../../../pageObjects';
import {
    commonUrl,
    ossStandaloneConfig
} from '../../../helpers/conf';
=======
import { acceptLicenseTermsAndAddDatabase, deleteDatabase } from '../../../helpers/database';
import { BrowserPage } from '../../../pageObjects';
import { commonUrl, ossStandaloneConfig } from '../../../helpers/conf';
import { Chance } from 'chance';
>>>>>>> c7411d97

const browserPage = new BrowserPage();
const chance = new Chance();

let keyName = chance.word({ length: 10 });
const keyTTL = '2147476121';
const value = '{"name":"xyz"}';

fixture `JSON Key verification`
    .meta({ type: 'critical_path' })
    .page(commonUrl)
    .beforeEach(async () => {
        await acceptLicenseTermsAndAddDatabase(ossStandaloneConfig, ossStandaloneConfig.databaseName);
    })
    .afterEach(async () => {
        //Clear and delete database
        await browserPage.deleteKeyByName(keyName);
        await deleteDatabase(ossStandaloneConfig.databaseName);
    })
<<<<<<< HEAD
    const keyName = 'JSON1testKey1234566767789890900s';
    const keyTTL = '2147476121';
    const value = '{"name":"xyz"}';
test
    .meta({ rte: rte.standalone })
    ('Verify that user can not add invalid JSON structure inside of created JSON', async t => {
        await myRedisDatabasePage.clickOnDBByName(ossStandaloneConfig.databaseName);
        //Add Json key with json object
        await browserPage.addJsonKey(keyName, keyTTL, value);
        //Check the notification message
        const notofication = await browserPage.getMessageText();
        await t.expect(notofication).contains('Key has been added', 'The notification');
        await t.click(browserPage.toastCloseButton);
        //Add key with value on the same level
        await browserPage.addJsonKeyOnTheSameLevel('"key1"', '{}');
        //Add invalid JSON structure
        await browserPage.addJsonSctucture('{"name": "Joe", "age": null, }');
        //Check the added key contains json object with added key
        await t.expect(browserPage.jsonError.textContent).eql('Value should have JSON format.', 'The json object error');
        //Add another invalid JSON structure
        await t.click(browserPage.refreshKeyButton);
        await browserPage.addJsonSctucture('{"name": "Joe", "age": null]');
        //Check the added key contains json object with added key
        await t.expect(browserPage.jsonError.textContent).eql('Value should have JSON format.', 'The json object error');
        //Add another invalid JSON structure
        await t.click(browserPage.refreshKeyButton);
        await browserPage.addJsonSctucture('{"name": "Joe", "age": null, }');
        //Check the added key contains json object with added key
        await t.expect(browserPage.jsonError.textContent).eql('Value should have JSON format.', 'The json object error');
    });
=======
test('Verify that user can not add invalid JSON structure inside of created JSON', async t => {
    keyName = chance.word({ length: 10 });
    //Add Json key with json object
    await browserPage.addJsonKey(keyName, keyTTL, value);
    //Check the notification message
    const notofication = await browserPage.getMessageText();
    await t.expect(notofication).contains('Key has been added', 'The notification');
    await t.click(browserPage.toastCloseButton);
    //Add key with value on the same level
    await browserPage.addJsonKeyOnTheSameLevel('"key1"', '{}');
    //Add invalid JSON structure
    await browserPage.addJsonSctucture('{"name": "Joe", "age": null, }');
    //Check the added key contains json object with added key
    await t.expect(browserPage.jsonError.textContent).eql('Value should have JSON format.', 'The json object error');
    //Add another invalid JSON structure
    await t.click(browserPage.refreshKeyButton);
    await browserPage.addJsonSctucture('{"name": "Joe", "age": null]');
    //Check the added key contains json object with added key
    await t.expect(browserPage.jsonError.textContent).eql('Value should have JSON format.', 'The json object error');
    //Add another invalid JSON structure
    await t.click(browserPage.refreshKeyButton);
    await browserPage.addJsonSctucture('{"name": "Joe", "age": null, }');
    //Check the added key contains json object with added key
    await t.expect(browserPage.jsonError.textContent).eql('Value should have JSON format.', 'The json object error');
});
>>>>>>> c7411d97
<|MERGE_RESOLUTION|>--- conflicted
+++ resolved
@@ -1,22 +1,8 @@
-<<<<<<< HEAD
-import { addNewStandaloneDatabase } from '../../../helpers/database';
 import { rte } from '../../../helpers/constants';
-import {
-    MyRedisDatabasePage,
-    BrowserPage,
-    UserAgreementPage,
-    AddRedisDatabasePage
-} from '../../../pageObjects';
-import {
-    commonUrl,
-    ossStandaloneConfig
-} from '../../../helpers/conf';
-=======
 import { acceptLicenseTermsAndAddDatabase, deleteDatabase } from '../../../helpers/database';
 import { BrowserPage } from '../../../pageObjects';
 import { commonUrl, ossStandaloneConfig } from '../../../helpers/conf';
 import { Chance } from 'chance';
->>>>>>> c7411d97
 
 const browserPage = new BrowserPage();
 const chance = new Chance();
@@ -36,14 +22,10 @@
         await browserPage.deleteKeyByName(keyName);
         await deleteDatabase(ossStandaloneConfig.databaseName);
     })
-<<<<<<< HEAD
-    const keyName = 'JSON1testKey1234566767789890900s';
-    const keyTTL = '2147476121';
-    const value = '{"name":"xyz"}';
 test
     .meta({ rte: rte.standalone })
     ('Verify that user can not add invalid JSON structure inside of created JSON', async t => {
-        await myRedisDatabasePage.clickOnDBByName(ossStandaloneConfig.databaseName);
+        keyName = chance.word({ length: 10 });
         //Add Json key with json object
         await browserPage.addJsonKey(keyName, keyTTL, value);
         //Check the notification message
@@ -66,31 +48,4 @@
         await browserPage.addJsonSctucture('{"name": "Joe", "age": null, }');
         //Check the added key contains json object with added key
         await t.expect(browserPage.jsonError.textContent).eql('Value should have JSON format.', 'The json object error');
-    });
-=======
-test('Verify that user can not add invalid JSON structure inside of created JSON', async t => {
-    keyName = chance.word({ length: 10 });
-    //Add Json key with json object
-    await browserPage.addJsonKey(keyName, keyTTL, value);
-    //Check the notification message
-    const notofication = await browserPage.getMessageText();
-    await t.expect(notofication).contains('Key has been added', 'The notification');
-    await t.click(browserPage.toastCloseButton);
-    //Add key with value on the same level
-    await browserPage.addJsonKeyOnTheSameLevel('"key1"', '{}');
-    //Add invalid JSON structure
-    await browserPage.addJsonSctucture('{"name": "Joe", "age": null, }');
-    //Check the added key contains json object with added key
-    await t.expect(browserPage.jsonError.textContent).eql('Value should have JSON format.', 'The json object error');
-    //Add another invalid JSON structure
-    await t.click(browserPage.refreshKeyButton);
-    await browserPage.addJsonSctucture('{"name": "Joe", "age": null]');
-    //Check the added key contains json object with added key
-    await t.expect(browserPage.jsonError.textContent).eql('Value should have JSON format.', 'The json object error');
-    //Add another invalid JSON structure
-    await t.click(browserPage.refreshKeyButton);
-    await browserPage.addJsonSctucture('{"name": "Joe", "age": null, }');
-    //Check the added key contains json object with added key
-    await t.expect(browserPage.jsonError.textContent).eql('Value should have JSON format.', 'The json object error');
-});
->>>>>>> c7411d97
+    });