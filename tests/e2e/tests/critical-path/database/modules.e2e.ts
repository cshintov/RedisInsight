--- conflicted
+++ resolved
@@ -32,20 +32,12 @@
         await t.expect(myRedisDatabasePage.moduleColumn.exists).ok('Module column not found');
         // Verify that user can see the following sorting order: Search, JSON, Graph, TimeSeries, Bloom, Gears, AI for modules
         const databaseLine = myRedisDatabasePage.dbNameList.withExactText(ossStandaloneRedisearch.databaseName).parent('tr');
-<<<<<<< HEAD
-        const moduleIcons = databaseLine.find('[data-testid^=Redi]');
-        const numberOfIcons = await moduleIcons.count;
-        for (let i = 0; i < numberOfIcons; i++) {
-            const moduleName = moduleIcons.nth(i).getAttribute('data-testid');
-            await t.expect(await moduleName).eql(await moduleList[i].getAttribute('data-testid'), 'Correct icon not found');
-=======
         await t.expect(databaseLine.visible).ok('Database not found in db list');
         const moduleIcons = databaseLine.find('[data-testid^=Redi]');
         const numberOfIcons = moduleIcons.count;
         for (let i = 0; i < await numberOfIcons; i++) {
             const moduleName = moduleIcons.nth(i).getAttribute('data-testid');
             await t.expect(moduleName).eql(await moduleList[i].getAttribute('data-testid'), `${moduleName} icon not found`);
->>>>>>> 49542c4f
         }
         //Minimize the window to check quantifier
         await t.resizeWindow(1000, 700);
