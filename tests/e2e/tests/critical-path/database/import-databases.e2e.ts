--- conflicted
+++ resolved
@@ -67,13 +67,8 @@
 const dbData = [
     {
         type: 'racompass',
-<<<<<<< HEAD
         path: filePathes.racompassValidJson,
-        dbNames: ['racompassCluster', 'racompassDbWithIndex:8100 [1]']
-=======
-        path: path.join('..', '..', '..', 'test-data', 'import-databases', racompassValidJson),
         dbNames: ['racompassCluster', 'racompassDbWithIndex:8100 [db1]']
->>>>>>> 0e31c206
     },
     {
         type: 'ardm',
