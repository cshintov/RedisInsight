<<<<<<< HEAD
import {
    MyRedisDatabasePage,
    BrowserPage,
    UserAgreementPage,
    AddRedisDatabasePage
} from '../../../pageObjects';
import {
    commonUrl,
    invalidOssStandaloneConfig
} from '../../../helpers/conf';
import { rte } from '../../../helpers/constants';
=======
import { BrowserPage, AddRedisDatabasePage } from '../../../pageObjects';
import { commonUrl, invalidOssStandaloneConfig } from '../../../helpers/conf';
import { acceptLicenseTerms } from '../../../helpers/database';
>>>>>>> c7411d97

const addRedisDatabasePage = new AddRedisDatabasePage();
const browserPage = new BrowserPage();

fixture `Connecting to the databases verifications`
    .meta({ type: 'critical_path' })
    .page(commonUrl)
    .beforeEach(async () => {
        await acceptLicenseTerms();
    })
test
    .meta({ rte: rte.none })
    ('Verify that user can see error message if he can not connect to added Database', async t => {
        //Fill the add database form
        await addRedisDatabasePage.addRedisDataBase(invalidOssStandaloneConfig);
        //Click for saving
        await t.click(addRedisDatabasePage.addRedisDatabaseButton);
        //Verify that the database is not in the list
        await t.expect(browserPage.notificationMessage.textContent).eql('Error', 'Error message displaying', { timeout: 60000 });
    });<|MERGE_RESOLUTION|>--- conflicted
+++ resolved
@@ -1,20 +1,7 @@
-<<<<<<< HEAD
-import {
-    MyRedisDatabasePage,
-    BrowserPage,
-    UserAgreementPage,
-    AddRedisDatabasePage
-} from '../../../pageObjects';
-import {
-    commonUrl,
-    invalidOssStandaloneConfig
-} from '../../../helpers/conf';
 import { rte } from '../../../helpers/constants';
-=======
 import { BrowserPage, AddRedisDatabasePage } from '../../../pageObjects';
 import { commonUrl, invalidOssStandaloneConfig } from '../../../helpers/conf';
 import { acceptLicenseTerms } from '../../../helpers/database';
->>>>>>> c7411d97
 
 const addRedisDatabasePage = new AddRedisDatabasePage();
 const browserPage = new BrowserPage();
