--- conflicted
+++ resolved
@@ -107,12 +107,8 @@
         await common.reloadPage();
     })
     .meta({ rte: rte.sentinel })('Verify that user can clone Sentinel', async t => {
-<<<<<<< HEAD
-        await clickOnEditDatabaseByName(ossSentinelConfig.name[1]);
-=======
         await clickOnEditDatabaseByName(ossSentinelConfig.masters[1].alias);
         await t.click(addRedisDatabasePage.cloneDatabaseButton);
->>>>>>> 936414c2
 
         // Verify that user can test Sentinel connection on edit and see the success message
         await t.click(addRedisDatabasePage.testConnectionBtn);
