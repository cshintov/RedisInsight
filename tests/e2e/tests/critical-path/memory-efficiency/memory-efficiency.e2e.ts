import { Chance } from 'chance';
import { MyRedisDatabasePage, MemoryEfficiencyPage, BrowserPage, CliPage, WorkbenchPage } from '../../../pageObjects';
import { rte } from '../../../helpers/constants';
import { acceptLicenseTermsAndAddDatabaseApi } from '../../../helpers/database';
import { commonUrl, ossStandaloneConfig } from '../../../helpers/conf';
import { deleteStandaloneDatabaseApi } from '../../../helpers/api/api-database';
import { Common } from '../../../helpers/common';

const memoryEfficiencyPage = new MemoryEfficiencyPage();
const myRedisDatabasePage = new MyRedisDatabasePage();
const browserPage = new BrowserPage();
const cliPage = new CliPage();
const workbenchPage = new WorkbenchPage();
const common = new Common();
const chance = new Chance();

const hashKeyName = 'test:Hash1';
const hashValue = 'hashValue11111!';
const streamKeyName = 'test:Stream1';
const streamKeyNameDelimiter = 'test-Stream1';
const keySpaces = ['test:*', 'key1:*', 'key2:*', 'key5:*', 'key5:5', 'test-*', 'key4:*'];
<<<<<<< HEAD
const keyTTL = '2147476121';
const keyNamesReport = chance.unique(chance.word, 6);
=======
const keysTTL = ['3500', '86300', '2147476121'];
>>>>>>> 7a52f709

fixture `Memory Efficiency`
    .meta({ type: 'critical_path', rte: rte.standalone })
    .page(commonUrl)
    .beforeEach(async t => {
        await acceptLicenseTermsAndAddDatabaseApi(ossStandaloneConfig, ossStandaloneConfig.databaseName);
        // Go to Analysis Tools page
        await t.click(myRedisDatabasePage.analysisPageButton);
    })
    .afterEach(async() => {
        await deleteStandaloneDatabaseApi(ossStandaloneConfig);
    });
test('No reports/keys message and report tooltip', async t => {
    const noReportsMessage = 'No Reports foundRun "New Analysis" to generate first report';
    const noKeysMessage = 'No keys to displayUse Workbench Guides and Tutorials to quickly load data';
    const tooltipText = 'Memory EfficiencyAnalyze up to 10K keys in your Redis database to get an overview of your data and memory efficiency recommendations.';

    // Verify that user can see the “No reports found” message when report wasn't generated
    await t.expect(memoryEfficiencyPage.noReportsText.textContent).eql(noReportsMessage, 'No reports message not displayed or text is invalid');
    // Verify that user can see the “No keys to display” message when there are no keys in database
    await t.click(memoryEfficiencyPage.newReportBtn);
    await t.expect(memoryEfficiencyPage.noKeysText.textContent).eql(noKeysMessage, 'No keys message not displayed or text is invalid');
    // Verify that user can open workbench page from No keys to display message
    // await t.click(browserPage.workbenchLinkButton);
    // await t.expect(workbenchPage.expandArea.visible).ok('Workbench page is not opened');
    // Verify that user can see a tooltip when hovering over the icon on the right of the “New analysis” button
    await t.hover(memoryEfficiencyPage.reportTooltipIcon);
    await t.expect(browserPage.tooltip.textContent).eql(tooltipText, 'Report tooltip is not displayed or text is invalid');
});
test
    .before(async t => {
        await acceptLicenseTermsAndAddDatabaseApi(ossStandaloneConfig, ossStandaloneConfig.databaseName);
        await browserPage.addHashKey(hashKeyName, keysTTL[2], hashValue);
        await browserPage.addStreamKey(streamKeyName, 'field', 'value', keysTTL[2]);
        await browserPage.addStreamKey(streamKeyNameDelimiter, 'field', 'value', keysTTL[2]);
        await cliPage.addKeysFromCliWithDelimiter('MSET', 15);
        await t.click(browserPage.treeViewButton);
        // Go to Analysis Tools page
        await t.click(myRedisDatabasePage.analysisPageButton);
    })
    .after(async t => {
        await cliPage.deleteKeysFromCliWithDelimiter(15);
        await t.click(myRedisDatabasePage.browserButton);
        await t.click(browserPage.browserViewButton);
        await browserPage.deleteKeyByName(hashKeyName);
        await browserPage.deleteKeyByName(streamKeyName);
        await browserPage.deleteKeyByName(streamKeyNameDelimiter);
        await deleteStandaloneDatabaseApi(ossStandaloneConfig);
    })('Keyspaces displaying in Summary per keyspaces table', async t => {
    // Create new report
        await t.click(memoryEfficiencyPage.newReportBtn);
        // Verify that up to 15 keyspaces based on the delimiter set in the Tree view are displayed on memory efficiency page
        await t.expect(memoryEfficiencyPage.tableRows.count).eql(15, 'Namespaces table has more/less than 15 keyspaces');

        // Verify that sorting by Total Memory from big to small applied by default
        await t.expect(memoryEfficiencyPage.tableRows.nth(0).textContent).contains(keySpaces[0], 'Biggest memory keyspace is not at top');
        await t.expect(memoryEfficiencyPage.tableRows.nth(14).textContent).contains(keySpaces[2], 'Smallest memory keyspace is not at down');

        await t.click(memoryEfficiencyPage.expandArrowBtn);
        // Verify that Key Pattern with >1 keys can be expanded
        await t.expect(memoryEfficiencyPage.expandedRow.find('button').count).eql(2, 'Expandable row has no items');
        // Verify that user can quickly set the filters per keyspaces in the Browser/Tree View from the list of keyspaces
        await t.click(memoryEfficiencyPage.expandedRow.find('button').nth(0));
        // Verify filter by data type applied
        await t.expect(await browserPage.filteringLabel.textContent).eql('Stream', 'Key type lable is not displayed in search input');
        // Verify keyname in search input prepopulated
        await t.expect(await browserPage.filterByPatterSearchInput.withAttribute('value', keySpaces[0]).exists).ok('Filter per key name is not applied');
        // Verify key is displayed
        await t.click(browserPage.browserViewButton);
        await t.expect(await browserPage.isKeyIsDisplayedInTheList(streamKeyName)).ok('Key is not found');

        // Clear filter
        await t.click(browserPage.treeViewButton);
        await t.click(browserPage.clearFilterButton);
        // Change delimiter
        await browserPage.changeDelimiterInTreeView('-');
        // Go to Analysis Tools page
        await t.click(myRedisDatabasePage.analysisPageButton);
        // Create new report
        await t.click(memoryEfficiencyPage.newReportBtn);
        // Verify that delimiter can be changed in Tree View and applied
        await t.expect(memoryEfficiencyPage.tableRows.count).eql(1, 'New delimiter not applied');
        await t.expect(memoryEfficiencyPage.tableRows.nth(0).textContent).contains(keySpaces[5], 'Keyspace not displayed');
    });
test
    .before(async t => {
        await acceptLicenseTermsAndAddDatabaseApi(ossStandaloneConfig, ossStandaloneConfig.databaseName);
        await browserPage.addHashKey(keySpaces[4], keysTTL[2], hashValue);
        await cliPage.addKeysFromCliWithDelimiter('MSET', 5);
        await t.click(browserPage.treeViewButton);
        // Go to Analysis Tools page
        await t.click(myRedisDatabasePage.analysisPageButton);
    })
    .after(async t => {
        await cliPage.deleteKeysFromCliWithDelimiter(5);
        await t.click(myRedisDatabasePage.browserButton);
        await t.click(browserPage.browserViewButton);
        await browserPage.deleteKeyByName(keySpaces[4]);
        await deleteStandaloneDatabaseApi(ossStandaloneConfig);
    })('Namespaces sorting', async t => {
    // Create new report
        await t.click(memoryEfficiencyPage.newReportBtn);
        // Verify that user can sort by Key Pattern column ASC
        await t.click(memoryEfficiencyPage.tableKeyPatternHeader);
        await t.expect(memoryEfficiencyPage.tableRows.nth(0).textContent).contains(keySpaces[1], 'Sorting by Key Pattern ASC not working');
        await t.expect(memoryEfficiencyPage.tableRows.nth(4).textContent).contains(keySpaces[3], 'Sorting by Key Pattern ASC not working');
        // Verify that user can sort by Key Pattern column DESC
        await t.click(memoryEfficiencyPage.tableKeyPatternHeader);
        await t.expect(memoryEfficiencyPage.tableRows.nth(0).textContent).contains(keySpaces[3], 'Sorting by Key Pattern DESC not working');
        await t.expect(memoryEfficiencyPage.tableRows.nth(4).textContent).contains(keySpaces[1], 'Sorting by Key Pattern DESC not working');

        // Verify that user can sort by Total Memory column ASC
        await t.click(memoryEfficiencyPage.tableMemoryHeader);
        await t.expect(memoryEfficiencyPage.tableRows.nth(0).textContent).contains(keySpaces[1], 'Sorting by Total Memory ASC not working');
        await t.expect(memoryEfficiencyPage.tableRows.nth(4).textContent).contains(keySpaces[3], 'Sorting by Total Memory ASC not working');
        // Verify that user can sort by Total Memory column DESC
        await t.click(memoryEfficiencyPage.tableMemoryHeader);
        await t.expect(memoryEfficiencyPage.tableRows.nth(0).textContent).contains(keySpaces[3], 'Sorting by Total Memory DESC not working');
        await t.expect(memoryEfficiencyPage.tableRows.nth(4).textContent).contains(keySpaces[1], 'Sorting by Total Memory DESC not working');

        // Verify that user can sort by Total Keys column ASC
        await t.click(memoryEfficiencyPage.tableKeysHeader);
        await t.expect(memoryEfficiencyPage.tableRows.nth(0).textContent).contains(keySpaces[6], 'Sorting by Total Keys ASC not working');
        await t.expect(memoryEfficiencyPage.tableRows.nth(4).textContent).contains(keySpaces[3], 'Sorting by Total Keys ASC not working');
        // Verify that user can sort by Total Keys column DESC
        await t.click(memoryEfficiencyPage.tableKeysHeader);
        await t.expect(memoryEfficiencyPage.tableRows.nth(0).textContent).contains(keySpaces[3], 'Sorting by Total Keys DESC not working');
        await t.expect(memoryEfficiencyPage.tableRows.nth(4).textContent).contains(keySpaces[1], 'Sorting by Total Keys DESC not working');
    });
test
    .before(async t => {
        await acceptLicenseTermsAndAddDatabaseApi(ossStandaloneConfig, ossStandaloneConfig.databaseName);
        await browserPage.addHashKey(hashKeyName, keysTTL[2], hashValue);
        await t.click(browserPage.treeViewButton);
        // Go to Analysis Tools page
        await t.click(myRedisDatabasePage.analysisPageButton);
    })
    .after(async t => {
        await t.click(myRedisDatabasePage.browserButton);
        await t.click(browserPage.browserViewButton);
        await browserPage.deleteKeyByName(hashKeyName);
        await deleteStandaloneDatabaseApi(ossStandaloneConfig);
    })('Memory efficiency context saved', async t => {
    // Create new report
        await t.click(memoryEfficiencyPage.newReportBtn);
        // Reload page
        await common.reloadPage();
        // Verify that context saved after reloading page
        await t.expect(memoryEfficiencyPage.tableRows.nth(0).textContent).contains(keySpaces[0], 'Summary per keyspaces context not saved');
        //Go to PubSub page
        await t.click(myRedisDatabasePage.pubSubButton);
        // Go to Analysis Tools page
        await t.click(myRedisDatabasePage.analysisPageButton);
        // Verify that context saved after switching between pages
        await t.expect(memoryEfficiencyPage.tableRows.nth(0).textContent).contains(keySpaces[0], 'Summary per keyspaces context not saved');
    });
test
    .before(async t => {
        await acceptLicenseTermsAndAddDatabaseApi(ossStandaloneConfig, ossStandaloneConfig.databaseName);
<<<<<<< HEAD
        await t.click(myRedisDatabasePage.analysisPageButton);
    })
    .after(async() => {
        const keysNumber = keyNamesReport.length;
        for (let i = 0; i < keysNumber; i++) {
            await cliPage.sendCommandInCli(`del ${keyNamesReport[i]}`);
        }
        await deleteStandaloneDatabaseApi(ossStandaloneConfig);
    })('Analysis history', async t => {
        const numberOfKeys = [];
        for (let i = 0; i < 6; i++) {
            await cliPage.sendCommandInCli(`set ${keyNamesReport[i]} ${chance.word()}`);
            await t.click(memoryEfficiencyPage.newReportBtn);
            numberOfKeys.push(await memoryEfficiencyPage.donutTotalKeys.sibling(1).textContent);
        }
        await t.click(memoryEfficiencyPage.selectedReport);
        // Verify that user can see up to the 5 most recent previous results per database in the history
        await t.expect(memoryEfficiencyPage.reportItem.count).eql(5, 'Number of saved reports is not correct');
        // Verify that user can switch between reports and see all data updated in each report
        for (let i = 0; i < 5; i++) {
            await t.click(memoryEfficiencyPage.reportItem.nth(i));
            const actualNumber = await memoryEfficiencyPage.donutTotalKeys.sibling(1).textContent;
            await t.expect(actualNumber).eql(numberOfKeys[5 - i], 'Report content (total keys) is not correct');
            await t.click(memoryEfficiencyPage.selectedReport);
        }
        // Verify that specific report is saved as context
        await t.click(memoryEfficiencyPage.reportItem.nth(3));
        await t.click(myRedisDatabasePage.workbenchButton);
        await t.click(myRedisDatabasePage.analysisPageButton);
        await t.expect(memoryEfficiencyPage.donutTotalKeys.sibling(1).textContent).eql(numberOfKeys[2], 'Context is not saved');
=======
        await browserPage.addHashKey(hashKeyName, keysTTL[0], hashValue);
        await browserPage.addStreamKey(streamKeyName, 'field', 'value', keysTTL[1]);
        await browserPage.addStreamKey(streamKeyNameDelimiter, 'field', 'value');
        // Go to Analysis Tools page
        await t.click(myRedisDatabasePage.analysisPageButton);
    })
    .after(async t => {
        await t.click(myRedisDatabasePage.browserButton);
        await browserPage.deleteKeyByName(hashKeyName);
        await browserPage.deleteKeyByName(streamKeyName);
        await browserPage.deleteKeyByName(streamKeyNameDelimiter);
        await deleteStandaloneDatabaseApi(ossStandaloneConfig);
    })('Summary per expiration time', async t => {
    // Create new report
        await t.click(memoryEfficiencyPage.newReportBtn);
        // Points are displayed in graph according to their TTL
        const firstPointLocation = +((await memoryEfficiencyPage.firstPoint.getAttribute('cy')).slice(0, 2));
        const thirdPointLocation = await memoryEfficiencyPage.thirdPoint.getAttribute('cy');
        const fourthPointLocation = +((await memoryEfficiencyPage.fourthPoint.getAttribute('cy')).slice(0, 2));
        const noExpiryDefaultPointLocation = memoryEfficiencyPage.noExpiryDefaultPoint;

        await t.expect(firstPointLocation).lt(198, 'Point in <1 hr breakdown doesn\'t contain key');
        await t.expect(fourthPointLocation).lt(198, 'Point in 12-25 Hrs breakdown doesn\'t contain key');
        await t.expect(thirdPointLocation).eql('198', 'Point in 4-12 Hrs breakdown contains key');
        await t.expect(noExpiryDefaultPointLocation.exists).notOk('No expiry breakdown displayed when toggle is off', {timeout: 1000});
        // No Expiry toggle shows No expiry breakdown
        await t.click(memoryEfficiencyPage.showNoExpiryToggle);
        const noExpiryPointLocation = +((await memoryEfficiencyPage.noExpiryPoint.getAttribute('cy')).slice(0, 2));
        await t.expect(noExpiryPointLocation).lt(198, 'Point in No expiry breakdown doesn\'t contain key');
>>>>>>> 7a52f709
    });<|MERGE_RESOLUTION|>--- conflicted
+++ resolved
@@ -1,4 +1,3 @@
-import { Chance } from 'chance';
 import { MyRedisDatabasePage, MemoryEfficiencyPage, BrowserPage, CliPage, WorkbenchPage } from '../../../pageObjects';
 import { rte } from '../../../helpers/constants';
 import { acceptLicenseTermsAndAddDatabaseApi } from '../../../helpers/database';
@@ -19,12 +18,9 @@
 const streamKeyName = 'test:Stream1';
 const streamKeyNameDelimiter = 'test-Stream1';
 const keySpaces = ['test:*', 'key1:*', 'key2:*', 'key5:*', 'key5:5', 'test-*', 'key4:*'];
-<<<<<<< HEAD
+const keysTTL = ['3500', '86300', '2147476121'];
 const keyTTL = '2147476121';
 const keyNamesReport = chance.unique(chance.word, 6);
-=======
-const keysTTL = ['3500', '86300', '2147476121'];
->>>>>>> 7a52f709
 
 fixture `Memory Efficiency`
     .meta({ type: 'critical_path', rte: rte.standalone })
@@ -184,7 +180,39 @@
 test
     .before(async t => {
         await acceptLicenseTermsAndAddDatabaseApi(ossStandaloneConfig, ossStandaloneConfig.databaseName);
-<<<<<<< HEAD
+        await browserPage.addHashKey(hashKeyName, keysTTL[0], hashValue);
+        await browserPage.addStreamKey(streamKeyName, 'field', 'value', keysTTL[1]);
+        await browserPage.addStreamKey(streamKeyNameDelimiter, 'field', 'value');
+        // Go to Analysis Tools page
+        await t.click(myRedisDatabasePage.analysisPageButton);
+    })
+    .after(async t => {
+        await t.click(myRedisDatabasePage.browserButton);
+        await browserPage.deleteKeyByName(hashKeyName);
+        await browserPage.deleteKeyByName(streamKeyName);
+        await browserPage.deleteKeyByName(streamKeyNameDelimiter);
+        await deleteStandaloneDatabaseApi(ossStandaloneConfig);
+    })('Summary per expiration time', async t => {
+    // Create new report
+        await t.click(memoryEfficiencyPage.newReportBtn);
+        // Points are displayed in graph according to their TTL
+        const firstPointLocation = +((await memoryEfficiencyPage.firstPoint.getAttribute('cy')).slice(0, 2));
+        const thirdPointLocation = await memoryEfficiencyPage.thirdPoint.getAttribute('cy');
+        const fourthPointLocation = +((await memoryEfficiencyPage.fourthPoint.getAttribute('cy')).slice(0, 2));
+        const noExpiryDefaultPointLocation = memoryEfficiencyPage.noExpiryDefaultPoint;
+
+        await t.expect(firstPointLocation).lt(198, 'Point in <1 hr breakdown doesn\'t contain key');
+        await t.expect(fourthPointLocation).lt(198, 'Point in 12-25 Hrs breakdown doesn\'t contain key');
+        await t.expect(thirdPointLocation).eql('198', 'Point in 4-12 Hrs breakdown contains key');
+        await t.expect(noExpiryDefaultPointLocation.exists).notOk('No expiry breakdown displayed when toggle is off', {timeout: 1000});
+        // No Expiry toggle shows No expiry breakdown
+        await t.click(memoryEfficiencyPage.showNoExpiryToggle);
+        const noExpiryPointLocation = +((await memoryEfficiencyPage.noExpiryPoint.getAttribute('cy')).slice(0, 2));
+        await t.expect(noExpiryPointLocation).lt(198, 'Point in No expiry breakdown doesn\'t contain key');
+    });
+test
+    .before(async t => {
+        await acceptLicenseTermsAndAddDatabaseApi(ossStandaloneConfig, ossStandaloneConfig.databaseName);
         await t.click(myRedisDatabasePage.analysisPageButton);
     })
     .after(async() => {
@@ -215,35 +243,4 @@
         await t.click(myRedisDatabasePage.workbenchButton);
         await t.click(myRedisDatabasePage.analysisPageButton);
         await t.expect(memoryEfficiencyPage.donutTotalKeys.sibling(1).textContent).eql(numberOfKeys[2], 'Context is not saved');
-=======
-        await browserPage.addHashKey(hashKeyName, keysTTL[0], hashValue);
-        await browserPage.addStreamKey(streamKeyName, 'field', 'value', keysTTL[1]);
-        await browserPage.addStreamKey(streamKeyNameDelimiter, 'field', 'value');
-        // Go to Analysis Tools page
-        await t.click(myRedisDatabasePage.analysisPageButton);
-    })
-    .after(async t => {
-        await t.click(myRedisDatabasePage.browserButton);
-        await browserPage.deleteKeyByName(hashKeyName);
-        await browserPage.deleteKeyByName(streamKeyName);
-        await browserPage.deleteKeyByName(streamKeyNameDelimiter);
-        await deleteStandaloneDatabaseApi(ossStandaloneConfig);
-    })('Summary per expiration time', async t => {
-    // Create new report
-        await t.click(memoryEfficiencyPage.newReportBtn);
-        // Points are displayed in graph according to their TTL
-        const firstPointLocation = +((await memoryEfficiencyPage.firstPoint.getAttribute('cy')).slice(0, 2));
-        const thirdPointLocation = await memoryEfficiencyPage.thirdPoint.getAttribute('cy');
-        const fourthPointLocation = +((await memoryEfficiencyPage.fourthPoint.getAttribute('cy')).slice(0, 2));
-        const noExpiryDefaultPointLocation = memoryEfficiencyPage.noExpiryDefaultPoint;
-
-        await t.expect(firstPointLocation).lt(198, 'Point in <1 hr breakdown doesn\'t contain key');
-        await t.expect(fourthPointLocation).lt(198, 'Point in 12-25 Hrs breakdown doesn\'t contain key');
-        await t.expect(thirdPointLocation).eql('198', 'Point in 4-12 Hrs breakdown contains key');
-        await t.expect(noExpiryDefaultPointLocation.exists).notOk('No expiry breakdown displayed when toggle is off', {timeout: 1000});
-        // No Expiry toggle shows No expiry breakdown
-        await t.click(memoryEfficiencyPage.showNoExpiryToggle);
-        const noExpiryPointLocation = +((await memoryEfficiencyPage.noExpiryPoint.getAttribute('cy')).slice(0, 2));
-        await t.expect(noExpiryPointLocation).lt(198, 'Point in No expiry breakdown doesn\'t contain key');
->>>>>>> 7a52f709
     });