--- conflicted
+++ resolved
@@ -1,10 +1,5 @@
-<<<<<<< HEAD
-import { MyRedisDatabasePage, MemoryEfficiencyPage, BrowserPage, AddRedisDatabasePage, WorkbenchPage } from '../../../pageObjects';
+import { MyRedisDatabasePage, MemoryEfficiencyPage, BrowserPage, WorkbenchPage } from '../../../pageObjects';
 import { RecommendationIds, rte } from '../../../helpers/constants';
-=======
-import { MyRedisDatabasePage, MemoryEfficiencyPage, BrowserPage, WorkbenchPage } from '../../../pageObjects';
-import { rte } from '../../../helpers/constants';
->>>>>>> ac8c5226
 import { acceptLicenseTermsAndAddDatabaseApi, deleteCustomDatabase } from '../../../helpers/database';
 import { commonUrl, ossStandaloneBigConfig, ossStandaloneConfig, ossStandaloneV5Config } from '../../../helpers/conf';
 import { deleteStandaloneDatabaseApi } from '../../../helpers/api/api-database';
@@ -14,12 +9,7 @@
 const memoryEfficiencyPage = new MemoryEfficiencyPage();
 const myRedisDatabasePage = new MyRedisDatabasePage();
 const browserPage = new BrowserPage();
-<<<<<<< HEAD
-const addRedisDatabasePage = new AddRedisDatabasePage();
 const recommendationsActions = new RecommendationsActions();
-=======
-const memoryEfficiencyActions = new MemoryEfficiencyActions();
->>>>>>> ac8c5226
 const workbenchPage = new WorkbenchPage();
 
 const externalPageLink = 'https://docs.redis.com/latest/ri/memory-optimizations/';
@@ -90,13 +80,8 @@
             .eql(expandedTextContaiterSize, 'Lua script recommendation not expanded');
 
         // Verify that user can navigate by link to see the recommendation
-<<<<<<< HEAD
         await t.click(memoryEfficiencyPage.getRecommendationByName(luaScriptRecom).find(memoryEfficiencyPage.cssReadMoreLink));
-        await common.checkURL(externalPageLink);
-=======
-        await t.click(memoryEfficiencyPage.luaScriptTextContainer.find(memoryEfficiencyPage.cssReadMoreLink));
         await Common.checkURL(externalPageLink);
->>>>>>> ac8c5226
         // Close the window with external link to switch to the application window
         await t.closeWindow();
     });
