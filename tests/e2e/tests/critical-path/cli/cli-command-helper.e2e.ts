<<<<<<< HEAD
import { addNewStandaloneDatabase } from '../../../helpers/database';
import { rte } from '../../../helpers/constants';
import {
    MyRedisDatabasePage,
    UserAgreementPage,
    CliPage,
    AddRedisDatabasePage
} from '../../../pageObjects';
import {
    commonUrl,
    ossStandaloneConfig
} from '../../../helpers/conf';
=======
import { acceptLicenseTermsAndAddDatabase, deleteDatabase } from '../../../helpers/database';
import { CliPage } from '../../../pageObjects';
import { commonUrl, ossStandaloneConfig } from '../../../helpers/conf';
>>>>>>> c7411d97

const cliPage = new CliPage();

const defaultHelperText = 'Enter any command in CLI or use search to see detailed information.';
const COMMAND_APPEND = 'APPEND';
const COMMAND_GROUP_SET = 'Set';
const COMMAND_GROUP_TIMESERIES = 'TimeSeries';
const COMMAND_GROUP_GRAPH = 'Graph';

fixture `CLI Command helper`
    .meta({ type: 'critical_path' })
    .page(commonUrl)
    .beforeEach(async () => {
        await acceptLicenseTermsAndAddDatabase(ossStandaloneConfig, ossStandaloneConfig.databaseName);
    })
    .afterEach(async () => {
        //Delete database
        await deleteDatabase(ossStandaloneConfig.databaseName);
    })
<<<<<<< HEAD
test
    .meta({ rte: rte.standalone })
    ('Verify that user can see relevant search results in Command Helper per every entered symbol', async t => {
        await myRedisDatabasePage.clickOnDBByName(ossStandaloneConfig.databaseName);
        //Open Command Helper
        await t.click(cliPage.expandCommandHelperButton);
        //Start search from 1 symbol
        await t.typeText(cliPage.cliHelperSearch, 's');
        //Verify that we found commands
        await t.expect(cliPage.cliHelperOutputTitles.count).gt(0, 'List of commands were found');
        const countCommandsOfOneLetterSearch = await cliPage.cliHelperOutputTitles.count;
        //Continue typing
        await t.typeText(cliPage.cliHelperSearch, 'e');
        const countCommandsOfTwoLettersSearch = await cliPage.cliHelperOutputTitles.count;
        //Verify that first list has more count than the second
        await t.expect(countCommandsOfOneLetterSearch).gt(countCommandsOfTwoLettersSearch, 'Count of commands with 1 letter more than 2');
    });
test
    .meta({ rte: rte.standalone })
    ('Verify that when user clears the input in the Search of CLI Helper (via x icon), he can see the default screen with proper the text', async t => {
        await myRedisDatabasePage.clickOnDBByName(ossStandaloneConfig.databaseName);
        //Open Command Helper
        await t.click(cliPage.expandCommandHelperButton);
        //Verify default text
        await t.expect(cliPage.cliHelperText.textContent).eql(defaultHelperText, 'Default text for CLI Helper is shown');
        //Search any command
        await t.typeText(cliPage.cliHelperSearch, 'SET');
        await t.expect(cliPage.cliHelperOutputTitles.count).gt(0, 'List of commands were found');
        //Clear search input
        const clearButton = cliPage.cliHelper.find('[aria-label="Clear input"]');
        await t.click(clearButton);
        //Verify default text after clear
        await t.expect(cliPage.cliHelperText.textContent).eql(defaultHelperText, 'Default text for CLI Helper is shown');
    });
test
    .meta({ rte: rte.standalone })
    ('Verify that when user enters command in CLI, Helper displays additional info about the command', async t => {
        await myRedisDatabasePage.clickOnDBByName(ossStandaloneConfig.databaseName);
        //Open CLI and Helper
        await t.click(cliPage.cliExpandButton);
        await t.click(cliPage.expandCommandHelperButton);
        //Enter command into CLI
        await t.typeText(cliPage.cliCommandInput, COMMAND_APPEND);
        //Verify details of the command
        await t.expect(cliPage.cliHelperTitleArgs.textContent).eql('APPEND key value', 'Command name and syntax');
        await t.expect(cliPage.cliHelperTitle.innerText).contains('STRING', 'Command Group badge');
        await t.expect(cliPage.cliHelperSummary.innerText).contains('Append a value to a key', 'Command summary');
    });
test
    .meta({ rte: rte.standalone })
    ('Verify that Command helper cleared when user runs the command in CLI', async t => {
        const searchText = 'sa';
        await myRedisDatabasePage.clickOnDBByName(ossStandaloneConfig.databaseName);
        //Open CLI and Helper
        await t.click(cliPage.cliExpandButton);
        await t.click(cliPage.expandCommandHelperButton);
        //Select group from list
        await cliPage.selectFilterGroupType(COMMAND_GROUP_SET);
        //Type text in search
        await t.typeText(cliPage.cliHelperSearch, searchText, { speed: 0.5 });
        //Enter command into CLI
        await t.typeText(cliPage.cliCommandInput, COMMAND_APPEND, { speed: 0.5 });
        //Verify that CLI Helper Search & Filter were cleared
        await t.expect(cliPage.filterGroupTypeButton.textContent).notContains(COMMAND_GROUP_SET, 'Filter was cleared');
        await t.expect(cliPage.cliHelperSearch.value).eql('', 'Search was cleared');
    });
test
    .meta({ rte: rte.standalone })
    ('Verify that user can unselect the command filtered to remove filters', async t => {
        await myRedisDatabasePage.clickOnDBByName(ossStandaloneConfig.databaseName);
        //Open Command Helper
        await t.click(cliPage.expandCommandHelperButton);
        //Select one command from list
        await cliPage.selectFilterGroupType(COMMAND_GROUP_SET);
        await t.expect(cliPage.cliHelperOutputTitles.count).gt(0, 'List of commands were found');
        //Unselect previous command from list
        await cliPage.selectFilterGroupType(COMMAND_GROUP_SET);
        //Verify that no any commands are shown
        await t.expect(cliPage.cliHelperOutputTitles.count).eql(0, 'List of commands were cleared');
        //Verify default text after clear
        await t.expect(cliPage.cliHelperText.textContent).eql(defaultHelperText, 'Default text for CLI Helper is shown');
    });
test
    .meta({ rte: rte.standalone })
    ('Verify that when user has used search and apply filters, search results include only commands from the filter group applied', async t => {
        const searchText = 'sa';
        await myRedisDatabasePage.clickOnDBByName(ossStandaloneConfig.databaseName);
        //Open Command Helper
        await t.click(cliPage.expandCommandHelperButton);
        //Select group from list
        await cliPage.selectFilterGroupType(COMMAND_GROUP_SET);
        //Type text in search
        await t.typeText(cliPage.cliHelperSearch, searchText, { speed: 0.5 });
        //Check that no another commands were found
        await t.expect(cliPage.cliHelperOutputTitles.withText('SAVE').exists).notOk('No command found from another group');
        //Check that command from 'Set' group was found
        await t.expect(cliPage.cliHelperOutputTitles.withText('SADD').exists).ok('Proper command was found');
    });
test
    .meta({ rte: rte.standalone })
    ('Verify that user can type TS. in Command helper and see commands from RedisTimeSeries commands.json', async t => {
        const commandForSearch = 'TS.';
        await myRedisDatabasePage.clickOnDBByName(ossStandaloneConfig.databaseName);
        //Open Command Helper
        await t.click(cliPage.expandCommandHelperButton);
        //Select group from list and remeber commands
        await cliPage.selectFilterGroupType(COMMAND_GROUP_TIMESERIES);
        const commandsFilterCount = await cliPage.cliHelperOutputTitles.count;
        let timeSeriesCommands = [];
        for(let i = 0; i < commandsFilterCount; i++) {
            timeSeriesCommands.push(await cliPage.cliHelperOutputTitles.nth(i).textContent);
        }
        //Unselect group from list
        await cliPage.selectFilterGroupType(COMMAND_GROUP_TIMESERIES);
        //Search per command
        await t.typeText(cliPage.cliHelperSearch, commandForSearch);
        //Verify results in the output
        const commandsCount = await cliPage.cliHelperOutputTitles.count;
        for(let i = 0; i < commandsCount; i++){
            await t.expect(cliPage.cliHelperOutputTitles.nth(i).textContent).eql(timeSeriesCommands[i], 'Results in the output contains searched value');
        }
    });
test
    .meta({ rte: rte.standalone })
    ('Verify that user can type GRAPH. in Command helper and see auto-suggestions from RedisGraph commands.json', async t => {
        const commandForSearch = 'GRAPH.';
        await myRedisDatabasePage.clickOnDBByName(ossStandaloneConfig.databaseName);
        //Open Command Helper
        await t.click(cliPage.expandCommandHelperButton);
        //Select group from list and remeber commands
        await cliPage.selectFilterGroupType(COMMAND_GROUP_GRAPH);
        const commandsFilterCount = await cliPage.cliHelperOutputTitles.count;
        let graphCommands = [];
        for(let i = 0; i < commandsFilterCount; i++) {
            graphCommands.push(await cliPage.cliHelperOutputTitles.nth(i).textContent);
        }
        //Unselect group from list
        await cliPage.selectFilterGroupType(COMMAND_GROUP_GRAPH);
        //Search per command
        await t.typeText(cliPage.cliHelperSearch, commandForSearch);
        //Verify results in the output
        const commandsCount = await cliPage.cliHelperOutputTitles.count;
        for(let i = 0; i < commandsCount; i++){
            await t.expect(cliPage.cliHelperOutputTitles.nth(i).textContent).eql(graphCommands[i], 'Results in the output contains searched value');
        }
    });
=======
test('Verify that user can see relevant search results in Command Helper per every entered symbol', async t => {
    //Open Command Helper
    await t.click(cliPage.expandCommandHelperButton);
    //Start search from 1 symbol
    await t.typeText(cliPage.cliHelperSearch, 's');
    //Verify that we found commands
    await t.expect(cliPage.cliHelperOutputTitles.count).gt(0, 'List of commands were found');
    const countCommandsOfOneLetterSearch = await cliPage.cliHelperOutputTitles.count;
    //Continue typing
    await t.typeText(cliPage.cliHelperSearch, 'e');
    const countCommandsOfTwoLettersSearch = await cliPage.cliHelperOutputTitles.count;
    //Verify that first list has more count than the second
    await t.expect(countCommandsOfOneLetterSearch).gt(countCommandsOfTwoLettersSearch, 'Count of commands with 1 letter more than 2');
});
test('Verify that when user clears the input in the Search of CLI Helper (via x icon), he can see the default screen with proper the text', async t => {
    //Open Command Helper
    await t.click(cliPage.expandCommandHelperButton);
    //Verify default text
    await t.expect(cliPage.cliHelperText.textContent).eql(defaultHelperText, 'Default text for CLI Helper is shown');
    //Search any command
    await t.typeText(cliPage.cliHelperSearch, 'SET');
    await t.expect(cliPage.cliHelperOutputTitles.count).gt(0, 'List of commands were found');
    //Clear search input
    const clearButton = cliPage.cliHelper.find('[aria-label="Clear input"]');
    await t.click(clearButton);
    //Verify default text after clear
    await t.expect(cliPage.cliHelperText.textContent).eql(defaultHelperText, 'Default text for CLI Helper is shown');
});
test('Verify that when user enters command in CLI, Helper displays additional info about the command', async t => {
    //Open CLI and Helper
    await t.click(cliPage.cliExpandButton);
    await t.click(cliPage.expandCommandHelperButton);
    //Enter command into CLI
    await t.typeText(cliPage.cliCommandInput, COMMAND_APPEND);
    //Verify details of the command
    await t.expect(cliPage.cliHelperTitleArgs.textContent).eql('APPEND key value', 'Command name and syntax');
    await t.expect(cliPage.cliHelperTitle.innerText).contains('STRING', 'Command Group badge');
    await t.expect(cliPage.cliHelperSummary.innerText).contains('Append a value to a key', 'Command summary');
});
test('Verify that Command helper cleared when user runs the command in CLI', async t => {
    const searchText = 'sa';
    //Open CLI and Helper
    await t.click(cliPage.cliExpandButton);
    await t.click(cliPage.expandCommandHelperButton);
    //Select group from list
    await cliPage.selectFilterGroupType(COMMAND_GROUP_SET);
    //Type text in search
    await t.typeText(cliPage.cliHelperSearch, searchText, { speed: 0.5 });
    //Enter command into CLI
    await t.typeText(cliPage.cliCommandInput, COMMAND_APPEND, { speed: 0.5 });
    //Verify that CLI Helper Search & Filter were cleared
    await t.expect(cliPage.filterGroupTypeButton.textContent).notContains(COMMAND_GROUP_SET, 'Filter was cleared');
    await t.expect(cliPage.cliHelperSearch.value).eql('', 'Search was cleared');
});
test('Verify that user can unselect the command filtered to remove filters', async t => {
    //Open Command Helper
    await t.click(cliPage.expandCommandHelperButton);
    //Select one command from list
    await cliPage.selectFilterGroupType(COMMAND_GROUP_SET);
    await t.expect(cliPage.cliHelperOutputTitles.count).gt(0, 'List of commands were found');
    //Unselect previous command from list
    await cliPage.selectFilterGroupType(COMMAND_GROUP_SET);
    //Verify that no any commands are shown
    await t.expect(cliPage.cliHelperOutputTitles.count).eql(0, 'List of commands were cleared');
    //Verify default text after clear
    await t.expect(cliPage.cliHelperText.textContent).eql(defaultHelperText, 'Default text for CLI Helper is shown');
});
test('Verify that when user has used search and apply filters, search results include only commands from the filter group applied', async t => {
    const searchText = 'sa';
    //Open Command Helper
    await t.click(cliPage.expandCommandHelperButton);
    //Select group from list
    await cliPage.selectFilterGroupType(COMMAND_GROUP_SET);
    //Type text in search
    await t.typeText(cliPage.cliHelperSearch, searchText, { speed: 0.5 });
    //Check that no another commands were found
    await t.expect(cliPage.cliHelperOutputTitles.withText('SAVE').exists).notOk('No command found from another group');
    //Check that command from 'Set' group was found
    await t.expect(cliPage.cliHelperOutputTitles.withText('SADD').exists).ok('Proper command was found');
});
test('Verify that user can type TS. in Command helper and see commands from RedisTimeSeries commands.json', async t => {
    const commandForSearch = 'TS.';
    //Open Command Helper
    await t.click(cliPage.expandCommandHelperButton);
    //Select group from list and remeber commands
    await cliPage.selectFilterGroupType(COMMAND_GROUP_TIMESERIES);
    const commandsFilterCount = await cliPage.cliHelperOutputTitles.count;
    const timeSeriesCommands = [];
    for(let i = 0; i < commandsFilterCount; i++) {
        timeSeriesCommands.push(await cliPage.cliHelperOutputTitles.nth(i).textContent);
    }
    //Unselect group from list
    await cliPage.selectFilterGroupType(COMMAND_GROUP_TIMESERIES);
    //Search per command
    await t.typeText(cliPage.cliHelperSearch, commandForSearch);
    //Verify results in the output
    const commandsCount = await cliPage.cliHelperOutputTitles.count;
    for(let i = 0; i < commandsCount; i++){
        await t.expect(cliPage.cliHelperOutputTitles.nth(i).textContent).eql(timeSeriesCommands[i], 'Results in the output contains searched value');
    }
});
test('Verify that user can type GRAPH. in Command helper and see auto-suggestions from RedisGraph commands.json', async t => {
    const commandForSearch = 'GRAPH.';
    //Open Command Helper
    await t.click(cliPage.expandCommandHelperButton);
    //Select group from list and remeber commands
    await cliPage.selectFilterGroupType(COMMAND_GROUP_GRAPH);
    const commandsFilterCount = await cliPage.cliHelperOutputTitles.count;
    const graphCommands = [];
    for(let i = 0; i < commandsFilterCount; i++) {
        graphCommands.push(await cliPage.cliHelperOutputTitles.nth(i).textContent);
    }
    //Unselect group from list
    await cliPage.selectFilterGroupType(COMMAND_GROUP_GRAPH);
    //Search per command
    await t.typeText(cliPage.cliHelperSearch, commandForSearch);
    //Verify results in the output
    const commandsCount = await cliPage.cliHelperOutputTitles.count;
    for(let i = 0; i < commandsCount; i++){
        await t.expect(cliPage.cliHelperOutputTitles.nth(i).textContent).eql(graphCommands[i], 'Results in the output contains searched value');
    }
});
>>>>>>> c7411d97
<|MERGE_RESOLUTION|>--- conflicted
+++ resolved
@@ -1,21 +1,7 @@
-<<<<<<< HEAD
-import { addNewStandaloneDatabase } from '../../../helpers/database';
 import { rte } from '../../../helpers/constants';
-import {
-    MyRedisDatabasePage,
-    UserAgreementPage,
-    CliPage,
-    AddRedisDatabasePage
-} from '../../../pageObjects';
-import {
-    commonUrl,
-    ossStandaloneConfig
-} from '../../../helpers/conf';
-=======
 import { acceptLicenseTermsAndAddDatabase, deleteDatabase } from '../../../helpers/database';
 import { CliPage } from '../../../pageObjects';
 import { commonUrl, ossStandaloneConfig } from '../../../helpers/conf';
->>>>>>> c7411d97
 
 const cliPage = new CliPage();
 
@@ -35,11 +21,9 @@
         //Delete database
         await deleteDatabase(ossStandaloneConfig.databaseName);
     })
-<<<<<<< HEAD
 test
     .meta({ rte: rte.standalone })
     ('Verify that user can see relevant search results in Command Helper per every entered symbol', async t => {
-        await myRedisDatabasePage.clickOnDBByName(ossStandaloneConfig.databaseName);
         //Open Command Helper
         await t.click(cliPage.expandCommandHelperButton);
         //Start search from 1 symbol
@@ -56,7 +40,6 @@
 test
     .meta({ rte: rte.standalone })
     ('Verify that when user clears the input in the Search of CLI Helper (via x icon), he can see the default screen with proper the text', async t => {
-        await myRedisDatabasePage.clickOnDBByName(ossStandaloneConfig.databaseName);
         //Open Command Helper
         await t.click(cliPage.expandCommandHelperButton);
         //Verify default text
@@ -73,7 +56,6 @@
 test
     .meta({ rte: rte.standalone })
     ('Verify that when user enters command in CLI, Helper displays additional info about the command', async t => {
-        await myRedisDatabasePage.clickOnDBByName(ossStandaloneConfig.databaseName);
         //Open CLI and Helper
         await t.click(cliPage.cliExpandButton);
         await t.click(cliPage.expandCommandHelperButton);
@@ -88,7 +70,6 @@
     .meta({ rte: rte.standalone })
     ('Verify that Command helper cleared when user runs the command in CLI', async t => {
         const searchText = 'sa';
-        await myRedisDatabasePage.clickOnDBByName(ossStandaloneConfig.databaseName);
         //Open CLI and Helper
         await t.click(cliPage.cliExpandButton);
         await t.click(cliPage.expandCommandHelperButton);
@@ -105,7 +86,6 @@
 test
     .meta({ rte: rte.standalone })
     ('Verify that user can unselect the command filtered to remove filters', async t => {
-        await myRedisDatabasePage.clickOnDBByName(ossStandaloneConfig.databaseName);
         //Open Command Helper
         await t.click(cliPage.expandCommandHelperButton);
         //Select one command from list
@@ -122,7 +102,6 @@
     .meta({ rte: rte.standalone })
     ('Verify that when user has used search and apply filters, search results include only commands from the filter group applied', async t => {
         const searchText = 'sa';
-        await myRedisDatabasePage.clickOnDBByName(ossStandaloneConfig.databaseName);
         //Open Command Helper
         await t.click(cliPage.expandCommandHelperButton);
         //Select group from list
@@ -138,13 +117,12 @@
     .meta({ rte: rte.standalone })
     ('Verify that user can type TS. in Command helper and see commands from RedisTimeSeries commands.json', async t => {
         const commandForSearch = 'TS.';
-        await myRedisDatabasePage.clickOnDBByName(ossStandaloneConfig.databaseName);
         //Open Command Helper
         await t.click(cliPage.expandCommandHelperButton);
         //Select group from list and remeber commands
         await cliPage.selectFilterGroupType(COMMAND_GROUP_TIMESERIES);
         const commandsFilterCount = await cliPage.cliHelperOutputTitles.count;
-        let timeSeriesCommands = [];
+        const timeSeriesCommands = [];
         for(let i = 0; i < commandsFilterCount; i++) {
             timeSeriesCommands.push(await cliPage.cliHelperOutputTitles.nth(i).textContent);
         }
@@ -162,13 +140,12 @@
     .meta({ rte: rte.standalone })
     ('Verify that user can type GRAPH. in Command helper and see auto-suggestions from RedisGraph commands.json', async t => {
         const commandForSearch = 'GRAPH.';
-        await myRedisDatabasePage.clickOnDBByName(ossStandaloneConfig.databaseName);
         //Open Command Helper
         await t.click(cliPage.expandCommandHelperButton);
         //Select group from list and remeber commands
         await cliPage.selectFilterGroupType(COMMAND_GROUP_GRAPH);
         const commandsFilterCount = await cliPage.cliHelperOutputTitles.count;
-        let graphCommands = [];
+        const graphCommands = [];
         for(let i = 0; i < commandsFilterCount; i++) {
             graphCommands.push(await cliPage.cliHelperOutputTitles.nth(i).textContent);
         }
@@ -181,128 +158,4 @@
         for(let i = 0; i < commandsCount; i++){
             await t.expect(cliPage.cliHelperOutputTitles.nth(i).textContent).eql(graphCommands[i], 'Results in the output contains searched value');
         }
-    });
-=======
-test('Verify that user can see relevant search results in Command Helper per every entered symbol', async t => {
-    //Open Command Helper
-    await t.click(cliPage.expandCommandHelperButton);
-    //Start search from 1 symbol
-    await t.typeText(cliPage.cliHelperSearch, 's');
-    //Verify that we found commands
-    await t.expect(cliPage.cliHelperOutputTitles.count).gt(0, 'List of commands were found');
-    const countCommandsOfOneLetterSearch = await cliPage.cliHelperOutputTitles.count;
-    //Continue typing
-    await t.typeText(cliPage.cliHelperSearch, 'e');
-    const countCommandsOfTwoLettersSearch = await cliPage.cliHelperOutputTitles.count;
-    //Verify that first list has more count than the second
-    await t.expect(countCommandsOfOneLetterSearch).gt(countCommandsOfTwoLettersSearch, 'Count of commands with 1 letter more than 2');
-});
-test('Verify that when user clears the input in the Search of CLI Helper (via x icon), he can see the default screen with proper the text', async t => {
-    //Open Command Helper
-    await t.click(cliPage.expandCommandHelperButton);
-    //Verify default text
-    await t.expect(cliPage.cliHelperText.textContent).eql(defaultHelperText, 'Default text for CLI Helper is shown');
-    //Search any command
-    await t.typeText(cliPage.cliHelperSearch, 'SET');
-    await t.expect(cliPage.cliHelperOutputTitles.count).gt(0, 'List of commands were found');
-    //Clear search input
-    const clearButton = cliPage.cliHelper.find('[aria-label="Clear input"]');
-    await t.click(clearButton);
-    //Verify default text after clear
-    await t.expect(cliPage.cliHelperText.textContent).eql(defaultHelperText, 'Default text for CLI Helper is shown');
-});
-test('Verify that when user enters command in CLI, Helper displays additional info about the command', async t => {
-    //Open CLI and Helper
-    await t.click(cliPage.cliExpandButton);
-    await t.click(cliPage.expandCommandHelperButton);
-    //Enter command into CLI
-    await t.typeText(cliPage.cliCommandInput, COMMAND_APPEND);
-    //Verify details of the command
-    await t.expect(cliPage.cliHelperTitleArgs.textContent).eql('APPEND key value', 'Command name and syntax');
-    await t.expect(cliPage.cliHelperTitle.innerText).contains('STRING', 'Command Group badge');
-    await t.expect(cliPage.cliHelperSummary.innerText).contains('Append a value to a key', 'Command summary');
-});
-test('Verify that Command helper cleared when user runs the command in CLI', async t => {
-    const searchText = 'sa';
-    //Open CLI and Helper
-    await t.click(cliPage.cliExpandButton);
-    await t.click(cliPage.expandCommandHelperButton);
-    //Select group from list
-    await cliPage.selectFilterGroupType(COMMAND_GROUP_SET);
-    //Type text in search
-    await t.typeText(cliPage.cliHelperSearch, searchText, { speed: 0.5 });
-    //Enter command into CLI
-    await t.typeText(cliPage.cliCommandInput, COMMAND_APPEND, { speed: 0.5 });
-    //Verify that CLI Helper Search & Filter were cleared
-    await t.expect(cliPage.filterGroupTypeButton.textContent).notContains(COMMAND_GROUP_SET, 'Filter was cleared');
-    await t.expect(cliPage.cliHelperSearch.value).eql('', 'Search was cleared');
-});
-test('Verify that user can unselect the command filtered to remove filters', async t => {
-    //Open Command Helper
-    await t.click(cliPage.expandCommandHelperButton);
-    //Select one command from list
-    await cliPage.selectFilterGroupType(COMMAND_GROUP_SET);
-    await t.expect(cliPage.cliHelperOutputTitles.count).gt(0, 'List of commands were found');
-    //Unselect previous command from list
-    await cliPage.selectFilterGroupType(COMMAND_GROUP_SET);
-    //Verify that no any commands are shown
-    await t.expect(cliPage.cliHelperOutputTitles.count).eql(0, 'List of commands were cleared');
-    //Verify default text after clear
-    await t.expect(cliPage.cliHelperText.textContent).eql(defaultHelperText, 'Default text for CLI Helper is shown');
-});
-test('Verify that when user has used search and apply filters, search results include only commands from the filter group applied', async t => {
-    const searchText = 'sa';
-    //Open Command Helper
-    await t.click(cliPage.expandCommandHelperButton);
-    //Select group from list
-    await cliPage.selectFilterGroupType(COMMAND_GROUP_SET);
-    //Type text in search
-    await t.typeText(cliPage.cliHelperSearch, searchText, { speed: 0.5 });
-    //Check that no another commands were found
-    await t.expect(cliPage.cliHelperOutputTitles.withText('SAVE').exists).notOk('No command found from another group');
-    //Check that command from 'Set' group was found
-    await t.expect(cliPage.cliHelperOutputTitles.withText('SADD').exists).ok('Proper command was found');
-});
-test('Verify that user can type TS. in Command helper and see commands from RedisTimeSeries commands.json', async t => {
-    const commandForSearch = 'TS.';
-    //Open Command Helper
-    await t.click(cliPage.expandCommandHelperButton);
-    //Select group from list and remeber commands
-    await cliPage.selectFilterGroupType(COMMAND_GROUP_TIMESERIES);
-    const commandsFilterCount = await cliPage.cliHelperOutputTitles.count;
-    const timeSeriesCommands = [];
-    for(let i = 0; i < commandsFilterCount; i++) {
-        timeSeriesCommands.push(await cliPage.cliHelperOutputTitles.nth(i).textContent);
-    }
-    //Unselect group from list
-    await cliPage.selectFilterGroupType(COMMAND_GROUP_TIMESERIES);
-    //Search per command
-    await t.typeText(cliPage.cliHelperSearch, commandForSearch);
-    //Verify results in the output
-    const commandsCount = await cliPage.cliHelperOutputTitles.count;
-    for(let i = 0; i < commandsCount; i++){
-        await t.expect(cliPage.cliHelperOutputTitles.nth(i).textContent).eql(timeSeriesCommands[i], 'Results in the output contains searched value');
-    }
-});
-test('Verify that user can type GRAPH. in Command helper and see auto-suggestions from RedisGraph commands.json', async t => {
-    const commandForSearch = 'GRAPH.';
-    //Open Command Helper
-    await t.click(cliPage.expandCommandHelperButton);
-    //Select group from list and remeber commands
-    await cliPage.selectFilterGroupType(COMMAND_GROUP_GRAPH);
-    const commandsFilterCount = await cliPage.cliHelperOutputTitles.count;
-    const graphCommands = [];
-    for(let i = 0; i < commandsFilterCount; i++) {
-        graphCommands.push(await cliPage.cliHelperOutputTitles.nth(i).textContent);
-    }
-    //Unselect group from list
-    await cliPage.selectFilterGroupType(COMMAND_GROUP_GRAPH);
-    //Search per command
-    await t.typeText(cliPage.cliHelperSearch, commandForSearch);
-    //Verify results in the output
-    const commandsCount = await cliPage.cliHelperOutputTitles.count;
-    for(let i = 0; i < commandsCount; i++){
-        await t.expect(cliPage.cliHelperOutputTitles.nth(i).textContent).eql(graphCommands[i], 'Results in the output contains searched value');
-    }
-});
->>>>>>> c7411d97
+    });