import { addNewStandaloneDatabase } from '../../../helpers/database';
import { MyRedisDatabasePage, UserAgreementPage, AddRedisDatabasePage, WorkbenchPage } from '../../../pageObjects';
import {
    commonUrl,
    ossStandaloneConfig
} from '../../../helpers/conf';

const myRedisDatabasePage = new MyRedisDatabasePage();
const userAgreementPage = new UserAgreementPage();
const addRedisDatabasePage = new AddRedisDatabasePage();
const workbenchPage = new WorkbenchPage();

const commandForSend1 = 'info';
const commandForSend2 = 'FT._LIST';
const indexName = 'idx';

fixture `Command results at Workbench`
    .meta({type: 'critical_path'})
    .page(commonUrl)
    .beforeEach(async t => {
        await t.maximizeWindow();
        await userAgreementPage.acceptLicenseTerms();
        await t.expect(addRedisDatabasePage.addDatabaseButton.exists).ok('The add redis database view', {timeout: 20000});
        await addNewStandaloneDatabase(ossStandaloneConfig);
        //Connect to DB
        await myRedisDatabasePage.clickOnDBByName(ossStandaloneConfig.databaseName);
        //Go to Workbench page
        await t.click(myRedisDatabasePage.workbenchButton);
    })
    .afterEach(async t => {
        //Drop index and documents
        await t.switchToMainWindow();
        await workbenchPage.sendCommandInWorkbench(`FT.DROPINDEX ${indexName} DD`);
    })
test('Verify that user can see re-run icon near the already executed command and re-execute the command by clicking on the icon in Workbench page', async t => {
    //Send commands
    await workbenchPage.sendCommandInWorkbench(commandForSend1);
    await workbenchPage.sendCommandInWorkbench(commandForSend2);
    //Verify that re-run icon is displayed
    await t.expect(await workbenchPage.reRunCommandButton.visible).ok('Re-run icon is displayed');
    //Re-run the last command in results
    const containerOfCommand = await workbenchPage.getCardContainerByCommand(commandForSend1);
    await t.click(containerOfCommand.find(workbenchPage.cssReRunCommandButton));
    //Verify that command is re-executed
    await t.expect(workbenchPage.queryCardCommand.textContent).eql(commandForSend1, 'The command is re-executed');
});
test('Verify that user can see expanded result after command re-run at the top of results table in Workbench', async t => {
    //Send commands
    await workbenchPage.sendCommandInWorkbench(commandForSend1);
    await workbenchPage.sendCommandInWorkbench(commandForSend2);
    //Re-run the last command in results
    const containerOfCommand = await workbenchPage.getCardContainerByCommand(commandForSend1);
    await t.click(containerOfCommand.find(workbenchPage.cssReRunCommandButton));
    //Verify that re-executed command is expanded
    await t.expect(await workbenchPage.queryCardContainer.nth(0).find(workbenchPage.cssQueryCardOutputResponseSuccess).visible).ok('Re-executed command is expanded');
    //Verify that re-executed command is at the top of results
    await t.expect(workbenchPage.queryCardCommand.nth(0).textContent).eql(commandForSend1, 'The re-executed command is at the top of results table');
});
test('Verify that user can delete command with result from table with results in Workbench', async t => {
    //Send command
    await workbenchPage.sendCommandInWorkbench(commandForSend1);
    //Delete the command from results
    const containerOfCommand = await workbenchPage.getCardContainerByCommand(commandForSend1);
    await t.click(containerOfCommand.find(workbenchPage.cssDeleteCommandButton));
    //Verify that deleted command is not in results
    await t.expect(workbenchPage.queryCardCommand.withExactText(commandForSend1).exists).notOk(`Command ${commandForSend1} is deleted from table with results`);
});
test('Verify that user can see the results found in the table view by default for FT.INFO, FT.SEARCH and FT.AGGREGATE', async t => {
    const commands = [
        'FT.INFO',
        'FT.SEARCH',
        'FT.AGGREGATE'
    ];
    //Send commands and check table view is default
    for(const command of commands) {
        await workbenchPage.sendCommandInWorkbench(command);
        await t.expect(await workbenchPage.queryCardContainer.nth(0).find(workbenchPage.cssTableViewTypeOption).visible).ok(`The table view is selected by default for command ${command}`);
    }
});
<<<<<<< HEAD
=======
//skipped due the inaccessibility of the iframe
>>>>>>> 7dfc467d
test.skip('Verify that user can switches between views and see results according to the view rules in Workbench in results', async t => {
    const commands = [
        'hset doc:10 title "Lorem ipsum dolor sit amet, consectetur adipiscing elit, sed do eiusmod tempor incididunt ut labore et dolore magna aliqua. Ut enim ad minim veniam, quis nostrud" url "redis.io" author "Test" rate "undefined" review "0" comment "Test comment"',
        `FT.CREATE ${indexName} ON HASH PREFIX 1 doc: SCHEMA title TEXT WEIGHT 5.0 body TEXT url TEXT author TEXT rate TEXT review TEXT comment TEXT`,
        `FT.SEARCH ${indexName} * limit 0 10000`
    ];
    //Send commands and check table view is default for Search command
    for(let command of commands) {
        await workbenchPage.sendCommandInWorkbench(command);
<<<<<<< HEAD
        await t.debug();
    }
    await t.switchToIframe(workbenchPage.iframe);
    await t.expect(await workbenchPage.queryCardContainer.nth(0).find(workbenchPage.cssTableViewTypeOption).visible).ok(`The table view is selected by default for command FT.SEARCH`);
=======
    }
    await t.expect(await workbenchPage.queryCardContainer.nth(0).find(workbenchPage.cssTableViewTypeOption).visible).ok('The table view is selected by default for command FT.SEARCH');
    await t.switchToIframe(workbenchPage.iframe);
    await t.expect(await workbenchPage.queryTableResult.visible).ok('The table result is displayed for command FT.SEARCH');
>>>>>>> 7dfc467d
    //Select Text view and check result
    await t.switchToMainWindow();
    await workbenchPage.selectViewTypeText();
    await t.expect(await workbenchPage.queryCardContainer.nth(0).find(workbenchPage.cssQueryTextResult).visible).ok('The result is displayed in Text view');
});<|MERGE_RESOLUTION|>--- conflicted
+++ resolved
@@ -77,10 +77,7 @@
         await t.expect(await workbenchPage.queryCardContainer.nth(0).find(workbenchPage.cssTableViewTypeOption).visible).ok(`The table view is selected by default for command ${command}`);
     }
 });
-<<<<<<< HEAD
-=======
 //skipped due the inaccessibility of the iframe
->>>>>>> 7dfc467d
 test.skip('Verify that user can switches between views and see results according to the view rules in Workbench in results', async t => {
     const commands = [
         'hset doc:10 title "Lorem ipsum dolor sit amet, consectetur adipiscing elit, sed do eiusmod tempor incididunt ut labore et dolore magna aliqua. Ut enim ad minim veniam, quis nostrud" url "redis.io" author "Test" rate "undefined" review "0" comment "Test comment"',
@@ -90,17 +87,10 @@
     //Send commands and check table view is default for Search command
     for(let command of commands) {
         await workbenchPage.sendCommandInWorkbench(command);
-<<<<<<< HEAD
-        await t.debug();
-    }
-    await t.switchToIframe(workbenchPage.iframe);
-    await t.expect(await workbenchPage.queryCardContainer.nth(0).find(workbenchPage.cssTableViewTypeOption).visible).ok(`The table view is selected by default for command FT.SEARCH`);
-=======
     }
     await t.expect(await workbenchPage.queryCardContainer.nth(0).find(workbenchPage.cssTableViewTypeOption).visible).ok('The table view is selected by default for command FT.SEARCH');
     await t.switchToIframe(workbenchPage.iframe);
     await t.expect(await workbenchPage.queryTableResult.visible).ok('The table result is displayed for command FT.SEARCH');
->>>>>>> 7dfc467d
     //Select Text view and check result
     await t.switchToMainWindow();
     await workbenchPage.selectViewTypeText();
