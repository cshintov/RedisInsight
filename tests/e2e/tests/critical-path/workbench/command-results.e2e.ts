--- conflicted
+++ resolved
@@ -49,22 +49,7 @@
     // Verify that user can delete command with result from table with results in Workbench
     await t.expect(workbenchPage.queryCardCommand.withExactText(commandForSend2).exists).notOk(`Command ${commandForSend2} is not deleted from table with results`);
 });
-test('Verify that user can see the results found in the table view by default for FT.INFO, FT.SEARCH and FT.AGGREGATE', async t => {
-<<<<<<< HEAD
-        const commands = [
-            'FT.INFO',
-            'FT.SEARCH',
-            'FT.AGGREGATE'
-        ];
-        //Send commands and check table view is default
-        for(const command of commands) {
-            await workbenchPage.sendCommandInWorkbench(command);
-            await t.expect(await workbenchPage.queryCardContainer.nth(0).find(workbenchPage.cssTableViewTypeOption).visible).ok(`The table view is selected by default for command ${command}`);
-        }
-    });
-test.only('Verify that user can switches between views and see results according to the view rules in Workbench in results', async t => {
-        indexName = chance.word({ length: 5 });
-=======
+test.only('Verify that user can see the results found in the table view by default for FT.INFO, FT.SEARCH and FT.AGGREGATE', async t => {
     const commands = [
         'FT.INFO',
         'FT.SEARCH',
@@ -79,7 +64,6 @@
 test
     .meta({ env: env.desktop })('Verify that user can switches between views and see results according to the view rules in Workbench in results', async t => {
         indexName = common.generateWord(5);
->>>>>>> d7add5ed
         const commands = [
             'hset doc:10 title "Lorem ipsum dolor sit amet, consectetur adipiscing elit, sed do eiusmod tempor incididunt ut labore et dolore magna aliqua. Ut enim ad minim veniam, quis nostrud" url "redis.io" author "Test" rate "undefined" review "0" comment "Test comment"',
             `FT.CREATE ${indexName} ON HASH PREFIX 1 doc: SCHEMA title TEXT WEIGHT 5.0 body TEXT url TEXT author TEXT rate TEXT review TEXT comment TEXT`,
