--- conflicted
+++ resolved
@@ -12,13 +12,8 @@
 let indexName = chance.word({ length: 5 });
 let keyName = chance.word({ length: 5 });
 
-<<<<<<< HEAD
 fixture.only `Default scripts area at Workbench`
-    .meta({ type: 'critical_path', rte: rte.standalone })
-=======
-fixture `Default scripts area at Workbench`
     .meta({type: 'critical_path', rte: rte.standalone})
->>>>>>> d7add5ed
     .page(commonUrl)
     .beforeEach(async t => {
         await acceptLicenseTermsAndAddDatabaseApi(ossStandaloneRedisearch, ossStandaloneRedisearch.databaseName);
@@ -31,12 +26,9 @@
         await workbenchPage.sendCommandInWorkbench(`FT.DROPINDEX ${indexName} DD`);
         await deleteStandaloneDatabaseApi(ossStandaloneRedisearch);
     });
-<<<<<<< HEAD
-test('Verify that user can edit and run automatically added "FT._LIST" and "FT.INFO {index}" scripts in Workbench and see the results', async t => {
-=======
 test
-    .meta({ env: env.desktop })('Verify that user can edit and run automatically added "FT._LIST" and "FT.INFO {index}" scripts in Workbench and see the results', async t => {
->>>>>>> d7add5ed
+    // .meta({ env: env.desktop })
+    ('Verify that user can edit and run automatically added "FT._LIST" and "FT.INFO {index}" scripts in Workbench and see the results', async t => {
         indexName = chance.word({ length: 5 });
         keyName = chance.word({ length: 5 });
         const commandsForSend = [
@@ -63,12 +55,9 @@
         await t.switchToIframe(workbenchPage.iframe);
         await t.expect(workbenchPage.queryColumns.textContent).contains('name', 'The result of the FT.INFO command not found');
     });
-<<<<<<< HEAD
-test('Verify that user can edit and run automatically added "Search" script in Workbench and see the results', async t => {
-=======
 test
-    .meta({ env: env.desktop })('Verify that user can edit and run automatically added "Search" script in Workbench and see the results', async t => {
->>>>>>> d7add5ed
+    // .meta({ env: env.desktop })
+    ('Verify that user can edit and run automatically added "Search" script in Workbench and see the results', async t => {
         indexName = chance.word({ length: 5 });
         keyName = chance.word({ length: 5 });
         const commandsForSend = [
@@ -92,12 +81,9 @@
         await t.expect(key.exists).ok('The added key is not in the Search result');
         await t.expect(name.exists).ok('The added key name field is not in the Search result');
     });
-<<<<<<< HEAD
-test('Verify that user can edit and run automatically added "Aggregate" script in Workbench and see the results', async t => {
-=======
 test
-    .meta({ env: env.desktop })('Verify that user can edit and run automatically added "Aggregate" script in Workbench and see the results', async t => {
->>>>>>> d7add5ed
+    // .meta({ env: env.desktop })
+    ('Verify that user can edit and run automatically added "Aggregate" script in Workbench and see the results', async t => {
         indexName = chance.word({ length: 5 });
         const aggregationResultField = 'max_price';
         const commandsForSend = [
@@ -120,24 +106,6 @@
         await t.expect(workbenchPage.queryTableResult.textContent).contains('100', 'The aggregation max value is in not the Search result');
     });
 test('Verify that when the “Manual” option clicked, user can see the Editor is automatically prepopulated with the information', async t => {
-<<<<<<< HEAD
-        const information = [
-            '// Workbench is the advanced Redis command-line interface that allows to send commands to Redis, read and visualize the replies sent by the server.',
-            '// Enter multiple commands at different rows to run them at once.',
-            '// Start a new line with an indent (Tab) to specify arguments for any Redis command in multiple line mode.'
-        ];
-        //Click on the Manual option
-        await t.click(workbenchPage.preselectManual);
-        //Resize the scripting area
-        const offsetY = 200;
-        await t.drag(workbenchPage.resizeButtonForScriptingAndResults, 0, offsetY, { speed: 0.4 });
-        //Check the result
-        const script = await workbenchPage.scriptsLines.textContent;
-        for(const info of information) {
-            await t.expect(script.replace(/\s/g, ' ')).contains(info, 'Result of Manual command is displayed');
-        }
-    });
-=======
     const information = [
         '// Workbench is the advanced Redis command-line interface that allows to send commands to Redis, read and visualize the replies sent by the server.',
         '// Enter multiple commands at different rows to run them at once.',
@@ -153,5 +121,4 @@
     for(const info of information) {
         await t.expect(script.replace(/\s/g, ' ')).contains(info, 'Result of Manual command is not displayed');
     }
-});
->>>>>>> d7add5ed
+});