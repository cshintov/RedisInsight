import { acceptLicenseTerms } from '../../../helpers/database';
import { deleteAllNotificationsFromDB } from '../../../helpers/notifications';
import { commonUrl } from '../../../helpers/conf';
import { rte } from '../../../helpers/constants';
import { NotificationPage, MyRedisDatabasePage } from '../../../pageObjects';
import { NotificationParameters } from '../../../pageObjects/notification-page';
import { Common } from '../../../helpers/common';
const description = require('./notifications.json');
const jsonNotifications: NotificationParameters[] = description.notifications;

const notificationPage = new NotificationPage();
const myRedisDatabasePage = new MyRedisDatabasePage();
<<<<<<< HEAD
const common = new Common();
=======
// Sort all notifications in json file
const sortedNotifications = jsonNotifications.sort((a, b) => a.timestamp < b.timestamp ? 1 : -1);
>>>>>>> a0636ee9

fixture `Notifications`
    .meta({ rte: rte.none, type: 'critical_path' })
    .page(commonUrl)
    .beforeEach(async () => {
        await acceptLicenseTerms();
        await notificationPage.changeNotificationsSwitcher(true);
        await deleteAllNotificationsFromDB();
        await common.reloadPage();
    });
test('Verify that when manager publishes new notification, it appears in the app', async t => {
    // Get number of notifications in the badge
    const newMessagesBeforeClosing = await notificationPage.getUnreadNotificationNumber();
    // Verify that user can see new notification in left popup
    // Verify that user can change notification toggle to on and new popup message will be displayed
    await t.expect(notificationPage.notificationPopup.visible).ok('Notification popup is displayed', { timeout: 4000 });
    // Verify that new notification contains title, body and date
    await t.expect(notificationPage.notificationTitle.visible).ok('Title in popup is displayed');
    await t.expect(notificationPage.notificationBody.visible).ok('Body in popup is displayed');
    await t.expect(notificationPage.notificationDate.visible).ok('Date in popup is displayed');
    // Verify that user can see notification with category badge and category color in a single notification
    await t.expect(notificationPage.notificationCategory.visible).ok('Category is not displayed in popup');
    if (sortedNotifications[0].category !== undefined) {
        await t.expect(notificationPage.notificationCategory.innerText).eql(sortedNotifications[0].category ?? '', 'Text for category is not correct');
        await t.expect(notificationPage.notificationCategory.withExactText(sortedNotifications[0].category ?? '').withAttribute('title', `background-color: rgb${sortedNotifications[0].rbgColor}; color: rgb(0, 0, 0);`).exists).ok('Category color');
    }
    // Verify that user can click on close button and received notification will be closed
    await t.click(notificationPage.closeNotificationPopup);
    await t.expect(notificationPage.notificationPopup.visible).notOk('Notification popup is not displayed');
    // Verify that when user closes new notification popup, number of unread messages decreased in badge
    if (await notificationPage.notificationBadge.exists) {
        const newMessagesAfterClosing = await notificationPage.getUnreadNotificationNumber();
        await t.expect(newMessagesBeforeClosing).eql(newMessagesAfterClosing + 1, 'Reduced number of unread messages');
    }
});
test('Verify that user can see message "No notifications to display." when no messages received', async t => {
    await t.click(notificationPage.notificationCenterButton);
    await t.expect(notificationPage.notificationCenterPanel.child().withExactText('Notification Center').visible).ok('Panel is opened');
    await t.expect(notificationPage.emptyNotificationMessage.child().withExactText('No notifications to display.').visible).ok('Empty message is displayed');
    // Verify that user can close notification center by clicking on any other area of the application
    await t.click(myRedisDatabasePage.myRedisDBButton);
    await t.expect(notificationPage.notificationCenterPanel.visible).notOk('Panel is not displayed');
    // Wait for new notification
    await t.expect(notificationPage.notificationPopup.exists).ok('New notifications appear', { timeout: 35000 });
    // Verify that user can open notification center by clicking on new received message popup
    await t.click(notificationPage.notificationPopup);
    await t.expect(notificationPage.notificationCenterPanel.visible).ok('Notification center is opened');
});
test('Verify that user can open notification center by clicking on icon and see all received messages', async t => {
    // Wait for new notifications
    await t.expect(notificationPage.notificationBadge.exists).ok('New notifications appear', { timeout: 35000 });
    // Verify that user can see number of new notifications on notification center icon
    await t.expect(await notificationPage.getUnreadNotificationNumber()).eql(jsonNotifications.length, 'Number of unread messages in badge');
    // Verify that badge with number of unread notifications disappears when user opens notification center
    await t.click(notificationPage.notificationCenterButton);
    await t.expect(notificationPage.notificationBadge.exists).notOk('Badge disappears');
    // Verify that user can see unread messages by blue icon highlighting in notification center
    await t.expect(notificationPage.unreadNotification.count).eql(jsonNotifications.length, 'Highlighted messages');
    // Verify that user can see title, body, and received date of the message in notification center
    for (let i = 0; i < jsonNotifications.length; i++) {
        // Check date of the message
        await t.expect(notificationPage.notificationTitle.withExactText(jsonNotifications[i].title).exists).ok('Displayed title');
        await t.expect(notificationPage.notificationBody.withExactText(jsonNotifications[i].body).exists).ok('Displayed body');
        await t.expect(notificationPage.notificationDate.withExactText(await notificationPage.convertEpochDateToMessageDate(jsonNotifications[i])).exists).ok('Displayed date');
        // Verify that user can see notification with category badge and category color in the notification center
        if (!jsonNotifications[i].category !== undefined) {
            await t.expect(notificationPage.notificationCategory.withExactText(jsonNotifications[i].category ?? '').exists).ok('Displayed category name');
            await t.expect(notificationPage.notificationCategory.withExactText(jsonNotifications[i].category ?? '').withAttribute('title', `background-color: rgb${jsonNotifications[i].rbgColor}; color: rgb(0, 0, 0);`).exists).ok('Category color');
        }
    }
    // Verify that as soon as user closes notification center, unread messages become read
    await t.click(myRedisDatabasePage.myRedisDBButton); // Close notification center
    await t.expect(notificationPage.notificationBadge.exists).notOk('No unread messages badge');
    // Verify that next time when users open notification center, highlighting is not displayed for those messages that were unread previous center opening
    await t.click(notificationPage.notificationCenterButton); // Open notification center again
    await t.expect(notificationPage.unreadNotification.exists).notOk('No unread notifications');
});
test('Verify that all messages in notification center are sorted by timestamp from newest to oldest', async t => {
    // Wait for new notifications
    await t.expect(notificationPage.notificationBadge.exists).ok('New notifications appear', { timeout: 35000 });
    await t.click(notificationPage.notificationCenterButton);
    for (let i = 0; i < sortedNotifications.length; i++) {
        // Get data one by one from notification center
        const title = await notificationPage.notificationList.child(i).find(notificationPage.cssNotificationTitle).textContent;
        const body = await notificationPage.notificationList.child(i).find(notificationPage.cssNotificationBody).textContent;
        const date = await notificationPage.notificationList.child(i).find(notificationPage.cssNotificationDate).textContent;
        // Compare with what contained in sorted set
        await t.expect(title).eql(sortedNotifications[i].title, 'Title corresponds to sorted notification');
        await t.expect(body).eql(sortedNotifications[i].body, 'Body corresponds to sorted notification');
        await t.expect(date).eql(await notificationPage.convertEpochDateToMessageDate(sortedNotifications[i]), 'Date corresponds to sorted notification');
    }
});
test
    .before(async t => {
        await acceptLicenseTerms();
        await notificationPage.changeNotificationsSwitcher(false);
        await deleteAllNotificationsFromDB();
        await common.reloadPage();
        await t.expect(notificationPage.notificationBadge.exists).notOk('No badge');
    })('Verify that new popup message is not displayed when notifications are turned off', async t => {
        // Verify that user can see notification badge increased when new messages is sent and notifications are turned off
        await t.expect(notificationPage.notificationBadge.exists).ok('New notifications appear', { timeout: 35000 });
        await t.expect(notificationPage.notificationPopup.exists).notOk('Popup is not displayed');
        // Verify that new messages is displayed only in notification center if notifications are turned off
        await t.click(notificationPage.notificationCenterButton);
        await t.expect(notificationPage.unreadNotification.count).eql(jsonNotifications.length, 'Unread notifications number');
    });<|MERGE_RESOLUTION|>--- conflicted
+++ resolved
@@ -10,12 +10,10 @@
 
 const notificationPage = new NotificationPage();
 const myRedisDatabasePage = new MyRedisDatabasePage();
-<<<<<<< HEAD
 const common = new Common();
-=======
+
 // Sort all notifications in json file
 const sortedNotifications = jsonNotifications.sort((a, b) => a.timestamp < b.timestamp ? 1 : -1);
->>>>>>> a0636ee9
 
 fixture `Notifications`
     .meta({ rte: rte.none, type: 'critical_path' })
