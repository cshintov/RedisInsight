--- conflicted
+++ resolved
@@ -12,17 +12,6 @@
     ports:
       - 5551:5551
   # RDI mocked
-<<<<<<< HEAD
-    #rdi:
-    #  logging: *logging
-      # build:
-      #   context: rte/rdi
-    #   dockerfile: Dockerfile
-      #volumes:
-    #   - ./rdi:/data
-      # ports:
-    #  - 4000:4000
-=======
   # rdi:
   #   logging: *logging
   #   build:
@@ -32,7 +21,6 @@
   #     - ./rdi:/data
   #   ports:
   #     - 4000:4000
->>>>>>> 96fd7503
   # ssh
   ssh:
     logging: *logging
