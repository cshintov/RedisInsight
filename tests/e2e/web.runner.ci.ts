import testcafe from 'testcafe';

(async(): Promise<void> => {
    await testcafe()
        .then(t => {
            return t
                .createRunner()
                .compilerOptions({
                    'typescript': {
                        configPath: 'tsconfig.testcafe.json',
                        experimentalDecorators: true
                    } })
                .src((process.env.TEST_FILES || 'tests/web/**/*.e2e.ts').split('\n'))
                .browsers(['chromium:headless --disable-search-engine-choice-screen --ignore-certificate-errors'])
                .screenshots({
                    path: 'report/screenshots/',
                    takeOnFails: true,
                    pathPattern: '${OS}_${BROWSER}/${DATE}_${TIME}/${FIXTURE}_${TEST}_${FILE_INDEX}.png'
                })
                .reporter([
                    'spec',
                    {
                        name: 'xunit',
                        output: './results/results.xml'
                    },
                    {
                        name: 'json',
                        output: './results/e2e.results.json'
                    },
                    {
                        name: 'html',
                        output: './report/index.html'
                    }
                ])
                .run({
                    skipJsErrors: true,
<<<<<<< HEAD
                    browserInitTimeout: 120000,
=======
                    browserInitTimeout: 240000,
>>>>>>> f368fb30
                    selectorTimeout: 5000,
                    assertionTimeout: 5000,
                    speed: 1,
                    quarantineMode: { successThreshold: 1, attemptLimit: 3 },
                    pageRequestTimeout: 8000,
                    disableMultipleWindows: true
                });
        })
        .then((failedCount) => {
            process.exit(failedCount);
        })
        .catch((e) => {
            console.error(e);
            process.exit(1);
        });
})();<|MERGE_RESOLUTION|>--- conflicted
+++ resolved
@@ -34,11 +34,7 @@
                 ])
                 .run({
                     skipJsErrors: true,
-<<<<<<< HEAD
-                    browserInitTimeout: 120000,
-=======
                     browserInitTimeout: 240000,
->>>>>>> f368fb30
                     selectorTimeout: 5000,
                     assertionTimeout: 5000,
                     speed: 1,
