--- conflicted
+++ resolved
@@ -118,26 +118,8 @@
   },
   define: {
     global: 'globalThis',
-<<<<<<< HEAD
-    'process.env': {
-      RI_API_PREFIX: 'api',
-      RI_APP_PORT: '5540',
-      RI_BASE_API_URL: apiUrl,
-      RI_RESOURCES_BASE_URL: apiUrl,
-      RI_PIPELINE_COUNT_DEFAULT: '5',
-      RI_SCAN_COUNT_DEFAULT: '500',
-      RI_SCAN_TREE_COUNT_DEFAULT: '10000',
-      RI_APP_TYPE: process.env.RI_APP_TYPE,
-      RI_CONNECTIONS_TIMEOUT_DEFAULT: 30 * 1000,
-      RI_HOSTED_API_BASE_URL: hostedApiBaseUrl,
-      RI_CSRF_ENDPOINT: process.env.RI_CSRF_ENDPOINT,
-      RI_DATABASE_OVERVIEW_REFRESH_INTERVAL: 5,
-      RI_DATABASE_OVERVIEW_MINIMUM_REFRESH_INTERVAL: 1, // in seconds
-    },
-=======
     'process.env': {},
     riConfig: defaultConfig,
->>>>>>> 66c842b0
   },
   // hack: apply proxy path to monaco webworker
   experimental: {
