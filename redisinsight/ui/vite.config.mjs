import { defineConfig } from 'vite'
import react from '@vitejs/plugin-react'
import svgr from 'vite-plugin-svgr'
import fixReactVirtualized from 'esbuild-plugin-react-virtualized'
// import { compression } from 'vite-plugin-compression2'
import { fileURLToPath, URL } from 'url'
import path from 'path'

const isElectron = process.env.RI_APP_TYPE === 'electron'
// set path to index.tsx in the index.html
process.env.RI_INDEX_NAME = isElectron ? 'indexElectron.tsx' : 'index.tsx'
const outDir = isElectron ? '../dist/renderer' : './dist'

const apiUrl = process.env.RI_SERVER_TLS_CERT && process.env.RI_SERVER_TLS_KEY
  ? 'https://localhost'
  : 'http://localhost'

const base = process.env.NODE_ENV === 'development' ? '/' : (isElectron ? '' : '/__RIPROXYPATH__')

/**
 * @type {import('vite').UserConfig}
 */
export default defineConfig({
  base,
  plugins: [
    react(),
    svgr({ include: ['**/*.svg?react'] }),
    // !isElectron && compression({
    //   include: [/\.(js)$/, /\.(css)$/],
    //   deleteOriginalAssets: true
    // }),
  ],
  resolve: {
    alias: {
      lodash: 'lodash-es',
      '@elastic/eui$': '@elastic/eui/optimize/lib',
      uiSrc: fileURLToPath(new URL('./src', import.meta.url)),
      apiSrc: fileURLToPath(new URL('../api/src', import.meta.url)),
    },
  },
  server: {
    port: 8080,
  },
  envPrefix: 'RI_',
  optimizeDeps: {
    include: [
<<<<<<< HEAD
      'monaco-yaml/yaml.worker',
=======
      'monaco-editor'
      // 'monaco-yaml/yaml.worker',
>>>>>>> d933df60
    ],
    esbuildOptions: {
      // fix for https://github.com/bvaughn/react-virtualized/issues/1722
      plugins: [fixReactVirtualized],
    },
  },
  build: {
    commonjsOptions: {
      exclude: ['./packages'],
    },
    outDir,
    target: 'es2020',
    minify: 'esbuild',
    rollupOptions: {
      output: {
        // TODO chunks
        manualChunks(id) {
          if (id.includes('node_modules')) {
            return 'vendor'
          }
          return 'index'
        },
      },
    },
    define: {
      this: 'window',
    },
  },
  css: {
    preprocessorOptions: {
      scss: {
        // add @layer app for css ordering. Styles without layer have the highest priority
        // https://github.com/vitejs/vite/issues/3924
        additionalData: (source, filename) => {
          if (path.extname(filename) === '.scss') {
            const skipFiles = ['/main.scss', '/App.scss']
            if (skipFiles.every((file) => !filename.endsWith(file))) {
              return `
                @use "uiSrc/styles/mixins/_eui.scss";
                @use "uiSrc/styles/mixins/_global.scss";
                @layer app { ${source} }
              `
            }
          }
          return source
        },
      },
    },
  },
  define: {
    global: 'globalThis',
    'process.env': {
      RI_API_PREFIX: 'api',
      RI_APP_PORT: '5540',
      RI_BASE_API_URL: apiUrl,
      RI_RESOURCES_BASE_URL: apiUrl,
      RI_PIPELINE_COUNT_DEFAULT: '5',
      RI_SCAN_COUNT_DEFAULT: '500',
      RI_SCAN_TREE_COUNT_DEFAULT: '10000',
      RI_APP_TYPE: process.env.RI_APP_TYPE,
      RI_CONNECTIONS_TIMEOUT_DEFAULT: 30 * 1000,
    },
  },
  // hack: apply proxy path to monaco webworker
  experimental: {
    renderBuiltUrl() {
      return { relative: true }
    },
  }
})<|MERGE_RESOLUTION|>--- conflicted
+++ resolved
@@ -44,12 +44,8 @@
   envPrefix: 'RI_',
   optimizeDeps: {
     include: [
-<<<<<<< HEAD
+      'monaco-editor',
       'monaco-yaml/yaml.worker',
-=======
-      'monaco-editor'
-      // 'monaco-yaml/yaml.worker',
->>>>>>> d933df60
     ],
     esbuildOptions: {
       // fix for https://github.com/bvaughn/react-virtualized/issues/1722
