<!DOCTYPE html>
<html lang="en" dir="ltr">
<head>
  <meta charset="UTF-8" />
  <meta name="viewport" content="width=device-width, initial-scale=1, shrink-to-fit=no">
<<<<<<< HEAD
  <title>Redis Insight</title>
=======
  <title>RedisInsight</title>
  <script>
    var RIPROXYPATH = '{{ RIPROXYPATH }}';
    window.__RIPROXYPATH__ = RIPROXYPATH;
  </script>
>>>>>>> 5e42619d
  <base href="/" />
</head>
<body>
  <div id="root"></div>

  <!-- Dependencies -->
  <% if (webpackConfig.mode=='development' ) { %>
    <script src="https://cdnjs.cloudflare.com/ajax/libs/react/18.2.0/umd/react.development.js"
      integrity="sha512-m7nhpWHotpucPI37I4lPovL28Bm2BhAMV8poF3F8Z9oOEZ3jlxGzkgvG0EMt1mVL1xydr1erlBbmN90js/ssUw==" crossorigin="anonymous"></script>
  <% } %>
</body>
</html><|MERGE_RESOLUTION|>--- conflicted
+++ resolved
@@ -3,15 +3,11 @@
 <head>
   <meta charset="UTF-8" />
   <meta name="viewport" content="width=device-width, initial-scale=1, shrink-to-fit=no">
-<<<<<<< HEAD
   <title>Redis Insight</title>
-=======
-  <title>RedisInsight</title>
   <script>
     var RIPROXYPATH = '{{ RIPROXYPATH }}';
     window.__RIPROXYPATH__ = RIPROXYPATH;
   </script>
->>>>>>> 5e42619d
   <base href="/" />
 </head>
 <body>
