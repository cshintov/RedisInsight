--- conflicted
+++ resolved
@@ -234,7 +234,6 @@
     expect(screen.queryByTestId('configuration_changes')).toBeInTheDocument()
   })
 
-<<<<<<< HEAD
   it('should render code_changes badge in bigConnectedClients recommendation', () => {
     (dbAnalysisSelector as jest.Mock).mockImplementation(() => ({
       ...mockdbAnalysisSelector,
@@ -250,10 +249,7 @@
     expect(screen.queryByTestId('configuration_changes')).not.toBeInTheDocument()
   })
 
-  it('should collapse/expand', () => {
-=======
   it('should collapse/expand and sent proper telemetry event', () => {
->>>>>>> 6d8884b5
     (dbAnalysisSelector as jest.Mock).mockImplementation(() => ({
       ...mockdbAnalysisSelector,
       data: {
