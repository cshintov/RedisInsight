import { EuiIcon, EuiSwitch, EuiTitle } from '@elastic/eui'
import cx from 'classnames'
import React, { useCallback, useEffect, useState } from 'react'

import { DonutChart } from 'uiSrc/components/charts'
import { ChartData } from 'uiSrc/components/charts/donut-chart/DonutChart'
import { KeyIconSvg, MemoryIconSvg } from 'uiSrc/components/database-overview/components/icons'
import { GROUP_TYPES_COLORS, GroupTypesColors } from 'uiSrc/constants'
import { extrapolate, formatBytes, getGroupTypeDisplay, Nullable } from 'uiSrc/utils'
import { getPercentage, numberWithSpaces } from 'uiSrc/utils/numbers'

import { DatabaseAnalysis, SimpleTypeSummary } from 'apiSrc/modules/database-analysis/models'

import styles from './styles.module.scss'

export interface Props {
  data: Nullable<DatabaseAnalysis>
  loading: boolean
  extrapolation?: number
  onSwitchExtrapolation?: (value: boolean) => void
}

<<<<<<< HEAD
const SummaryPerData = ({ data, loading, extrapolation, onSwitchExtrapolation }: Props) => {
  const { totalMemory, totalKeys } = data || {}
  const [memoryData, setMemoryData] = useState<ChartData[]>([])
  const [keysData, setKeysData] = useState<ChartData[]>([])
  const [isExtrapolated, setIsExtrapolated] = useState<boolean>(true)
=======
const widthResponsiveSize = 1024
const CHART_WITH_LABELS_WIDTH = 432
const CHART_WIDTH = 320

const SummaryPerData = ({ data, loading }: Props) => {
  const { totalMemory, totalKeys } = data || {}
  const [memoryData, setMemoryData] = useState<ChartData[]>([])
  const [keysData, setKeysData] = useState<ChartData[]>([])
  const [hideLabelTitle, setHideLabelTitle] = useState(false)
>>>>>>> b0dd0d5d

  const getChartData = (t: SimpleTypeSummary) => ({
    value: t.total,
    name: getGroupTypeDisplay(t.type),
    color: t.type in GROUP_TYPES_COLORS ? GROUP_TYPES_COLORS[t.type as GroupTypesColors] : 'var(--defaultTypeColor)',
    meta: { ...t }
  })

  const updateChartSize = () => {
    setHideLabelTitle(globalThis.innerWidth < widthResponsiveSize)
  }

  useEffect(() => {
    updateChartSize()
    globalThis.addEventListener('resize', updateChartSize)
    return () => {
      globalThis.removeEventListener('resize', updateChartSize)
    }
  }, [])

  useEffect(() => {
    setIsExtrapolated(extrapolation !== 1)
  }, [data, extrapolation])

  useEffect(() => {
    if (data && totalMemory && totalKeys) {
      setMemoryData(totalMemory.types?.map(getChartData) as ChartData[])
      setKeysData(totalKeys.types?.map(getChartData) as ChartData[])
    }
  }, [data])

<<<<<<< HEAD
  const renderMemoryTooltip = useCallback(({ value, name }: ChartData) => (
=======
  if (loading) {
    return (
      <div className={cx(styles.chartsWrapper, styles.loadingWrapper)} data-testid="summary-per-data-loading">
        <div className={styles.preloaderCircle} />
        <div className={styles.preloaderCircle} />
      </div>
    )
  }

  if ((!totalMemory || memoryData.length === 0) && (!totalKeys || keysData.length === 0)) {
    return null
  }

  const renderMemoryTooltip = (data: ChartData) => (
>>>>>>> b0dd0d5d
    <div className={styles.labelTooltip} data-testid="tooltip-memory">
      <b>
        <span className={styles.tooltipKeyType} data-testid="tooltip-key-type">{name}: </span>
        <span className={styles.tooltipPercentage} data-testid="tooltip-key-percent">
          {getPercentage(value, totalMemory?.total)}%
        </span>
        <span data-testid="tooltip-total-memory">
          (&thinsp;
          {extrapolate(
            value,
            { extrapolation, apply: isExtrapolated },
            (val: number) => formatBytes(val, 3, false) as string
          )}
          &thinsp;)
        </span>
      </b>
    </div>
  ), [totalMemory, extrapolation, isExtrapolated])

  const renderKeysTooltip = useCallback(({ name, value }: ChartData) => (
    <div className={styles.labelTooltip} data-testid="tooltip-keys">
      <b>
        <span className={styles.tooltipKeyType} data-testid="tooltip-key-type">{name}: </span>
        <span className={styles.tooltipPercentage} data-testid="tooltip-key-percent">
          {getPercentage(value, totalKeys?.total)}%
        </span>
        <span data-testid="tooltip-total-keys">
          (&thinsp;
          {extrapolate(
            value,
            { extrapolation, apply: isExtrapolated },
            (val: number) => numberWithSpaces(Math.round(val))
          )}
          &thinsp;)
        </span>
      </b>
    </div>
  ), [totalKeys, extrapolation, isExtrapolated])

  if (loading) {
    return (
      <div className={styles.wrapper}>
        <div className={cx(styles.chartsWrapper, styles.loadingWrapper)} data-testid="summary-per-data-loading">
          <div className={styles.preloaderCircle} />
          <div className={styles.preloaderCircle} />
        </div>
      </div>
    )
  }

  if ((!totalMemory || memoryData.length === 0) && (!totalKeys || keysData.length === 0)) {
    return null
  }

  return (
    <div className={cx('section', styles.wrapper)} data-testid="summary-per-data">
      <div className="section-title-wrapper">
        <EuiTitle className="section-title">
          <h4>SUMMARY PER DATA TYPE</h4>
        </EuiTitle>
        {extrapolation !== 1 && (
          <EuiSwitch
            compressed
            color="subdued"
            className="switch-extrapolate-results"
            label="Extrapolate results"
            checked={isExtrapolated}
            onChange={(e) => {
              setIsExtrapolated(e.target.checked)
              onSwitchExtrapolation?.(e.target.checked)
            }}
            data-testid="extrapolate-results"
          />
        )}
      </div>
      <div className={styles.chartsWrapper} data-testid="summary-per-data-charts">
        <DonutChart
          name="memory"
          data={memoryData}
          labelAs="percentage"
          hideLabelTitle={hideLabelTitle}
          width={hideLabelTitle ? CHART_WIDTH : CHART_WITH_LABELS_WIDTH}
          config={{ radius: 94 }}
          renderTooltip={renderMemoryTooltip}
          title={(
            <div className={styles.chartCenter}>
              <div className={styles.chartTitle} data-testid="donut-title-memory">
                <EuiIcon type={MemoryIconSvg} className={styles.icon} size="m" />
                <EuiTitle size="xs">
                  <span>Memory</span>
                </EuiTitle>
              </div>
              <hr className={styles.titleSeparator} />
              <div className={styles.centerCount} data-testid="total-memory-value">
                {extrapolate(
                  totalMemory?.total || 0,
                  { extrapolation, apply: isExtrapolated },
                  (val: number) => formatBytes(val || 0, 3) as string
                )}
              </div>
            </div>
          )}
        />
        <DonutChart
          name="keys"
          data={keysData}
          labelAs="percentage"
          hideLabelTitle={hideLabelTitle}
          width={hideLabelTitle ? CHART_WIDTH : CHART_WITH_LABELS_WIDTH}
          config={{ radius: 94 }}
          renderTooltip={renderKeysTooltip}
          title={(
            <div className={styles.chartCenter}>
              <div className={styles.chartTitle} data-testid="donut-title-keys">
                <EuiIcon type={KeyIconSvg} className={styles.icon} size="m" />
                <EuiTitle size="xs">
                  <span>Keys</span>
                </EuiTitle>
              </div>
              <hr className={styles.titleSeparator} />
              <div className={styles.centerCount} data-testid="total-keys-value">
                {extrapolate(
                  totalKeys?.total || 0,
                  { extrapolation, apply: isExtrapolated },
                  (val: number) => numberWithSpaces(Math.round(val) || 0) as string
                )}
              </div>
            </div>
          )}
        />
      </div>
    </div>
  )
}

export default SummaryPerData<|MERGE_RESOLUTION|>--- conflicted
+++ resolved
@@ -20,23 +20,16 @@
   onSwitchExtrapolation?: (value: boolean) => void
 }
 
-<<<<<<< HEAD
+const widthResponsiveSize = 1024
+const CHART_WITH_LABELS_WIDTH = 432
+const CHART_WIDTH = 320
+
 const SummaryPerData = ({ data, loading, extrapolation, onSwitchExtrapolation }: Props) => {
   const { totalMemory, totalKeys } = data || {}
   const [memoryData, setMemoryData] = useState<ChartData[]>([])
   const [keysData, setKeysData] = useState<ChartData[]>([])
   const [isExtrapolated, setIsExtrapolated] = useState<boolean>(true)
-=======
-const widthResponsiveSize = 1024
-const CHART_WITH_LABELS_WIDTH = 432
-const CHART_WIDTH = 320
-
-const SummaryPerData = ({ data, loading }: Props) => {
-  const { totalMemory, totalKeys } = data || {}
-  const [memoryData, setMemoryData] = useState<ChartData[]>([])
-  const [keysData, setKeysData] = useState<ChartData[]>([])
   const [hideLabelTitle, setHideLabelTitle] = useState(false)
->>>>>>> b0dd0d5d
 
   const getChartData = (t: SimpleTypeSummary) => ({
     value: t.total,
@@ -48,6 +41,10 @@
   const updateChartSize = () => {
     setHideLabelTitle(globalThis.innerWidth < widthResponsiveSize)
   }
+
+  useEffect(() => {
+    setIsExtrapolated(extrapolation !== 1)
+  }, [data, extrapolation])
 
   useEffect(() => {
     updateChartSize()
@@ -58,34 +55,13 @@
   }, [])
 
   useEffect(() => {
-    setIsExtrapolated(extrapolation !== 1)
-  }, [data, extrapolation])
-
-  useEffect(() => {
     if (data && totalMemory && totalKeys) {
       setMemoryData(totalMemory.types?.map(getChartData) as ChartData[])
       setKeysData(totalKeys.types?.map(getChartData) as ChartData[])
     }
   }, [data])
 
-<<<<<<< HEAD
   const renderMemoryTooltip = useCallback(({ value, name }: ChartData) => (
-=======
-  if (loading) {
-    return (
-      <div className={cx(styles.chartsWrapper, styles.loadingWrapper)} data-testid="summary-per-data-loading">
-        <div className={styles.preloaderCircle} />
-        <div className={styles.preloaderCircle} />
-      </div>
-    )
-  }
-
-  if ((!totalMemory || memoryData.length === 0) && (!totalKeys || keysData.length === 0)) {
-    return null
-  }
-
-  const renderMemoryTooltip = (data: ChartData) => (
->>>>>>> b0dd0d5d
     <div className={styles.labelTooltip} data-testid="tooltip-memory">
       <b>
         <span className={styles.tooltipKeyType} data-testid="tooltip-key-type">{name}: </span>
