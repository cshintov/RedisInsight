--- conflicted
+++ resolved
@@ -91,11 +91,8 @@
     ;(appContextSelector as jest.Mock).mockReturnValue({
       contextRdiInstanceId: '',
     })
-<<<<<<< HEAD
-    await act(() =>
-=======
+
     await act(async () => {
->>>>>>> 03dbc0f8
       render(
         <BrowserRouter>
           <InstancePage {...instance(mockedProps)} />
@@ -153,12 +150,8 @@
       contextRdiInstanceId: 'prevId',
     })
 
-<<<<<<< HEAD
-    await act(() =>
-=======
     // this MUST be awaited, in order for all effects to happen and all actions to be dispatched
     await act(async () => {
->>>>>>> 03dbc0f8
       render(
         <BrowserRouter>
           <InstancePage {...instance(mockedProps)} />
@@ -197,11 +190,7 @@
       .fn()
       .mockReturnValue({ pathname: Pages.rdiPipeline(RDI_INSTANCE_ID_MOCK) })
 
-<<<<<<< HEAD
     await act(() =>
-=======
-    act(() => {
->>>>>>> 03dbc0f8
       render(
         <BrowserRouter>
           <InstancePage {...instance(mockedProps)} />
@@ -229,12 +218,7 @@
     reactRouterDom.useLocation = jest
       .fn()
       .mockReturnValue({ pathname: Pages.rdiPipeline(RDI_INSTANCE_ID_MOCK) })
-
-<<<<<<< HEAD
     await act(() =>
-=======
-    act(() => {
->>>>>>> 03dbc0f8
       render(
         <BrowserRouter>
           <InstancePage {...instance(mockedProps)} />
