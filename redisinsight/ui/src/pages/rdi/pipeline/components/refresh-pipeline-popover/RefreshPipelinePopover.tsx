--- conflicted
+++ resolved
@@ -7,17 +7,11 @@
   EuiText,
   EuiSpacer,
   EuiFlexGroup,
-<<<<<<< HEAD
-  EuiFlexItem
-} from '@elastic/eui'
-import { useFormikContext } from 'formik'
-
-=======
   EuiFlexItem,
   EuiPopover,
   EuiOutsideClickDetector,
 } from '@elastic/eui'
->>>>>>> 654c2ca8
+import { useFormikContext } from 'formik'
 import { useDispatch, useSelector } from 'react-redux'
 
 import { sendEventTelemetry, TelemetryEvent } from 'uiSrc/telemetry'
@@ -72,52 +66,6 @@
   }
 
   return (
-<<<<<<< HEAD
-    <EuiPopover
-      id="refresh-pipeline-warning-popover"
-      ownFocus
-      anchorPosition="downCenter"
-      isOpen={isPopoverOpen}
-      closePopover={() => setIsPopoverOpen(false)}
-      panelPaddingSize="m"
-      display="inlineBlock"
-      panelClassName={styles.panelPopover}
-      button={(
-        <EuiButtonIcon
-          size="xs"
-          iconSize="s"
-          iconType="refresh"
-          disabled={loading}
-          onClick={handleRefreshWarning}
-          aria-labelledby="Refresh pipeline button"
-          data-testid="refresh-pipeline-btn"
-        />
-      )}
-    >
-      <EuiFlexGroup alignItems="center" gutterSize="none">
-        <EuiFlexItem grow={false}>
-          <EuiIcon type="alert" className={styles.alertIcon} />
-        </EuiFlexItem>
-        <EuiFlexItem grow={false}>
-          <EuiText className={styles.popoverTitle}>Refresh a pipeline</EuiText>
-        </EuiFlexItem>
-      </EuiFlexGroup>
-      <EuiSpacer size="xs" />
-      <EuiText size="s">
-        A new pipeline will be uploaded from the RDI instance, which may result in overwriting details displayed in
-        RedisInsight.
-      </EuiText>
-      <EuiSpacer size="s" />
-      <EuiText size="s">You can download the pipeline displayed to save it locally.</EuiText>
-      <EuiSpacer size="m" />
-      <EuiButton
-        fill
-        size="s"
-        color="secondary"
-        className={styles.popoverApproveBtn}
-        onClick={handleRefreshClick}
-        data-testid="refresh-pipeline-apply-btn"
-=======
     <EuiOutsideClickDetector
       onOutsideClick={handleClosePopover}
     >
@@ -142,7 +90,6 @@
             data-testid="refresh-pipeline-btn"
           />
         )}
->>>>>>> 654c2ca8
       >
         <EuiFlexGroup alignItems="center" gutterSize="none">
           <EuiFlexItem grow={false}>
