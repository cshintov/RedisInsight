--- conflicted
+++ resolved
@@ -47,31 +47,8 @@
   }
 
   return (
-<<<<<<< HEAD
-    <EuiPopover
-      id="refresh-pipeline-warning-popover"
-      ownFocus
-      anchorPosition="downCenter"
-      isOpen={isPopoverOpen}
-      closePopover={() => setIsPopoverOpen(false)}
-      panelPaddingSize="m"
-      display="inlineBlock"
-      panelClassName={styles.panelPopover}
-      button={(
-        <EuiButtonIcon
-          size="xs"
-          iconSize="s"
-          iconType="refresh"
-          disabled={loading}
-          onClick={handleRefreshWarning}
-          aria-labelledby="Refresh pipeline button"
-          data-testid="refresh-pipeline-btn"
-        />
-      )}
-=======
     <EuiOutsideClickDetector
       onOutsideClick={handleClosePopover}
->>>>>>> 654c2ca8
     >
       <EuiPopover
         id="refresh-pipeline-warning-popover"
