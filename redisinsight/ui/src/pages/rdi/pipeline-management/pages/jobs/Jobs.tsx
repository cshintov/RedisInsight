import React, { useState, useEffect, useRef } from 'react'
import { useSelector } from 'react-redux'
import { useHistory, useParams } from 'react-router-dom'
import { EuiText, EuiLink, EuiButton, EuiLoadingSpinner } from '@elastic/eui'
import { useFormikContext } from 'formik'
import { findIndex, get } from 'lodash'
import cx from 'classnames'

import { sendPageViewTelemetry, TelemetryPageView, sendEventTelemetry, TelemetryEvent } from 'uiSrc/telemetry'
import { EXTERNAL_LINKS } from 'uiSrc/constants/links'
import { rdiPipelineSelector } from 'uiSrc/slices/rdi/pipeline'
import { IPipeline, RdiPipelineTabs } from 'uiSrc/slices/interfaces'
import MonacoYaml from 'uiSrc/components/monaco-editor/components/monaco-yaml'
import DryRunJobPanel from 'uiSrc/pages/rdi/pipeline-management/components/jobs-panel'
import { Pages } from 'uiSrc/constants'
import TemplatePopover from 'uiSrc/pages/rdi/pipeline-management/components/template-popover'

const Jobs = () => {
  const { rdiInstanceId, jobName } = useParams<{ rdiInstanceId: string, jobName: string }>()
  const [decodedJobName, setDecodedJobName] = useState<string>(decodeURIComponent(jobName))
  const [isPanelOpen, setIsPanelOpen] = useState<boolean>(false)
<<<<<<< HEAD
  const [jobIndex, setJobIndex] = useState<number>(-1)
  const [isPopoverOpen, setIsPopoverOpen] = useState<boolean>(false)
=======
  const [editorValue, setEditorValue] = useState<string>('')

  const jobIndexRef = useRef<number>()
>>>>>>> d3f99886

  const history = useHistory()

  const { loading, schema, data } = useSelector(rdiPipelineSelector)

  const { values, setFieldValue } = useFormikContext<IPipeline>()

  useEffect(() => {
    const jobIndex = findIndex(values?.jobs, (({ name }) => name === decodedJobName))

    if (jobIndex === -1) {
      history.push(Pages.rdiPipelineConfig(rdiInstanceId))
    }

    jobIndexRef.current = jobIndex
    setEditorValue(values.jobs?.[jobIndexRef.current ?? -1]?.value)
  }, [values, rdiInstanceId, decodedJobName, history])

  useEffect(() => {
    setDecodedJobName(decodeURIComponent(jobName))
    setIsPanelOpen(false)
  }, [jobName])

  useEffect(() => {
    if (data !== null && !values.jobs?.[jobIndex]?.value) {
      setIsPopoverOpen(true)
    }
  }, [jobName, data])

  useEffect(() => {
    sendPageViewTelemetry({
      name: TelemetryPageView.RDI_JOBS,
    })
  }, [])

  const handleDryRunJob = () => {
    setIsPanelOpen(true)
    sendEventTelemetry({
      event: TelemetryEvent.RDI_TEST_JOB_OPENED,
      eventData: {
        id: rdiInstanceId,
      },
    })
  }

  return (
    <>
      <div className={cx('content', { isSidePanelOpen: isPanelOpen })}>
        <div className="rdi__content-header">
          <EuiText className={cx('rdi__title', 'line-clamp-2')}>{decodedJobName}</EuiText>
          <TemplatePopover
            isPopoverOpen={isPopoverOpen}
            setIsPopoverOpen={setIsPopoverOpen}
            value={values.jobs?.[jobIndex]?.value ?? ''}
            setFieldValue={(template) => setFieldValue(`jobs.${jobIndex}.value`, template)}
            loading={loading}
            source={RdiPipelineTabs.Jobs}
          />
        </div>
        <EuiText className="rdi__text" color="subdued">
          {'Describe the '}
          <EuiLink
            external={false}
            data-testid="rdi-pipeline-transformation-link"
            target="_blank"
            href={EXTERNAL_LINKS.rdiTransformation}
          >
            transformation logic
          </EuiLink>
          {' to perform on data from a single source'}
        </EuiText>
        {loading ? (
          <div className={cx('rdi__editorWrapper', 'rdi__loading')} data-testid="rdi-jobs-loading">
            <EuiText color="subdued" style={{ marginBottom: 12 }}>Loading data...</EuiText>
            <EuiLoadingSpinner color="secondary" size="l" />
          </div>
        ) : (
          <MonacoYaml
            schema={get(schema, 'jobs', null)}
            value={editorValue}
            onChange={(value) => setFieldValue(`jobs.${jobIndexRef.current}.value`, value)}
            disabled={loading}
            wrapperClassName="rdi__editorWrapper"
            data-testid="rdi-monaco-jobs"
          />
        )}

        <div className="rdi__actions">
          <EuiButton
            fill
            color="secondary"
            size="s"
            onClick={handleDryRunJob}
            isDisabled={isPanelOpen}
            data-testid="rdi-jobs-dry-run"
          >
            Dry Run
          </EuiButton>
        </div>
      </div>
      {isPanelOpen && (
        <DryRunJobPanel
          onClose={() => setIsPanelOpen(false)}
          job={values.jobs?.[jobIndexRef.current ?? -1]?.value ?? ''}
        />
      )}
    </>

  )
}

export default Jobs<|MERGE_RESOLUTION|>--- conflicted
+++ resolved
@@ -19,14 +19,10 @@
   const { rdiInstanceId, jobName } = useParams<{ rdiInstanceId: string, jobName: string }>()
   const [decodedJobName, setDecodedJobName] = useState<string>(decodeURIComponent(jobName))
   const [isPanelOpen, setIsPanelOpen] = useState<boolean>(false)
-<<<<<<< HEAD
-  const [jobIndex, setJobIndex] = useState<number>(-1)
   const [isPopoverOpen, setIsPopoverOpen] = useState<boolean>(false)
-=======
   const [editorValue, setEditorValue] = useState<string>('')
 
   const jobIndexRef = useRef<number>()
->>>>>>> d3f99886
 
   const history = useHistory()
 
