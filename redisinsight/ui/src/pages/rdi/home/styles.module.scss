@import "@elastic/eui/src/global_styling/index";

.page {
  height: 100%;
  padding: 0 16px 16px !important;
}

.header {
  padding-bottom: 16px;
}

.emptyPanel {
  @include euiScrollBar;

  overflow: auto;
  position: relative;

  height: calc(100vh - 160px);

  @media (min-width: 768px) {
<<<<<<< HEAD
    height: calc(100vh - 164px);
=======
    height: calc(100vh - 180px);
>>>>>>> 3335fc78

    display: flex;
    align-items: center;
    justify-content: center;
  }
}<|MERGE_RESOLUTION|>--- conflicted
+++ resolved
@@ -18,12 +18,7 @@
   height: calc(100vh - 160px);
 
   @media (min-width: 768px) {
-<<<<<<< HEAD
-    height: calc(100vh - 164px);
-=======
     height: calc(100vh - 180px);
->>>>>>> 3335fc78
-
     display: flex;
     align-items: center;
     justify-content: center;
