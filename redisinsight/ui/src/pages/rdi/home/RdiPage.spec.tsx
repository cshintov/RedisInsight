--- conflicted
+++ resolved
@@ -1,16 +1,17 @@
 import { cloneDeep } from 'lodash'
 import React from 'react'
 import { useSelector } from 'react-redux'
+
 import { InitialStateRdiInstances, RdiInstance } from 'uiSrc/slices/interfaces'
 import { createInstanceAction, editInstanceAction } from 'uiSrc/slices/rdi/instances'
 import { RootState, store } from 'uiSrc/slices/store'
-<<<<<<< HEAD
-import { TelemetryEvent, sendEventTelemetry } from 'uiSrc/telemetry'
+import {
+  TelemetryEvent,
+  TelemetryPageView,
+  sendEventTelemetry,
+  sendPageViewTelemetry
+} from 'uiSrc/telemetry'
 import { act, cleanup, fireEvent, mockedStore, render, screen, waitFor } from 'uiSrc/utils/test-utils'
-=======
-import { cleanup, mockedStore, render, screen } from 'uiSrc/utils/test-utils'
-import { sendPageViewTelemetry, TelemetryPageView } from 'uiSrc/telemetry'
->>>>>>> 22974db4
 
 import RdiPage from './RdiPage'
 
@@ -19,7 +20,6 @@
   useSelector: jest.fn()
 }))
 
-<<<<<<< HEAD
 jest.mock('uiSrc/slices/rdi/instances', () => ({
   ...jest.requireActual('uiSrc/slices/rdi/instances'),
   editInstanceAction: jest.fn().mockReturnValue({ type: null }),
@@ -28,12 +28,8 @@
 
 jest.mock('uiSrc/telemetry', () => ({
   ...jest.requireActual('uiSrc/telemetry'),
+  sendPageViewTelemetry: jest.fn(),
   sendEventTelemetry: jest.fn()
-=======
-jest.mock('uiSrc/telemetry', () => ({
-  ...jest.requireActual('uiSrc/telemetry'),
-  sendPageViewTelemetry: jest.fn(),
->>>>>>> 22974db4
 }))
 
 let storeMock: typeof mockedStore
@@ -104,7 +100,6 @@
     expect(screen.getByTestId('empty-rdi-instance-list')).toBeInTheDocument()
   })
 
-<<<<<<< HEAD
   it('should open connection form when using header button', async () => {
     render(<RdiPage />)
 
@@ -283,7 +278,9 @@
 
     expect(sendEventTelemetry).toBeCalledWith({
       event: TelemetryEvent.RDI_INSTANCE_ADD_CANCELLED
-=======
+    })
+  })
+
   it('should call proper sendPageViewTelemetry', () => {
     const sendPageViewTelemetryMock = jest.fn()
     sendPageViewTelemetry.mockImplementation(() => sendPageViewTelemetryMock)
@@ -291,8 +288,7 @@
     render(<RdiPage />)
 
     expect(sendPageViewTelemetry).toBeCalledWith({
-      name: TelemetryPageView.RDI_INSTANCES_PAGE,
->>>>>>> 22974db4
+      name: TelemetryPageView.RDI_INSTANCES_PAGE
     })
   })
 })