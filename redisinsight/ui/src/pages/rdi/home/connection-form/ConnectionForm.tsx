--- conflicted
+++ resolved
@@ -173,11 +173,6 @@
                         if (field.value === SECURITY_FIELD && !meta.touched) {
                           form.setFieldValue('password', '')
                         }
-<<<<<<< HEAD
-=======
-
-                        setPasswordChanged(true)
->>>>>>> 4fc73f88
                       }}
                     />
                   )}
@@ -187,7 +182,6 @@
             <div>
               <EuiFlexGroup className="footerAddDatabase" gutterSize="none" justifyContent="spaceBetween">
                 <EuiFlexItem grow={false}>
-<<<<<<< HEAD
                   {/* <ValidationTooltip isValid={isValid} errors={errors}> */}
                   {/*  <EuiButton */}
                   {/*    data-testid="connection-form-test-button" */}
@@ -199,19 +193,6 @@
                   {/*      Test Connection */}
                   {/*  </EuiButton> */}
                   {/* </ValidationTooltip> */}
-=======
-                  <ValidationTooltip isValid={isValid} errors={errors}>
-                    <EuiButton
-                      data-testid="connection-form-test-button"
-                      className={styles.testConnectionBtn}
-                      iconType={!isValid ? 'iInCircle' : undefined}
-                      isLoading={isLoading}
-                      disabled={!isValid}
-                    >
-                      Test Connection
-                    </EuiButton>
-                  </ValidationTooltip>
->>>>>>> 4fc73f88
                 </EuiFlexItem>
                 <EuiFlexItem grow={false}>
                   <EuiFlexGroup gutterSize="s">
@@ -231,11 +212,7 @@
                           isLoading={isLoading}
                           disabled={!isValid}
                         >
-<<<<<<< HEAD
-                          {editInstance ? 'Apply Changes' : 'Add Instance'}
-=======
-                          Add Endpoint
->>>>>>> 4fc73f88
+                          {editInstance ? 'Apply Changes' : 'Add Endpoint'}
                         </EuiButton>
                       </ValidationTooltip>
                     </EuiFlexItem>
