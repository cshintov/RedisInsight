--- conflicted
+++ resolved
@@ -1,13 +1,9 @@
-<<<<<<< HEAD
 import {
   EuiPage,
   EuiPageBody,
   EuiResizableContainer,
   EuiResizeObserver
 } from '@elastic/eui'
-=======
-import { EuiPage, EuiPageBody, EuiResizableContainer, EuiResizeObserver } from '@elastic/eui'
->>>>>>> 8a5d7384
 import React, { useCallback, useEffect, useRef, useState } from 'react'
 import { useDispatch, useSelector } from 'react-redux'
 import cx from 'classnames'
@@ -38,7 +34,6 @@
 import { appRedirectionSelector, setUrlHandlingInitialState } from 'uiSrc/slices/app/url-handling'
 import { UrlHandlingActions } from 'uiSrc/slices/interfaces/urlHandling'
 import { AddDbType } from 'uiSrc/pages/home/constants'
-<<<<<<< HEAD
 
 import HighlightedFeature from 'uiSrc/components/hightlighted-feature/HighlightedFeature'
 import { appFeatureFlagsFeaturesSelector, appFeatureHighlightingSelector } from 'uiSrc/slices/app/features'
@@ -46,8 +41,6 @@
 import { BUILD_FEATURES } from 'uiSrc/constants/featuresHighlighting'
 import AiChatbotMessage from 'uiSrc/components/hightlighted-feature/components/ai-chatbot-message'
 
-=======
->>>>>>> 8a5d7384
 import DatabasesList from './components/databases-list-component'
 import WelcomeComponent from './components/welcome-component'
 import HomeHeader from './components/home-header'
@@ -246,15 +239,12 @@
 
   return (
     <>
-<<<<<<< HEAD
       <HighlightedFeature
         isHighlight={isAnyChatAvailable && aiChatbotHighlighting}
         {...(BUILD_FEATURES.aiChatbot || {})}
       >
         <AiChatbotMessage />
       </HighlightedFeature>
-      <PageHeader title="My Redis databases" showInsights />
-=======
       <PageHeader
         title="My Redis databases"
         className={styles.pageHeader}
@@ -262,7 +252,6 @@
       >
         <CapabilityPromotion wrapperClassName={cx(styles.section, styles.capabilityPromotion)} />
       </PageHeader>
->>>>>>> 8a5d7384
       <div className={styles.pageWrapper}>
         <ExplorePanelTemplate panelClassName={styles.explorePanel}>
           <EuiResizeObserver onResize={onResizeTrottled}>
