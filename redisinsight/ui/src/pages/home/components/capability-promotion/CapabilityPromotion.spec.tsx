--- conflicted
+++ resolved
@@ -3,11 +3,7 @@
 import reactRouterDom from 'react-router-dom'
 import { cleanup, fireEvent, mockedStore, render, screen } from 'uiSrc/utils/test-utils'
 
-<<<<<<< HEAD
-import { changeSelectedTab, changeSidePanel } from 'uiSrc/slices/panels/sidePanels'
-=======
 import { changeSelectedTab, changeSidePanel, toggleSidePanel } from 'uiSrc/slices/panels/sidePanels'
->>>>>>> 3fe98449
 import { InsightsPanelTabs, SidePanels } from 'uiSrc/slices/interfaces/insights'
 import { sendEventTelemetry, TELEMETRY_EMPTY_VALUE, TelemetryEvent } from 'uiSrc/telemetry'
 import { MOCK_EXPLORE_GUIDES } from 'uiSrc/constants/mocks/mock-explore-guides'
@@ -101,11 +97,7 @@
 
     const expectedActions = [
       changeSelectedTab(InsightsPanelTabs.Explore),
-<<<<<<< HEAD
-      changeSidePanel(SidePanels.Insights)
-=======
       toggleSidePanel(SidePanels.Insights)
->>>>>>> 3fe98449
     ]
 
     expect(store.getActions()).toEqual(expectedActions)
