--- conflicted
+++ resolved
@@ -175,11 +175,7 @@
         )
 
         const db = { ...payload }
-<<<<<<< HEAD
-        if (!isEmpty(cloudDetails)) {
-=======
         if (cloudDetails?.cloudId) {
->>>>>>> fe12ba61
           db.cloudDetails = cloudDetails
         }
 
