--- conflicted
+++ resolved
@@ -24,15 +24,11 @@
 import { OAuthSocialSource } from 'uiSrc/slices/interfaces'
 import { FeatureFlags } from 'uiSrc/constants'
 import { ReactComponent as ConfettiIcon } from 'uiSrc/assets/img/oauth/confetti.svg'
-<<<<<<< HEAD
-import { appFeatureFlagsFeaturesSelector } from 'uiSrc/slices/app/features'
 import { getContentByFeature } from 'uiSrc/utils/content'
-=======
 import HighlightedFeature from 'uiSrc/components/hightlighted-feature/HighlightedFeature'
-import { appFeatureHighlightingSelector, removeFeatureFromHighlighting } from 'uiSrc/slices/app/features'
+import { appFeatureFlagsFeaturesSelector, appFeatureHighlightingSelector, removeFeatureFromHighlighting } from 'uiSrc/slices/app/features'
 import { getHighlightingFeatures } from 'uiSrc/utils/highlighting'
 import { BUILD_FEATURES } from 'uiSrc/constants/featuresHighlighting'
->>>>>>> f4416a74
 import SearchDatabasesList from '../SearchDatabasesList'
 
 import styles from './styles.module.scss'
@@ -182,8 +178,6 @@
       </EuiFlexGroup>
     </div>
   )
-
-  console.log(cloudButtonHighlighting)
 
   const CreateBtn = ({ content }: { content: ContentCreateRedis }) => {
     const { title, description, styles: stylesCss, links } = content
