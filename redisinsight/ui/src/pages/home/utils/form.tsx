import { isUndefined, toString } from 'lodash'
import React from 'react'
import { FormikErrors } from 'formik'
import { InstanceType } from 'uiSrc/slices/interfaces'
import {
  ADD_NEW,
  ADD_NEW_CA_CERT, DEFAULT_ALIAS,
  DEFAULT_HOST, DEFAULT_PORT, DEFAULT_TIMEOUT,
  fieldDisplayNames,
  NO_CA_CERT, NONE,
  SshPassType
} from 'uiSrc/pages/home/constants'
import { DbConnectionInfo } from 'uiSrc/pages/home/interfaces'
import { Nullable, parseRedisUrl } from 'uiSrc/utils'

export const getTlsSettings = (values: DbConnectionInfo) => ({
  useTls: values.tls,
  servername: (values.sni && values.servername) || undefined,
  verifyServerCert: values.verifyServerTlsCert,
  caCert:
    !values.tls || values.selectedCaCertName === NO_CA_CERT
      ? undefined
      : values.selectedCaCertName === ADD_NEW_CA_CERT
        ? {
          new: {
            name: values.newCaCertName,
            certificate: values.newCaCert,
          },
        }
        : {
          name: values.selectedCaCertName,
        },
  clientAuth: values.tls && values.tlsClientAuthRequired,
  clientCert: !values.tls
    ? undefined
    : typeof values.selectedTlsClientCertId === 'string'
    && values.tlsClientAuthRequired
    && values.selectedTlsClientCertId !== ADD_NEW
      ? { id: values.selectedTlsClientCertId }
      : values.selectedTlsClientCertId === ADD_NEW && values.tlsClientAuthRequired
        ? {
          new: {
            name: values.newTlsCertPairName,
            certificate: values.newTlsClientCert,
            key: values.newTlsClientKey,
          },
        }
        : undefined,
})

export const applyTlSDatabase = (database: any, tlsSettings: any) => {
  const { useTls, verifyServerCert, servername, caCert, clientAuth, clientCert } = tlsSettings
  if (!useTls) return

  database.tls = useTls
  database.tlsServername = servername
  database.verifyServerCert = !!verifyServerCert

  if (!isUndefined(caCert?.new)) {
    database.caCert = {
      name: caCert?.new.name,
      certificate: caCert?.new.certificate,
    }
  }

  if (!isUndefined(caCert?.name)) {
    database.caCert = { id: caCert?.name }
  }

  if (clientAuth) {
    if (!isUndefined(clientCert.new)) {
      database.clientCert = {
        name: clientCert.new.name,
        certificate: clientCert.new.certificate,
        key: clientCert.new.key,
      }
    }

    if (!isUndefined(clientCert.id)) {
      database.clientCert = { id: clientCert.id }
    }
  }
}

export const applySSHDatabase = (database: any, values: DbConnectionInfo) => {
  const {
    ssh,
    sshPassType,
    sshHost,
    sshPort,
    sshPassword,
    sshUsername,
    sshPassphrase,
    sshPrivateKey,
  } = values

  if (ssh) {
    database.ssh = true
    database.sshOptions = {
      host: sshHost,
      port: sshPort ? +sshPort : undefined,
      username: sshUsername,
    }

    if (sshPassType === SshPassType.Password) {
      database.sshOptions.password = sshPassword
      database.sshOptions.passphrase = null
      database.sshOptions.privateKey = null
    }

    if (sshPassType === SshPassType.PrivateKey) {
      database.sshOptions.password = null
      database.sshOptions.passphrase = sshPassphrase
      database.sshOptions.privateKey = sshPrivateKey
    }
  }
}

export const getFormErrors = (values: DbConnectionInfo) => {
  const errs: FormikErrors<DbConnectionInfo> = {}

  if (!values.host) {
    errs.host = fieldDisplayNames.host
  }
  if (!values.port) {
    errs.port = fieldDisplayNames.port
  }

  if (
    values.tls
    && values.verifyServerTlsCert
    && values.selectedCaCertName === NO_CA_CERT
  ) {
    errs.selectedCaCertName = fieldDisplayNames.selectedCaCertName
  }

  if (
    values.tls
    && values.selectedCaCertName === ADD_NEW_CA_CERT
    && values.newCaCertName === ''
  ) {
    errs.newCaCertName = fieldDisplayNames.newCaCertName
  }

  if (
    values.tls
    && values.selectedCaCertName === ADD_NEW_CA_CERT
    && values.newCaCert === ''
  ) {
    errs.newCaCert = fieldDisplayNames.newCaCert
  }

  if (
    values.tls
    && values.sni
    && values.servername === ''
  ) {
    errs.servername = fieldDisplayNames.servername
  }

  if (
    values.tls
    && values.tlsClientAuthRequired
    && values.selectedTlsClientCertId === ADD_NEW
  ) {
    if (values.newTlsCertPairName === '') {
      errs.newTlsCertPairName = fieldDisplayNames.newTlsCertPairName
    }
    if (values.newTlsClientCert === '') {
      errs.newTlsClientCert = fieldDisplayNames.newTlsClientCert
    }
    if (values.newTlsClientKey === '') {
      errs.newTlsClientKey = fieldDisplayNames.newTlsClientKey
    }
  }

  if (values.ssh) {
    if (!values.sshHost) {
      errs.sshHost = fieldDisplayNames.sshHost
    }
    if (!values.sshPort) {
      errs.sshPort = fieldDisplayNames.sshPort
    }
    if (!values.sshUsername) {
      errs.sshUsername = fieldDisplayNames.sshUsername
    }
    if (values.sshPassType === SshPassType.PrivateKey && !values.sshPrivateKey) {
      errs.sshPrivateKey = fieldDisplayNames.sshPrivateKey
    }
  }

  return errs
}

export const autoFillFormDetails = (
  content: string,
  initialValues: any,
  setInitialValues: (data: any) => void,
  instanceType: InstanceType
): boolean => {
  try {
    const details = parseRedisUrl(content)

    if (!details) return false

    const getUpdatedInitialValues = () => {
      switch (instanceType) {
        case InstanceType.RedisEnterpriseCluster: {
          return ({
            host: details.host || initialValues.host || 'localhost',
            port: `${details.port || initialValues.port || 9443}`,
            username: details.username || '',
            password: details.password || '',
          })
        }

        case InstanceType.Sentinel: {
          return ({
            host: details.host || initialValues.host || 'localhost',
            port: `${details.port || initialValues.port || 9443}`,
            username: details.username || '',
            password: details.password,
            tls: details.protocol === 'rediss',
          })
        }

<<<<<<< HEAD
        case InstanceType.Standalone: {
          return ({
            name: details.hostname || initialValues.name || 'localhost:6379',
            host: details.host || initialValues.host || 'localhost',
            port: `${details.port || initialValues.port || 9443}`,
            username: details.username || '',
            password: details.password,
            tls: details.protocol === 'rediss',
            db: details.dbNumber,
            ssh: false,
            sshPassType: SshPassType.Password
          })
        }
        default: {
          return {}
        }
      }
    }
    setInitialValues(getFormValues(getUpdatedInitialValues()))
    /*
=======
          case InstanceType.Standalone: {
            return (getFormValues({
              name: details.host || initialValues.name || 'localhost:6379',
              host: details.hostname || initialValues.host || 'localhost',
              port: `${details.port || initialValues.port || 9443}`,
              username: details.user || '',
              password: details.password,
              tls: details.protocol === 'rediss',
              ssh: false,
              sshPassType: SshPassType.Password
            }))
          }
          default: {
            return {}
          }
        }
      }
      setInitialValues(getUpdatedInitialValues())
      /*
>>>>>>> 4141026a
       * autofill was successfull so return true
       */
    return true
  } catch (err) {
    /* The pasted content is not a connection URI so ignore. */
    return false
  }
  return false
}

export const getSubmitButtonContent = (errors: FormikErrors<DbConnectionInfo>, submitIsDisabled?: boolean) => {
  const maxErrorsCount = 5
  const errorsArr = Object.values(errors).map((err) => [
    err,
    <br key={err as string} />,
  ])

  if (errorsArr.length > maxErrorsCount) {
    errorsArr.splice(maxErrorsCount, errorsArr.length, ['...'])
  }
  return submitIsDisabled ? (
    <span className="euiToolTip__content">{errorsArr}</span>
  ) : null
}

export const getFormValues = (instance?: Nullable<Record<string, any>>) => ({
  ...instance,
  host: instance?.host ?? (instance ? '' : DEFAULT_HOST),
  port: instance?.port?.toString() ?? (instance ? '' : DEFAULT_PORT),
  timeout: instance?.timeout
    ? toString(instance?.timeout / 1_000)
    : toString(DEFAULT_TIMEOUT / 1_000),
  name: instance?.name ?? (instance ? '' : DEFAULT_ALIAS),
  username: instance?.username ?? '',
  password: instance?.password ?? '',
  tls: instance?.tls ?? false,
  db: instance?.db,
  compressor: instance?.compressor ?? NONE,
  modules: instance?.modules,
  showDb: !!instance?.db,
  showCompressor: instance && instance.compressor && instance.compressor !== NONE,
  sni: !!instance?.servername,
  servername: instance?.servername,
  newCaCert: '',
  newCaCertName: '',
  selectedCaCertName: instance?.caCert?.id ?? NO_CA_CERT,
  tlsClientAuthRequired: instance?.clientCert?.id ?? false,
  verifyServerTlsCert: instance?.verifyServerCert ?? false,
  newTlsCertPairName: '',
  selectedTlsClientCertId: instance?.clientCert?.id ?? ADD_NEW,
  newTlsClientCert: '',
  newTlsClientKey: '',
  sentinelMasterName: instance?.sentinelMaster?.name || '',
  sentinelMasterUsername: instance?.sentinelMaster?.username,
  sentinelMasterPassword: instance?.sentinelMaster?.password,
  ssh: instance?.ssh ?? false,
  sshPassType: instance?.sshOptions
    ? (instance.sshOptions.privateKey ? SshPassType.PrivateKey : SshPassType.Password)
    : SshPassType.Password,
  sshHost: instance?.sshOptions?.host ?? '',
  sshPort: instance?.sshOptions?.port ?? 22,
  sshUsername: instance?.sshOptions?.username ?? '',
  sshPassword: instance?.sshOptions?.password ?? '',
  sshPrivateKey: instance?.sshOptions?.privateKey ?? '',
  sshPassphrase: instance?.sshOptions?.passphrase ?? ''
})<|MERGE_RESOLUTION|>--- conflicted
+++ resolved
@@ -224,9 +224,8 @@
           })
         }
 
-<<<<<<< HEAD
         case InstanceType.Standalone: {
-          return ({
+          return (getFormValues({
             name: details.hostname || initialValues.name || 'localhost:6379',
             host: details.host || initialValues.host || 'localhost',
             port: `${details.port || initialValues.port || 9443}`,
@@ -236,36 +235,15 @@
             db: details.dbNumber,
             ssh: false,
             sshPassType: SshPassType.Password
-          })
+          }))
         }
         default: {
           return {}
         }
       }
     }
-    setInitialValues(getFormValues(getUpdatedInitialValues()))
+    setInitialValues(getUpdatedInitialValues())
     /*
-=======
-          case InstanceType.Standalone: {
-            return (getFormValues({
-              name: details.host || initialValues.name || 'localhost:6379',
-              host: details.hostname || initialValues.host || 'localhost',
-              port: `${details.port || initialValues.port || 9443}`,
-              username: details.user || '',
-              password: details.password,
-              tls: details.protocol === 'rediss',
-              ssh: false,
-              sshPassType: SshPassType.Password
-            }))
-          }
-          default: {
-            return {}
-          }
-        }
-      }
-      setInitialValues(getUpdatedInitialValues())
-      /*
->>>>>>> 4141026a
        * autofill was successfull so return true
        */
     return true
@@ -273,7 +251,6 @@
     /* The pasted content is not a connection URI so ignore. */
     return false
   }
-  return false
 }
 
 export const getSubmitButtonContent = (errors: FormikErrors<DbConnectionInfo>, submitIsDisabled?: boolean) => {
