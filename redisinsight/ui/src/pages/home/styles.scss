.homePage {
<<<<<<< HEAD
=======
  .databaseList {
    @include eui.scrollBar;

    height: 100%;
    overflow: auto;
    position: relative;

    background-color: var(--euiColorEmptyShade);

    .euiBasicTable {
      border-top: none;
    }

    .euiTable {
      position: relative;
      background-color: transparent;
    }

    thead tr {
      background-color: var(--euiColorEmptyShade);
      height: 54px;

      &:first-child {
        border-left: 1px solid var(--euiColorLightShade);
      }
      &:last-child {
        border-right: 1px solid var(--euiColorLightShade);
      }
    }

    tbody tr {
      &:last-child {
        border-bottom: 1px solid var(--euiColorLightShade);
      }
    }

    .euiTableHeaderCell,
    .euiTableHeaderCellCheckbox {
      padding-top: 3px;
      position: sticky;
      top: 0;
      z-index: 1;
      background-color: var(--euiColorEmptyShade);
      border-bottom: none !important;

      box-shadow:
        inset 0 1px 0 var(--euiColorLightShade),
        inset 0 -1px 0 var(--euiColorLightShade);
    }

    .euiTableRow {
      font-size: 14px !important;
      height: 48px;

      .column_name {
        cursor: pointer;
        padding-top: 0;
        padding-bottom: 0;

        div {
          line-height: 47px;
          display: block;
          text-overflow: ellipsis;
          white-space: nowrap;
          overflow: hidden;
          width: 100%;
          min-width: 40px;
        }

        :global(.euiToolTipAnchor) {
          max-width: 100%;
        }
      }

      .copyHostPortText,
      .copyPublicEndpointText,
      .column_name,
      .column_name .euiToolTipAnchor {
        display: inline-block;
        text-overflow: ellipsis;
        white-space: nowrap;
        overflow: hidden;
        max-width: 100%;
        vertical-align: top;
      }

      .euiIcon--medium {
        width: 18px;
        height: 18px;
      }

      .column_controls {
        float: right;
        width: 100%;

        .euiPopover {
          text-align: right;
          position: absolute;
          right: 15px;
        }
      }

      .host_port,
      .public_endpoint {
        height: 24px;
        line-height: 24px;
        width: auto;
        max-width: 100%;
        padding-right: 34px;
        position: relative;

        * {
          color: var(--textColorShade) !important;
        }

        &:hover .copyHostPortBtn,
        &:hover .copyPublicEndpointBtn {
          opacity: 1;
          height: auto;
        }
      }

      .copyHostPortBtn,
      .copyPublicEndpointBtn {
        margin-left: 25px;
        opacity: 0;
        height: 0;
        transition: opacity 250ms ease-in-out;
      }

      .copyHostPortText,
      .copyPublicEndpointText {
        display: inline-block;
        width: auto;
        max-width: 100%;
      }

      .copyPublicEndpointText {
        max-width: calc(100% - 50px);
      }

      .copyHostPortTooltip,
      .copyPublicEndpointTooltip {
        position: absolute;
        right: 0;
      }

      .column_copy {
        padding-left: 50%;
      }

      .deleteInstancePopover {
        width: 100%;
      }

      .deleteInstanceTooltip {
        margin-right: 10%;
      }

      .editInstanceBtn {
        position: absolute;
        right: 50px;
      }

      &:nth-child(odd) {
        background-color: var(--euiColorEmptyShade);
        .options_icon {
          border: 2px solid var(--euiColorEmptyShade);
        }
      }
      &:nth-child(even) {
        background-color: var(--browserTableRowEven);

        .options_icon {
          border: 2px solid var(--browserTableRowEven);
        }
      }

      .euiTableRowCell,
      .euiTableRowCellCheckbox {
        border-bottom-width: 0;
      }

      @media only screen and (max-width: 767px) {
        height: auto;
      }
    }

    .euiTableCellContent {
      @media only screen and (min-width: 767px) {
        padding-left: 14px;
      }
    }

    .euiTableFooterCell,
    .euiTableHeaderCell {
      color: var(--htmlColor);
    }

    .euiTableHeaderCell {
      .euiTableCellContent__text {
        font-size: 16px !important;
        font-family: "Graphik", sans-serif !important;
        font-weight: 500 !important;
      }

      .euiTableHeaderButton {
        &:hover *,
        &:active *,
        &:focus * {
          color: var(--euiTextColor) !important;
          fill: var(--euiTextColor) !important;
        }
      }
    }
  }

>>>>>>> 1cc5cd7b
  .euiTitle {
    padding-bottom: 15px;
    font-size: 18px;
    text-overflow: ellipsis;
    overflow: hidden;
  }

  .euiFormControlLayout {
    max-width: 100% !important;

    input,
    select,
    textarea {
      max-width: 100% !important;
      font-size: 14px;
      line-height: 24px;
    }
  }

  .euiFormRow {
    max-width: 100% !important;
    padding-top: 15px;
  }

  .euiRadioGroup__item {
    display: inline-block;
    vertical-align: top !important;
    margin-top: 1px !important;
    margin-bottom: 3px !important;
    margin-right: 30px !important;
  }

  .euiFormRow__fieldWrapper {
    position: relative;
  }

  .euiFormRow__text {
    position: relative;
    top: -10px;
    margin-bottom: -10px;
  }

  .euiFormHelpText {
    color: var(--euiColorMediumShade);
  }

  .euiCheckbox__label {
    font-size: 14px !important;
  }

  textarea {
    resize: none;
    max-height: 85px;
    transition: max-height 0.4s ease;
    &:focus {
      max-height: 180px;
    }
  }

  .databasePanelWrapper {
    height: 100%;
    background-color: var(--euiColorEmptyShade);
  }

  .container {
    @include eui.scrollBar;

    background-color: var(--euiColorEmptyShade);
    overflow-y: auto;
    overflow-x: hidden;
    height: calc(100% - 74px);
    padding: 40px 30px 25px;
    margin-right: 5px;
    border-radius: 4px;
  }

  .formDataTypes {
    padding-top: 20px;
  }

  .dbTypes {
    padding-bottom: 10px;
  }

  .getStartedForm {
    max-width: 752px;
    padding-top: 3px;
    font-family: "Graphik", sans-serif;
    font-weight: 400 !important;
  }

  .boxSection {
    padding: 3px 18px 18px;
    background-color: var(--euiColorLightestShade) !important;
    border: 1px solid var(--euiColorLightShade);
    border-radius: 4px;
    margin-top: 10px;

    .euiSelect,
    .euiSuperSelectControl,
    .euiFieldText,
    .euiTextArea {
      background-color: var(--euiColorLightestShade) !important;
    }
  }

  .footerAddDatabase {
    bottom: 0;
    float: right;
    text-align: right;
    vertical-align: bottom;
    width: 100%;
    padding: 15px 24px 0;
    border-radius: 0 0 4px 4px;

    border-top: 1px solid var(--euiColorLightShade);
  }

  .euiResizableContainer {
    .container {
      margin-right: 0;
      padding: 12px 24px;

      &.addDbWrapper {
        padding: 20px 30px;
      }
    }

    .footerAddDatabase {
      margin: 0px;
      width: 100%;
    }
    .euiFormLegend {
      display: none;
    }

    .euiRadioGroup__item {
      margin-right: 0 !important;
      width: auto;
      padding-right: 40px;
    }
  }

  .passwordField {
    padding: 12px;
  }

  .euiButton.btn-cancel,
  .euiButton.btn-back {
    margin-right: 10px;
    min-width: 71px !important;
  }

  .flexGroupResponsiveForm {
    flex-wrap: wrap;
    margin-left: 0;
    margin-right: 0;
    padding-top: 10px;
  }

  .flexItemResponsiveForm {
    width: 100% !important;
    flex-basis: 100% !important;
    margin-left: 0 !important;
    margin-right: 0 !important;
    min-height: 20px;

    .euiFormRow {
      padding-top: 0px;
      .euiCheckbox {
        display: flex;
        min-height: 24px;
        align-items: center;
      }
    }
  }

  .clusterDatabaseList,
  .clusterDatabaseListResult,
  .cloudDatabaseList,
  .cloudDatabaseListResult,
  .sentinelDatabaseList,
  .sentinelDatabaseListResult {
    overflow: hidden !important;

    .column_status * {
      text-transform: capitalize !important;
    }

    .euiButton.btn-back {
      float: left;
    }
  }

  .sentinelDatabaseList {
    height: calc(100vh - 335px) !important;

    @media (min-width: 1180px) {
      height: calc(100vh - 280px) !important;
    }

    @media only screen and (max-width: 900px) {
      height: calc(100vh - 357px) !important;
    }
  }

  .clusterDatabaseListResult .euiTableRowCell:first-child,
  .clusterDatabaseListResult .euiTableHeaderCell:first-child,
  .sentinelDatabaseListResult .euiTableRowCell:first-child,
  .sentinelDatabaseListResult .euiTableHeaderCell:first-child,
  .cloudDatabaseListResult .euiTableRowCell:first-child,
  .cloudDatabaseListResult .euiTableHeaderCell:first-child {
    padding-left: 10px;
  }
}

.homePage_tooltip {
  width: 470px !important;
  max-width: 470px !important;
  font-size: 14px !important;
  font-weight: 400 !important;
  padding-left: 15px !important;
  padding-top: 15px !important;

  .euiToolTip__title {
    padding: 5px 10px 0 !important;
  }

  p {
    opacity: 0.8 !important;
  }
}

.homePage_toolTipUl {
  font-weight: 300 !important;
  opacity: 0.85;
  padding-bottom: 10px;

  li {
    line-height: 20px;
  }

  .dot {
    margin-left: 10px;
  }

  .dot::before {
    font-size: 8px;
    padding: 0 14px;
    content: " \25CF";
    vertical-align: middle;
  }
}

.theme_DARK {
  .homePage {
    .databaseList {
      .euiTableCellContent {
        color: var(--textColorShade) !important;
      }

      .euiTableHeaderCell .euiTableCellContent {
        color: #fff !important;
      }
    }
  }
}<|MERGE_RESOLUTION|>--- conflicted
+++ resolved
@@ -1,224 +1,4 @@
 .homePage {
-<<<<<<< HEAD
-=======
-  .databaseList {
-    @include eui.scrollBar;
-
-    height: 100%;
-    overflow: auto;
-    position: relative;
-
-    background-color: var(--euiColorEmptyShade);
-
-    .euiBasicTable {
-      border-top: none;
-    }
-
-    .euiTable {
-      position: relative;
-      background-color: transparent;
-    }
-
-    thead tr {
-      background-color: var(--euiColorEmptyShade);
-      height: 54px;
-
-      &:first-child {
-        border-left: 1px solid var(--euiColorLightShade);
-      }
-      &:last-child {
-        border-right: 1px solid var(--euiColorLightShade);
-      }
-    }
-
-    tbody tr {
-      &:last-child {
-        border-bottom: 1px solid var(--euiColorLightShade);
-      }
-    }
-
-    .euiTableHeaderCell,
-    .euiTableHeaderCellCheckbox {
-      padding-top: 3px;
-      position: sticky;
-      top: 0;
-      z-index: 1;
-      background-color: var(--euiColorEmptyShade);
-      border-bottom: none !important;
-
-      box-shadow:
-        inset 0 1px 0 var(--euiColorLightShade),
-        inset 0 -1px 0 var(--euiColorLightShade);
-    }
-
-    .euiTableRow {
-      font-size: 14px !important;
-      height: 48px;
-
-      .column_name {
-        cursor: pointer;
-        padding-top: 0;
-        padding-bottom: 0;
-
-        div {
-          line-height: 47px;
-          display: block;
-          text-overflow: ellipsis;
-          white-space: nowrap;
-          overflow: hidden;
-          width: 100%;
-          min-width: 40px;
-        }
-
-        :global(.euiToolTipAnchor) {
-          max-width: 100%;
-        }
-      }
-
-      .copyHostPortText,
-      .copyPublicEndpointText,
-      .column_name,
-      .column_name .euiToolTipAnchor {
-        display: inline-block;
-        text-overflow: ellipsis;
-        white-space: nowrap;
-        overflow: hidden;
-        max-width: 100%;
-        vertical-align: top;
-      }
-
-      .euiIcon--medium {
-        width: 18px;
-        height: 18px;
-      }
-
-      .column_controls {
-        float: right;
-        width: 100%;
-
-        .euiPopover {
-          text-align: right;
-          position: absolute;
-          right: 15px;
-        }
-      }
-
-      .host_port,
-      .public_endpoint {
-        height: 24px;
-        line-height: 24px;
-        width: auto;
-        max-width: 100%;
-        padding-right: 34px;
-        position: relative;
-
-        * {
-          color: var(--textColorShade) !important;
-        }
-
-        &:hover .copyHostPortBtn,
-        &:hover .copyPublicEndpointBtn {
-          opacity: 1;
-          height: auto;
-        }
-      }
-
-      .copyHostPortBtn,
-      .copyPublicEndpointBtn {
-        margin-left: 25px;
-        opacity: 0;
-        height: 0;
-        transition: opacity 250ms ease-in-out;
-      }
-
-      .copyHostPortText,
-      .copyPublicEndpointText {
-        display: inline-block;
-        width: auto;
-        max-width: 100%;
-      }
-
-      .copyPublicEndpointText {
-        max-width: calc(100% - 50px);
-      }
-
-      .copyHostPortTooltip,
-      .copyPublicEndpointTooltip {
-        position: absolute;
-        right: 0;
-      }
-
-      .column_copy {
-        padding-left: 50%;
-      }
-
-      .deleteInstancePopover {
-        width: 100%;
-      }
-
-      .deleteInstanceTooltip {
-        margin-right: 10%;
-      }
-
-      .editInstanceBtn {
-        position: absolute;
-        right: 50px;
-      }
-
-      &:nth-child(odd) {
-        background-color: var(--euiColorEmptyShade);
-        .options_icon {
-          border: 2px solid var(--euiColorEmptyShade);
-        }
-      }
-      &:nth-child(even) {
-        background-color: var(--browserTableRowEven);
-
-        .options_icon {
-          border: 2px solid var(--browserTableRowEven);
-        }
-      }
-
-      .euiTableRowCell,
-      .euiTableRowCellCheckbox {
-        border-bottom-width: 0;
-      }
-
-      @media only screen and (max-width: 767px) {
-        height: auto;
-      }
-    }
-
-    .euiTableCellContent {
-      @media only screen and (min-width: 767px) {
-        padding-left: 14px;
-      }
-    }
-
-    .euiTableFooterCell,
-    .euiTableHeaderCell {
-      color: var(--htmlColor);
-    }
-
-    .euiTableHeaderCell {
-      .euiTableCellContent__text {
-        font-size: 16px !important;
-        font-family: "Graphik", sans-serif !important;
-        font-weight: 500 !important;
-      }
-
-      .euiTableHeaderButton {
-        &:hover *,
-        &:active *,
-        &:focus * {
-          color: var(--euiTextColor) !important;
-          fill: var(--euiTextColor) !important;
-        }
-      }
-    }
-  }
-
->>>>>>> 1cc5cd7b
   .euiTitle {
     padding-bottom: 15px;
     font-size: 18px;
