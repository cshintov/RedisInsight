import React, { Ref, useEffect, useRef, useState } from 'react'
import { useDispatch, useSelector } from 'react-redux'
import { decode } from 'html-entities'
import { useParams } from 'react-router-dom'
import * as monacoEditor from 'monaco-editor/esm/vs/editor/editor.api'
import { chunk } from 'lodash'

import {
  Nullable,
  removeMonacoComments,
  splitMonacoValuePerLines,
  getMultiCommands,
  scrollIntoView,
} from 'uiSrc/utils'
import { localStorageService } from 'uiSrc/services'
import {
  sendWBCommandAction,
  workbenchResultsSelector,
  fetchWBHistoryAction,
  deleteWBCommandAction,
  sendWBCommandClusterAction,
  resetWBHistoryItems,
  fetchWBCommandAction,
} from 'uiSrc/slices/workbench/wb-results'
import { ConnectionType, Instance, IPluginVisualization } from 'uiSrc/slices/interfaces'
import { initialState as instanceInitState, connectedInstanceSelector } from 'uiSrc/slices/instances/instances'
import { ClusterNodeRole } from 'uiSrc/slices/interfaces/cli'
import { RunQueryMode, ResultsMode } from 'uiSrc/slices/interfaces/workbench'
import { cliSettingsSelector, fetchBlockingCliCommandsAction } from 'uiSrc/slices/cli/cli-settings'
import { appContextWorkbench, setWorkbenchScript } from 'uiSrc/slices/app/context'
import { appPluginsSelector } from 'uiSrc/slices/app/plugins'
import { userSettingsConfigSelector, userSettingsWBSelector } from 'uiSrc/slices/user/user-settings'
import { BrowserStorageItem } from 'uiSrc/constants'
import { PIPELINE_COUNT_DEFAULT } from 'uiSrc/constants/api'
import { sendEventTelemetry, TelemetryEvent } from 'uiSrc/telemetry'

import { SendClusterCommandDto } from 'apiSrc/modules/cli/dto/cli.dto'
import WBView from './WBView'

interface IState {
  loading: boolean
  instance: Instance
  batchSize: number
  activeRunQueryMode: RunQueryMode
  unsupportedCommands: string[]
  blockingCommands: string[]
  visualizations: IPluginVisualization[]
  scriptEl: Nullable<monacoEditor.editor.IStandaloneCodeEditor>
  resultsMode: ResultsMode
}

let state: IState = {
  loading: false,
  batchSize: PIPELINE_COUNT_DEFAULT,
  activeRunQueryMode: RunQueryMode.ASCII,
  instance: instanceInitState.connectedInstance,
  unsupportedCommands: [],
  blockingCommands: [],
  visualizations: [],
  scriptEl: null,
  resultsMode: ResultsMode.Default,
}

const WBViewWrapper = () => {
  const { instanceId } = useParams<{ instanceId: string }>()

  const { loading, items } = useSelector(workbenchResultsSelector)
  const { unsupportedCommands, blockingCommands } = useSelector(cliSettingsSelector)
  const { batchSize = PIPELINE_COUNT_DEFAULT } = useSelector(userSettingsConfigSelector) ?? {}
  const { cleanup: cleanupWB } = useSelector(userSettingsWBSelector)
  const { script: scriptContext } = useSelector(appContextWorkbench)

  const [script, setScript] = useState(scriptContext)
  const [multiCommands, setMultiCommands] = useState<string[]>([])
  const [scriptEl, setScriptEl] = useState<Nullable<monacoEditor.editor.IStandaloneCodeEditor>>(null)
  const [activeRunQueryMode, setActiveRunQueryMode] = useState<RunQueryMode>(
    (localStorageService?.get(BrowserStorageItem.RunQueryMode) ?? RunQueryMode.ASCII)
  )
  const [resultsMode, setResultsMode] = useState<ResultsMode>(
    (localStorageService?.get(BrowserStorageItem.wbGroupMode) ?? ResultsMode.Default)
  )

  const instance = useSelector(connectedInstanceSelector)
  const { visualizations = [] } = useSelector(appPluginsSelector)
  state = {
    scriptEl,
    loading,
    instance,
    blockingCommands,
    unsupportedCommands,
    visualizations,
    batchSize,
    activeRunQueryMode,
    resultsMode,
  }
  const scrollDivRef: Ref<HTMLDivElement> = useRef(null)
  const scriptRef = useRef(script)

  const dispatch = useDispatch()

  useEffect(() => {
    dispatch(fetchWBHistoryAction(instanceId))

    return () => {
      dispatch(resetWBHistoryItems())
      dispatch(setWorkbenchScript(scriptRef.current))
    }
  }, [])

  useEffect(() => {
    scriptRef.current = script
  }, [script])

  useEffect(() => {
    if (!blockingCommands.length) {
      dispatch(fetchBlockingCliCommandsAction())
    }
  }, [blockingCommands])

  useEffect(() => {
    if (multiCommands?.length) {
      handleSubmit(multiCommands.join('\n'))
    }
  }, [multiCommands])

  useEffect(() => {
    localStorageService.set(BrowserStorageItem.RunQueryMode, activeRunQueryMode)
  }, [activeRunQueryMode])

  useEffect(() => {
    localStorageService.set(BrowserStorageItem.wbGroupMode, resultsMode)
  }, [resultsMode])

  const handleChangeQueryRunMode = () => {
    setActiveRunQueryMode(
      activeRunQueryMode === RunQueryMode.ASCII
        ? RunQueryMode.Raw
        : RunQueryMode.ASCII
    )
    sendEventTelemetry({
      event: TelemetryEvent.WORKBENCH_MODE_CHANGED,
      eventData: {
        databaseId: instanceId,
        changedFromMode: activeRunQueryMode,
        changedToMode: activeRunQueryMode === RunQueryMode.ASCII
          ? RunQueryMode.Raw
          : RunQueryMode.ASCII
      }
    })
  }

  const handleChangeGroupMode = () => {
    setResultsMode(
      resultsMode === ResultsMode.Default
        ? ResultsMode.GroupMode
        : ResultsMode.Default
    )
  }

  const handleSubmit = (
    commandInit: string = script,
    commandId?: Nullable<string>,
  ) => {
    const { loading, batchSize } = state
    const isNewCommand = () => !commandId
<<<<<<< HEAD
    const getChunkSize = () => {
      if (state.resultsMode === ResultsMode.GroupMode) {
        return splitMonacoValuePerLines(commandInit).length
      }
      return batchSize > 1 ? batchSize : 1
    }

    const commandsForExecuting = splitMonacoValuePerLines(removeMonacoComments(commandInit))
      .map((command) => removeMonacoComments(decode(command).trim()))
    const [commands, ...rest] = chunk(commandsForExecuting, getChunkSize())
=======
    const commandsForExecuting = without(
      splitMonacoValuePerLines(commandInit)
        .map((command) => removeMonacoComments(decode(command).trim())),
      ''
    )

    const [commands, ...rest] = chunk(commandsForExecuting, batchSize > 1 ? batchSize : 1)
>>>>>>> 8700076b
    const multiCommands = rest.map((command) => getMultiCommands(command))

    if (!commands?.length || loading) {
      setMultiCommands(multiCommands)
      return
    }

    isNewCommand() && scrollResults('start')

    sendCommand(commands, multiCommands)
  }

  const sendCommand = (
    commands: string[],
    multiCommands: string[] = [],
  ) => {
    const { activeRunQueryMode, resultsMode } = state
    const { connectionType, host, port } = state.instance
    if (connectionType !== ConnectionType.Cluster) {
      dispatch(sendWBCommandAction({
        resultsMode,
        commands,
        multiCommands,
        mode: activeRunQueryMode,
        onSuccessAction: (multiCommands) => onSuccess(multiCommands),
      }))
      return
    }

    const options: SendClusterCommandDto = {
      commands,
      nodeOptions: {
        host,
        port,
        enableRedirection: true,
      },
      role: ClusterNodeRole.All,
    }
    dispatch(
      sendWBCommandClusterAction({
        commands,
        options,
        mode: state.activeRunQueryMode,
        resultsMode,
        multiCommands,
        onSuccessAction: (multiCommands) => onSuccess(multiCommands),
      })
    )
  }

  const onSuccess = (multiCommands: string[] = []) => {
    setMultiCommands(multiCommands)
  }

  const scrollResults = (inline: ScrollLogicalPosition = 'start') => {
    scrollIntoView(scrollDivRef?.current, {
      behavior: 'smooth',
      block: 'nearest',
      inline,
    })
  }

  const handleQueryDelete = (commandId: string) => {
    dispatch(deleteWBCommandAction(commandId, onSuccess))
  }

  const handleQueryOpen = (commandId: string = '') => {
    dispatch(fetchWBCommandAction(commandId))
  }

  const resetCommand = () => {
    state?.scriptEl?.getAction('editor.action.insertLineAfter')?.run() // HACK: to reset completion snippets
    setScript('')
  }

  const sourceValueSubmit = (value?: string, commandId?: Nullable<string>, clearEditor = true) => {
    if (state.loading || (!value && !script)) return

    handleSubmit(value, commandId)
    setTimeout(() => {
      (cleanupWB && clearEditor) && resetCommand()
    }, 0)
  }

  return (
    <WBView
      items={items}
      script={script}
      setScript={setScript}
      setScriptEl={setScriptEl}
      scriptEl={scriptEl}
      scrollDivRef={scrollDivRef}
      activeMode={activeRunQueryMode}
      onSubmit={sourceValueSubmit}
      onQueryOpen={handleQueryOpen}
      onQueryDelete={handleQueryDelete}
      onQueryChangeMode={handleChangeQueryRunMode}
      resultsMode={resultsMode}
      onChangeGroupMode={handleChangeGroupMode}
    />
  )
}

export default WBViewWrapper<|MERGE_RESOLUTION|>--- conflicted
+++ resolved
@@ -3,7 +3,7 @@
 import { decode } from 'html-entities'
 import { useParams } from 'react-router-dom'
 import * as monacoEditor from 'monaco-editor/esm/vs/editor/editor.api'
-import { chunk } from 'lodash'
+import { chunk, without } from 'lodash'
 
 import {
   Nullable,
@@ -163,7 +163,6 @@
   ) => {
     const { loading, batchSize } = state
     const isNewCommand = () => !commandId
-<<<<<<< HEAD
     const getChunkSize = () => {
       if (state.resultsMode === ResultsMode.GroupMode) {
         return splitMonacoValuePerLines(commandInit).length
@@ -171,18 +170,13 @@
       return batchSize > 1 ? batchSize : 1
     }
 
-    const commandsForExecuting = splitMonacoValuePerLines(removeMonacoComments(commandInit))
-      .map((command) => removeMonacoComments(decode(command).trim()))
-    const [commands, ...rest] = chunk(commandsForExecuting, getChunkSize())
-=======
     const commandsForExecuting = without(
       splitMonacoValuePerLines(commandInit)
         .map((command) => removeMonacoComments(decode(command).trim())),
       ''
     )
 
-    const [commands, ...rest] = chunk(commandsForExecuting, batchSize > 1 ? batchSize : 1)
->>>>>>> 8700076b
+    const [commands, ...rest] = chunk(commandsForExecuting, getChunkSize())
     const multiCommands = rest.map((command) => getMultiCommands(command))
 
     if (!commands?.length || loading) {
