--- conflicted
+++ resolved
@@ -26,12 +26,9 @@
 import { cliSettingsSelector, fetchBlockingCliCommandsAction } from 'uiSrc/slices/cli/cli-settings'
 import { appContextWorkbench, setWorkbenchScript } from 'uiSrc/slices/app/context'
 import { appPluginsSelector } from 'uiSrc/slices/app/plugins'
-<<<<<<< HEAD
 import { cliTexts } from 'uiSrc/constants/cliOutput'
 import { CommandMonitor } from 'uiSrc/constants'
 import { showMonitor } from 'uiSrc/slices/cli/monitor'
-=======
->>>>>>> 71df0d5e
 import { SendClusterCommandDto } from 'apiSrc/modules/cli/dto/cli.dto'
 
 import WBView from './WBView'
@@ -105,7 +102,6 @@
     }
   }, [multiCommands])
 
-<<<<<<< HEAD
   // TODO [zalenski] remove if unsupported command should be saved in the db
   const getUnsupportedCommandResponse = (command = '') => {
     const [commandLine, countRepeat] = getCommandRepeat(command)
@@ -152,8 +148,7 @@
     return null
   }
 
-=======
->>>>>>> 71df0d5e
+
   const handleSubmit = (
     commandInit: string = script,
     commandId?: string,
