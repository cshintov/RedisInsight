import React, { useEffect, useState } from 'react'
import { useHistory, useLocation } from 'react-router-dom'
import { useSelector, useDispatch } from 'react-redux'
import cx from 'classnames'
import { EuiListGroup, EuiLoadingContent } from '@elastic/eui'
import { EnablementAreaComponent, IEnablementAreaItem } from 'uiSrc/slices/interfaces'
import { EnablementAreaProvider, IInternalPage } from 'uiSrc/pages/workbench/contexts/enablementAreaContext'
import { appContextWorkbenchEA, resetWorkbenchEAGuide } from 'uiSrc/slices/app/context'
import {
  CodeButton,
  Group,
  InternalLink,
  LazyCodeButton,
  LazyInternalPage,
  PlainText
} from './components'

import './styles.scss'
import styles from './styles.module.scss'

export interface Props {
  items: Record<string, IEnablementAreaItem>;
  loading: boolean;
<<<<<<< HEAD
  openScript: (script: string, path?: string, name?: string) => void;
  openInternalPage: (page: IInternalPage) => void;
=======
  openScript: (script: string, path: string) => void;
  onOpenInternalPage: (page: IInternalPage) => void;
>>>>>>> 354933c1
}

const EnablementArea = ({ items, openScript, loading, onOpenInternalPage }: Props) => {
  const { search } = useLocation()
  const history = useHistory()
  const dispatch = useDispatch()
  const { guidePath: guideFromContext } = useSelector(appContextWorkbenchEA)
  const [isInternalPageVisible, setIsInternalPageVisible] = useState(false)
  const [internalPage, setInternalPage] = useState<IInternalPage>({ path: '' })

  useEffect(() => {
    const pagePath = new URLSearchParams(search).get('guide')
    if (pagePath) {
      setIsInternalPageVisible(true)
      setInternalPage({ path: pagePath })
      return
    }
    if (guideFromContext) {
      handleOpenInternalPage({ path: guideFromContext })
      return
    }
    setIsInternalPageVisible(false)
  }, [search])

  const handleOpenInternalPage = (page: IInternalPage) => {
    history.push({
      search: `?guide=${page.path}`
    })
    onOpenInternalPage(page)
  }

  const handleCloseInternalPage = () => {
    dispatch(resetWorkbenchEAGuide())
    history.push({
      // TODO: better to use query-string parser and update only one parameter (instead of replacing all)
      search: ''
    })
  }

  const renderSwitch = (item: IEnablementAreaItem) => {
    const { label, type, children, id, args } = item
    switch (type) {
      case EnablementAreaComponent.Group:
        return (
          <Group
            testId={id}
            label={label}
            {...args}
          >
            {renderTreeView(Object.values(children || {}) || [])}
          </Group>
        )
      case EnablementAreaComponent.CodeButton:
        return args?.path
          ? <div style={{ marginTop: '16px' }}><LazyCodeButton label={label} {...args} /></div>
          : <div style={{ marginTop: '16px' }}><CodeButton onClick={() => openScript(args?.content || '')} label={label} {...args} /></div>
      case EnablementAreaComponent.InternalLink:
        return (
          <InternalLink testId={id || label} label={label} {...args}>
            {args?.content || label}
          </InternalLink>
        )
      default:
        return <PlainText>{label}</PlainText>
    }
  }

  const renderTreeView = (elements: IEnablementAreaItem[]) => (
    elements?.map((item) => (
      <div className="fluid" key={item.id}>
        {renderSwitch(item)}
      </div>
    )))

  return (
    <EnablementAreaProvider value={{ setScript: openScript, openPage: handleOpenInternalPage }}>
      <div data-testid="enablementArea" className={cx(styles.container, 'relative', 'enablement-area')}>
        { loading
          ? (
            <div data-testid="enablementArea-loader" className={styles.innerContainer}><EuiLoadingContent lines={3} /></div>
          )
          : (
            <EuiListGroup
              maxWidth="false"
              data-testid="enablementArea-treeView"
              flush
              className={cx(styles.innerContainer)}
            >
              {renderTreeView(Object.values(items))}
            </EuiListGroup>
          )}
        <div
          className={cx({
            [styles.internalPage]: true,
            [styles.internalPageVisible]: isInternalPageVisible,
          })}
        >
          {internalPage?.path && (
            <LazyInternalPage
              onClose={handleCloseInternalPage}
              title={internalPage?.label}
              path={internalPage?.path}
            />
          )}
        </div>
      </div>
    </EnablementAreaProvider>
  )
}

export default EnablementArea<|MERGE_RESOLUTION|>--- conflicted
+++ resolved
@@ -21,13 +21,8 @@
 export interface Props {
   items: Record<string, IEnablementAreaItem>;
   loading: boolean;
-<<<<<<< HEAD
   openScript: (script: string, path?: string, name?: string) => void;
-  openInternalPage: (page: IInternalPage) => void;
-=======
-  openScript: (script: string, path: string) => void;
   onOpenInternalPage: (page: IInternalPage) => void;
->>>>>>> 354933c1
 }
 
 const EnablementArea = ({ items, openScript, loading, onOpenInternalPage }: Props) => {
