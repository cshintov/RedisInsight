import React, { useContext } from 'react'
import cx from 'classnames'
import { EuiIcon, EuiText } from '@elastic/eui'

import { Theme } from 'uiSrc/constants'
import { Nullable } from 'uiSrc/utils'
import QueryCard from 'uiSrc/components/query-card'
import { CommandExecutionUI } from 'uiSrc/slices/interfaces'
import { RunQueryMode } from 'uiSrc/slices/interfaces/workbench'
import { ThemeContext } from 'uiSrc/contexts/themeContext'
import MultiPlayIconDark from 'uiSrc/assets/img/multi_play_icon_dark.svg'
import MultiPlayIconLight from 'uiSrc/assets/img/multi_play_icon_light.svg'
import styles from './styles.module.scss'

export interface Props {
  items: CommandExecutionUI[]
  activeMode: RunQueryMode
  scrollDivRef: React.Ref<HTMLDivElement>
  onQueryReRun: (query: string, commandId?: Nullable<string>, clearEditor?: boolean) => void
  onQueryDelete: (commandId: string) => void
  onQueryOpen: (commandId: string) => void
}
const WBResults = (props: Props) => {
  const {
    items = [],
    activeMode,
    onQueryReRun,
    onQueryDelete,
    onQueryOpen,
    scrollDivRef
  } = props
  const { theme } = useContext(ThemeContext)

  const NoResults = (
    <div className={styles.noResults} data-testid="wb_no-results">
      <EuiIcon
        type={theme === Theme.Dark ? MultiPlayIconDark : MultiPlayIconLight}
        className={styles.playIcon}
        data-testid="wb_no-results__icon"
      />
      <EuiText className={styles.noResultsTitle} color="subdued" data-testid="wb_no-results__title">No results to display</EuiText>
      <EuiText className={styles.noResultsText} color="subdued" data-testid="wb_no-results__summary">
        Run Redis commands to get results or see the left menu to learn more
      </EuiText>
    </div>
  )

  return (
    <div className={cx(styles.container)}>
      <div ref={scrollDivRef} />
      {items.map((
        {
          command = '',
          isOpen = false,
          result = undefined,
<<<<<<< HEAD
          summary = undefined,
=======
>>>>>>> febc14fc
          id = '',
          loading,
          createdAt,
          mode,
<<<<<<< HEAD
=======
          emptyCommand,
>>>>>>> febc14fc
        }
      ) => (
        <QueryCard
          id={id}
          key={id}
          isOpen={isOpen}
          result={result}
          summary={summary}
          loading={loading}
          command={command}
          createdAt={createdAt}
          activeMode={activeMode}
          emptyCommand={emptyCommand}
          mode={mode}
          onQueryOpen={() => onQueryOpen(id)}
          onQueryReRun={() => onQueryReRun(command, null, false)}
          onQueryDelete={() => onQueryDelete(id)}
        />
      ))}
      {!items.length && NoResults}
    </div>
  )
}

export default React.memo(WBResults)<|MERGE_RESOLUTION|>--- conflicted
+++ resolved
@@ -53,18 +53,12 @@
           command = '',
           isOpen = false,
           result = undefined,
-<<<<<<< HEAD
           summary = undefined,
-=======
->>>>>>> febc14fc
           id = '',
           loading,
           createdAt,
           mode,
-<<<<<<< HEAD
-=======
           emptyCommand,
->>>>>>> febc14fc
         }
       ) => (
         <QueryCard
