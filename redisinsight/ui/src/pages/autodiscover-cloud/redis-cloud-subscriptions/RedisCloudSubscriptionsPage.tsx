import React, { useEffect, useRef } from 'react'
import { useDispatch, useSelector } from 'react-redux'
import { useHistory } from 'react-router-dom'
import { isNumber } from 'lodash'
import {
  EuiBasicTableColumn,
  EuiButtonIcon,
  EuiText,
  EuiToolTip,
} from '@elastic/eui'

import { Pages } from 'uiSrc/constants'
import {
  InstanceRedisCloud,
  LoadedCloud, OAuthSocialAction,
  RedisCloudSubscription,
  RedisCloudSubscriptionStatus,
  RedisCloudSubscriptionStatusText,
  RedisCloudSubscriptionType,
  RedisCloudSubscriptionTypeText,
} from 'uiSrc/slices/interfaces'
import {
  cloudSelector,
  fetchInstancesRedisCloud,
  fetchSubscriptionsRedisCloud,
  resetDataRedisCloud,
  resetLoadedRedisCloud,
} from 'uiSrc/slices/instances/cloud'
import { formatLongName, Maybe, replaceSpaces, setTitle } from 'uiSrc/utils'
import { sendEventTelemetry, TelemetryEvent } from 'uiSrc/telemetry'
import { oauthCloudUserSelector } from 'uiSrc/slices/oauth/cloud'
import RedisCloudSubscriptions from './RedisCloudSubscriptions/RedisCloudSubscriptions'

import styles from './styles.module.scss'

const RedisCloudSubscriptionsPage = () => {
  const dispatch = useDispatch()
  const history = useHistory()

  const {
    ssoFlow,
    credentials,
    subscriptions,
    loading,
    error: subscriptionsError,
    loaded: { instances: instancesLoaded },
    account: { error: accountError, data: account },
  } = useSelector(cloudSelector)
  const { data: userOAuthProfile } = useSelector(oauthCloudUserSelector)
  const currentAccountIdRef = useRef(userOAuthProfile?.id)

  setTitle('Redis Cloud Subscriptions')

  useEffect(() => {
    if (subscriptions === null) {
      history.push(Pages.home)
    }
  }, [])

  useEffect(() => {
    if (ssoFlow !== OAuthSocialAction.Import) return

    if (!userOAuthProfile) {
      history.push(Pages.home)
<<<<<<< HEAD
=======
      return
>>>>>>> 3fe98449
    }

    if (currentAccountIdRef.current !== userOAuthProfile?.id) {
      dispatch(fetchSubscriptionsRedisCloud(null, true))
      currentAccountIdRef.current = userOAuthProfile?.id
    }
  }, [ssoFlow, userOAuthProfile])

  useEffect(() => {
    if (instancesLoaded) {
      history.push(Pages.redisCloudDatabases)
    }
  }, [instancesLoaded])

  const sendCancelEvent = () => {
    sendEventTelemetry({
      event: TelemetryEvent.CONFIG_DATABASES_RE_CLOUD_AUTODISCOVERY_CANCELLED,
    })
  }

  const handleClose = () => {
    sendCancelEvent()
    dispatch(resetDataRedisCloud())
    history.push(Pages.home)
  }

  const handleBackAdding = () => {
    sendCancelEvent()
    dispatch(resetLoadedRedisCloud(LoadedCloud.Subscriptions))
    history.push(Pages.home)
  }

  const handleLoadInstances = (
    subscriptions: Maybe<Pick<InstanceRedisCloud, 'subscriptionId' | 'subscriptionType' | 'free'>>[]
  ) => {
    dispatch(fetchInstancesRedisCloud({ subscriptions, credentials }, ssoFlow === OAuthSocialAction.Import))
  }

  const AlertStatusContent = () => (
    <ul className={styles.tooltipStatusList}>
      <li>
        <span className={styles.dot} />
        Subscription status is not Active
      </li>
      <li>
        <span className={styles.dot} />
        Subscription does not have any databases
      </li>
      <li>
        <span className={styles.dot} />
        Error fetching subscription details
      </li>
    </ul>
  )

  const columns: EuiBasicTableColumn<RedisCloudSubscription>[] = [
    {
      field: 'alert',
      className: 'column_status_alert',
      name: '',
      width: '20px',
      align: 'center',
      dataType: 'auto',
      render: function AlertIcon(_, { status, numberOfDatabases }) {
        return status !== RedisCloudSubscriptionStatus.Active
          || numberOfDatabases === 0 ? (
            <EuiToolTip
              title={(
                <p>
                  This subscription is not available for one of the following
                  reasons:
                </p>
            )}
              content={<AlertStatusContent />}
              position="right"
              className={styles.tooltipStatus}
            >
              <EuiButtonIcon
                iconType="alert"
                color="subdued"
                aria-label="subscription alert"
              />
            </EuiToolTip>
          ) : null
      },
    },
    {
      field: 'id',
      className: 'column_id',
      name: 'Id',
      dataType: 'string',
      sortable: true,
      width: '90px',
      truncateText: true,
      render: (id: string) => <span data-testid={`id_${id}`}>{id}</span>,
    },
    {
      field: 'name',
      className: 'column_name',
      name: 'Subscription',
      dataType: 'auto',
      truncateText: true,
      sortable: true,
      width: '385px',
      render: function InstanceCell(name = '') {
        const cellContent = replaceSpaces(name.substring(0, 200))
        return (
          <div role="presentation">
            <EuiToolTip
              position="bottom"
              title="Subscription"
              className={styles.tooltipColumnName}
              content={formatLongName(name)}
            >
              <EuiText>{cellContent}</EuiText>
            </EuiToolTip>
          </div>
        )
      },
    },
    {
      field: 'type',
      className: 'column_type',
      name: 'Type',
      width: '120px',
      dataType: 'string',
      sortable: true,
      render: (type: RedisCloudSubscriptionType) => RedisCloudSubscriptionTypeText[type] ?? '-',
    },
    {
      field: 'provider',
      className: 'column_provider',
      name: 'Cloud provider',
      width: '155px',
      dataType: 'string',
      sortable: true,
      render: (provider: string) => provider ?? '-',
    },
    {
      field: 'region',
      className: 'column_region',
      name: 'Region',
      width: '115px',
      dataType: 'string',
      sortable: true,
      render: (region: string) => region ?? '-',
    },
    {
      field: 'numberOfDatabases',
      className: 'column_num_of_dbs',
      name: '# databases',
      width: '120px',
      dataType: 'string',
      sortable: true,
      render: (numberOfDatabases: number) =>
        (isNumber(numberOfDatabases) ? numberOfDatabases : '-'),
    },
    {
      field: 'status',
      className: 'column_id',
      name: 'Status',
      dataType: 'string',
      width: '135px',
      sortable: true,
      render: (status: RedisCloudSubscriptionStatus) =>
        RedisCloudSubscriptionStatusText[status] ?? '-',
    },
  ]

  return (
    <RedisCloudSubscriptions
      columns={columns}
      subscriptions={subscriptions}
      loading={loading}
      account={account}
      error={subscriptionsError || accountError || ''}
      onClose={handleClose}
      onBack={handleBackAdding}
      onSubmit={handleLoadInstances}
    />
  )
}

export default RedisCloudSubscriptionsPage<|MERGE_RESOLUTION|>--- conflicted
+++ resolved
@@ -62,10 +62,7 @@
 
     if (!userOAuthProfile) {
       history.push(Pages.home)
-<<<<<<< HEAD
-=======
       return
->>>>>>> 3fe98449
     }
 
     if (currentAccountIdRef.current !== userOAuthProfile?.id) {
