import {
  EuiBasicTableColumn,
  EuiButtonIcon,
  EuiText,
  EuiToolTip,
} from '@elastic/eui'
import React, { useEffect, useRef } from 'react'
import { useHistory } from 'react-router-dom'
import { useDispatch, useSelector } from 'react-redux'

import { Pages } from 'uiSrc/constants'
import {
  addInstancesRedisCloud,
  cloudSelector,
  fetchSubscriptionsRedisCloud,
  resetDataRedisCloud,
  resetLoadedRedisCloud,
} from 'uiSrc/slices/instances/cloud'
import {
  formatLongName,
  parseInstanceOptionsCloud,
  replaceSpaces,
  setTitle,
} from 'uiSrc/utils'
import {
  InstanceRedisCloud,
  LoadedCloud, OAuthSocialAction,
  RedisCloudSubscriptionType,
  RedisCloudSubscriptionTypeText,
} from 'uiSrc/slices/interfaces'
import { DatabaseListModules, DatabaseListOptions } from 'uiSrc/components'
import { sendEventTelemetry, TelemetryEvent } from 'uiSrc/telemetry'

import { oauthCloudUserSelector } from 'uiSrc/slices/oauth/cloud'
import RedisCloudDatabases from './RedisCloudDatabases'

import styles from './styles.module.scss'

const RedisCloudDatabasesPage = () => {
  const dispatch = useDispatch()
  const history = useHistory()

  const {
    ssoFlow,
    credentials,
    data: instances,
    dataAdded: instancesAdded,
  } = useSelector(cloudSelector)
  const { data: userOAuthProfile } = useSelector(oauthCloudUserSelector)
  const currentAccountIdRef = useRef(userOAuthProfile?.id)

  setTitle('Redis Cloud Databases')

  useEffect(() => {
    if (instances === null) {
      history.push(Pages.home)
    }

    dispatch(resetLoadedRedisCloud(LoadedCloud.Instances))
  }, [])

  useEffect(() => {
    if (ssoFlow !== OAuthSocialAction.Import) return

<<<<<<< HEAD
    if (!userOAuthProfile || currentAccountIdRef.current !== userOAuthProfile?.id) {
      dispatch(resetDataRedisCloud())
      history.push(Pages.home)
    }
=======
    if (!userOAuthProfile) {
      dispatch(resetDataRedisCloud())
      history.push(Pages.home)
    }

    if (currentAccountIdRef.current !== userOAuthProfile?.id) {
      dispatch(fetchSubscriptionsRedisCloud(null, true, () => {
        history.push(Pages.redisCloudSubscriptions)
      }))
    }
>>>>>>> b85ffe5a
  }, [ssoFlow, userOAuthProfile])

  useEffect(() => {
    if (instancesAdded.length) {
      history.push(Pages.redisCloudDatabasesResult)
    }
  }, [instancesAdded])

  const sendCancelEvent = () => {
    sendEventTelemetry({
      event: TelemetryEvent.CONFIG_DATABASES_RE_CLOUD_AUTODISCOVERY_CANCELLED,
    })
  }

  const handleClose = () => {
    sendCancelEvent()
    dispatch(resetDataRedisCloud())
    history.push(Pages.home)
  }

  const handleBackAdditing = () => {
    sendCancelEvent()
    dispatch(resetLoadedRedisCloud(LoadedCloud.Instances))
    history.push(Pages.home)
  }

  const handleAddInstances = (
    databases: Pick<InstanceRedisCloud, 'subscriptionId' | 'databaseId' | 'free'>[]
  ) => {
    dispatch(addInstancesRedisCloud({ databases, credentials }, ssoFlow === OAuthSocialAction.Import))
  }

  const handleCopy = (text = '') => {
    navigator.clipboard.writeText(text)
  }

  const columns: EuiBasicTableColumn<InstanceRedisCloud>[] = [
    {
      field: 'name',
      className: 'column_name',
      name: 'Database',
      dataType: 'auto',
      truncateText: true,
      sortable: true,
      width: '195px',
      render: function InstanceCell(name: string = '') {
        const cellContent = replaceSpaces(name.substring(0, 200))
        return (
          <div role="presentation" data-testid={`db_name_${name}`}>
            <EuiToolTip
              position="bottom"
              title="Database"
              className={styles.tooltipColumnName}
              content={formatLongName(name)}
            >
              <EuiText>{cellContent}</EuiText>
            </EuiToolTip>
          </div>
        )
      },
    },
    {
      field: 'subscriptionId',
      className: 'column_subscriptionId',
      name: 'Subscription ID',
      dataType: 'string',
      sortable: true,
      width: '170px',
      truncateText: true,
      render: (subscriptionId: string) =>
        <span data-testid={`sub_id_${subscriptionId}`}>{subscriptionId}</span>,
    },
    {
      field: 'subscriptionName',
      className: 'column_subscriptionName',
      name: 'Subscription',
      dataType: 'string',
      sortable: true,
      width: '300px',
      truncateText: true,
      render: function SubscriptionCell(name: string = '') {
        const cellContent = replaceSpaces(name.substring(0, 200))
        return (
          <div role="presentation">
            <EuiToolTip
              position="bottom"
              title="Subscription"
              className={styles.tooltipColumnName}
              content={formatLongName(name)}
            >
              <EuiText>{cellContent}</EuiText>
            </EuiToolTip>
          </div>
        )
      },
    },
    {
      field: 'subscriptionType',
      className: 'column_subscriptionType',
      name: 'Type',
      width: '95px',
      dataType: 'string',
      sortable: true,
      truncateText: true,
      render: (type: RedisCloudSubscriptionType) => RedisCloudSubscriptionTypeText[type] ?? '-',
    },
    {
      field: 'status',
      className: 'column_status',
      name: 'Status',
      dataType: 'string',
      sortable: true,
      width: '110px',
      truncateText: true,
      hideForMobile: true,
    },
    {
      field: 'publicEndpoint',
      className: 'column_publicEndpoint',
      name: 'Endpoint',
      width: '310px',
      dataType: 'auto',
      truncateText: true,
      sortable: true,
      render: function PublicEndpoint(publicEndpoint: string) {
        const text = publicEndpoint
        return (
          <div className="public_endpoint">
            <EuiText className="copyPublicEndpointText">{text}</EuiText>
            <EuiToolTip
              position="right"
              content="Copy"
              anchorClassName="copyPublicEndpointTooltip"
            >
              <EuiButtonIcon
                iconType="copy"
                aria-label="Copy public endpoint"
                className="copyPublicEndpointBtn"
                onClick={() => handleCopy(text)}
              />
            </EuiToolTip>
          </div>
        )
      },
    },
    {
      field: 'modules',
      className: 'column_modules',
      name: 'Modules',
      dataType: 'auto',
      align: 'left',
      width: '200px',
      sortable: true,
      render: function Modules(_, instance: InstanceRedisCloud) {
        return <DatabaseListModules modules={instance.modules.map((name) => ({ name }))} />
      },
    },
    {
      field: 'options',
      className: 'column_options',
      name: 'Options',
      dataType: 'auto',
      align: 'left',
      width: '180px',
      sortable: true,
      render: function Opitions(_, instance: InstanceRedisCloud) {
        const options = parseInstanceOptionsCloud(
          instance.databaseId,
          instances || []
        )
        return <DatabaseListOptions options={options} />
      },
    },
  ]

  return (
    <RedisCloudDatabases
      onClose={handleClose}
      onBack={handleBackAdditing}
      onSubmit={handleAddInstances}
      columns={columns}
    />
  )
}

export default RedisCloudDatabasesPage<|MERGE_RESOLUTION|>--- conflicted
+++ resolved
@@ -62,12 +62,6 @@
   useEffect(() => {
     if (ssoFlow !== OAuthSocialAction.Import) return
 
-<<<<<<< HEAD
-    if (!userOAuthProfile || currentAccountIdRef.current !== userOAuthProfile?.id) {
-      dispatch(resetDataRedisCloud())
-      history.push(Pages.home)
-    }
-=======
     if (!userOAuthProfile) {
       dispatch(resetDataRedisCloud())
       history.push(Pages.home)
@@ -78,7 +72,6 @@
         history.push(Pages.redisCloudSubscriptions)
       }))
     }
->>>>>>> b85ffe5a
   }, [ssoFlow, userOAuthProfile])
 
   useEffect(() => {
