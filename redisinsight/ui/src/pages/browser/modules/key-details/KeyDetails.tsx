--- conflicted
+++ resolved
@@ -16,12 +16,7 @@
 
 import { getBasedOnViewTypeEvent, sendEventTelemetry, TelemetryEvent } from 'uiSrc/telemetry'
 import { RedisResponseBuffer } from 'uiSrc/slices/interfaces'
-<<<<<<< HEAD
-import { Nullable } from 'uiSrc/utils'
-import { appContextDbConfig } from 'uiSrc/slices/app/context'
-=======
 import { isTruncatedString, Nullable } from 'uiSrc/utils'
->>>>>>> c20eb7e9
 import { NoKeySelected } from './components/no-key-selected'
 import { DynamicTypeDetails } from './components/dynamic-type-details'
 
