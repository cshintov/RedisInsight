--- conflicted
+++ resolved
@@ -57,22 +57,16 @@
   line-height: 25px;
   font-family: "Inconsolata", monospace !important;
   letter-spacing: 0.15px;
-<<<<<<< HEAD
-=======
-}
-
-.defaultFont {
-  font-family: "Graphik", sans-serif !important;
-}
-
-.jsonData {
->>>>>>> 0553a88d
   flex-grow: 1;
 
   input {
     width: 100%;
     min-width: 140px;
   }
+}
+
+.defaultFont {
+  font-family: "Graphik", sans-serif !important;
 }
 
 .errorMessage {
