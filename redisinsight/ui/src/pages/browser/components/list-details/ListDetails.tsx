import { EuiButtonIcon, EuiProgress, EuiText, EuiTextArea, EuiToolTip } from '@elastic/eui'
import React, { ChangeEvent, useCallback, useEffect, useRef, useState } from 'react'
import { useDispatch, useSelector } from 'react-redux'
import cx from 'classnames'
import { isEqual, isNull } from 'lodash'
import { CellMeasurerCache } from 'react-virtualized'

import {
  listSelector,
  listDataSelector,
  fetchListElements,
  fetchMoreListElements,
  updateListElementAction,
  updateListValueStateSelector,
  fetchSearchingListElementAction,
} from 'uiSrc/slices/browser/list'
import {
  ITableColumn,
  IColumnSearchState,
} from 'uiSrc/components/virtual-table/interfaces'
import { SCAN_COUNT_DEFAULT } from 'uiSrc/constants/api'
import { connectedInstanceSelector } from 'uiSrc/slices/instances/instances'
import { sendEventTelemetry, TelemetryEvent, getBasedOnViewTypeEvent } from 'uiSrc/telemetry'
import { KeyTypes, OVER_RENDER_BUFFER_COUNT, TableCellAlignment, TEXT_UNPRINTABLE_CHARACTERS } from 'uiSrc/constants'
import {
  bufferToSerializedFormat,
  bufferToString,
  formatLongName,
  formattingBuffer,
<<<<<<< HEAD
  isFormatEditable,
=======
  isNonUnicodeFormatter,
  isEqualBuffers,
>>>>>>> 8262340c
  isTextViewFormatter,
  stringToBuffer,
  stringToSerializedBufferFormat,
  validateListIndex
} from 'uiSrc/utils'
import { selectedKeyDataSelector, keysSelector, selectedKeySelector } from 'uiSrc/slices/browser/keys'
import { NoResultsFoundText } from 'uiSrc/constants/texts'
import VirtualTable from 'uiSrc/components/virtual-table/VirtualTable'
import InlineItemEditor from 'uiSrc/components/inline-item-editor/InlineItemEditor'
import { StopPropagation } from 'uiSrc/components/virtual-table'
import { getColumnWidth } from 'uiSrc/components/virtual-grid'
import {
  SetListElementDto,
  SetListElementResponse,
} from 'apiSrc/modules/browser/dto'
import styles from './styles.module.scss'

const headerHeight = 60
const rowHeight = 43
const footerHeight = 0
const initSearchingIndex = null
const APPROXIMATE_WIDTH_OF_SIGN = 8.3

const cellCache = new CellMeasurerCache({
  fixedWidth: true,
  minHeight: rowHeight,
})

interface IListElement extends SetListElementResponse {
  editing: boolean;
}

interface Props {
  isFooterOpen: boolean
}

const ListDetails = (props: Props) => {
  const { isFooterOpen } = props
  const { loading } = useSelector(listSelector)
  const { loading: updateLoading } = useSelector(updateListValueStateSelector)
  const { elements: loadedElements, total, searchedIndex } = useSelector(
    listDataSelector
  )
  const { name: key } = useSelector(selectedKeyDataSelector) ?? { name: '' }
  const { id: instanceId } = useSelector(connectedInstanceSelector)
  const { viewType } = useSelector(keysSelector)
  const { viewFormat: viewFormatProp } = useSelector(selectedKeySelector)

  const [elements, setElements] = useState<IListElement[]>([])
  const [width, setWidth] = useState(100)
  const [expandedRows, setExpandedRows] = useState<number[]>([])
  const [viewFormat, setViewFormat] = useState(viewFormatProp)
  const [areaValue, setAreaValue] = useState<string>('')
  const [, forceUpdate] = useState({})

  const formattedLastIndexRef = useRef(OVER_RENDER_BUFFER_COUNT)
  const textAreaRef: React.Ref<HTMLTextAreaElement> = useRef(null)

  const dispatch = useDispatch()

  useEffect(() => {
    const listElements = loadedElements.map(formatItem)

    setElements(listElements)

    if (loadedElements.length < elements.length) {
      formattedLastIndexRef.current = 0
    }

    if (viewFormat !== viewFormatProp) {
      setExpandedRows([])
      setViewFormat(viewFormatProp)

      cellCache.clearAll()
      setTimeout(() => {
        cellCache.clearAll()
        forceUpdate({})
      }, 0)
    }
  }, [loadedElements, viewFormatProp])

  const formatItem = useCallback(({ index, element }: IListElement): IListElement => ({
    index: searchedIndex ?? index,
    editing: false,
    element
  }), [viewFormatProp])

  const handleEditElement = (index = 0, editing: boolean) => {
    const newElemsState = elements.map((item) => {
      if (item.index === index) {
        const value = bufferToSerializedFormat(viewFormat, item.element, 4)
        setAreaValue(value)
        return { ...item, editing }
      }
      return item
    })

    if (!isEqual(elements, newElemsState)) {
      setElements(newElemsState)
    }

    setTimeout(() => {
      cellCache.clearAll()
      forceUpdate({})
    }, 0)
  }

  const handleApplyEditElement = (index = 0) => {
    const data: SetListElementDto = {
      keyName: key,
      element: stringToSerializedBufferFormat(viewFormat, areaValue),
      index,
    }
    dispatch(
      updateListElementAction(data, () => onElementEditedSuccess(index))
    )
  }

  const onElementEditedSuccess = (elementIndex = 0) => {
    handleEditElement(elementIndex, false)
  }

  const handleSearch = (search: IColumnSearchState[]) => {
    formattedLastIndexRef.current = 0
    const indexColumn = search.find((column) => column.id === 'index')
    const onSuccess = () => {
      sendEventTelemetry({
        event: getBasedOnViewTypeEvent(
          viewType,
          TelemetryEvent.BROWSER_KEY_VALUE_FILTERED,
          TelemetryEvent.TREE_VIEW_KEY_VALUE_FILTERED
        ),
        eventData: {
          databaseId: instanceId,
          keyType: KeyTypes.List,
          match: 'EXACT_VALUE_NAME',
        }
      })
    }

    if (!indexColumn?.value) {
      dispatch(fetchListElements(key, 0, SCAN_COUNT_DEFAULT))
      return
    }

    if (indexColumn) {
      const { value } = indexColumn
      dispatch(
        fetchSearchingListElementAction(
          key,
          value ? +value : initSearchingIndex,
          onSuccess
        )
      )
    }
  }

  const handleRowToggleViewClick = (expanded: boolean, rowIndex: number) => {
    const browserViewEvent = expanded
      ? TelemetryEvent.BROWSER_KEY_FIELD_VALUE_EXPANDED
      : TelemetryEvent.BROWSER_KEY_FIELD_VALUE_COLLAPSED
    const treeViewEvent = expanded
      ? TelemetryEvent.TREE_VIEW_KEY_FIELD_VALUE_EXPANDED
      : TelemetryEvent.TREE_VIEW_KEY_FIELD_VALUE_COLLAPSED

    sendEventTelemetry({
      event: getBasedOnViewTypeEvent(viewType, browserViewEvent, treeViewEvent),
      eventData: {
        keyType: KeyTypes.List,
        databaseId: instanceId,
        largestCellLength: elements[rowIndex]?.element?.length || 0,
      }
    })

    cellCache.clearAll()
  }

  const columns: ITableColumn[] = [
    {
      id: 'index',
      label: 'Index',
      minWidth: 220,
      maxWidth: 220,
      absoluteWidth: 220,
      truncateText: true,
      isSearchable: true,
      prependSearchName: 'Index:',
      initialSearchValue: '',
      searchValidation: validateListIndex,
      className: 'value-table-separate-border',
      headerClassName: 'value-table-separate-border',
      render: function Index(_name: string, { index }: IListElement) {
        // Better to cut the long string, because it could affect virtual scroll performance
        const cellContent = index?.toString().substring(0, 200)
        const tooltipContent = formatLongName(index?.toString())
        return (
          <EuiText color="subdued" size="s" style={{ maxWidth: '100%' }}>
            <div style={{ display: 'flex' }} className="truncateText" data-testid={`list-index-value-${index}`}>
              <EuiToolTip
                title="Index"
                className={styles.tooltip}
                anchorClassName="truncateText"
                position="bottom"
                content={tooltipContent}
              >
                <>{cellContent}</>
              </EuiToolTip>
            </div>
          </EuiText>
        )
      },
    },
    {
      id: 'element',
      label: 'Element',
      truncateText: true,
      alignment: TableCellAlignment.Left,
      render: function Element(
        _element: string,
        { element: elementItem, index, editing }: IListElement,
        expanded: boolean = false
      ) {
        const element = bufferToString(elementItem)
        const tooltipContent = formatLongName(element)
        const { value, isValid } = formattingBuffer(elementItem, viewFormatProp, { expanded })

        if (editing) {
          const text = areaValue
          const calculatedBreaks = text?.split('\n').length
          const textAreaWidth = textAreaRef.current?.clientWidth ?? 0
          const OneRowLength = textAreaWidth / APPROXIMATE_WIDTH_OF_SIGN
          const approximateLinesByLength = (!isValid || isTextViewFormatter(viewFormat))
            ? text?.length / OneRowLength
            : 0
          const calculatedRows = Math.round(approximateLinesByLength + calculatedBreaks)
          const disabled = !isEqualBuffers(elementItem, stringToBuffer(element))
            && !isNonUnicodeFormatter(viewFormat)
          return (
            <StopPropagation>
              <div className={styles.inlineItemEditor}>
                <InlineItemEditor
                  expandable
                  initialValue={element}
                  controlsPosition="inside"
                  controlsDesign="separate"
                  placeholder="Enter Element"
                  fieldName="elementValue"
                  controlsClassName={styles.textAreaControls}
                  isLoading={updateLoading}
                  isDisabled={disabled}
                  disabledTooltipText={TEXT_UNPRINTABLE_CHARACTERS}
                  onDecline={() => handleEditElement(index, false)}
                  onApply={() => handleApplyEditElement(index)}
                >
                  <EuiTextArea
                    fullWidth
                    name="value"
                    id="value"
                    rows={calculatedRows}
                    resize="none"
                    placeholder="Enter Element"
                    value={areaValue}
                    onChange={(e: ChangeEvent<HTMLTextAreaElement>) => {
                      cellCache.clearAll()
                      setAreaValue(e.target.value)
                    }}
                    disabled={updateLoading}
                    inputRef={textAreaRef}
                    className={cx(styles.textArea, { [styles.areaWarning]: disabled })}
                    data-testid="element-value-editor"
                  />
                </InlineItemEditor>
              </div>
            </StopPropagation>
          )
        }
        return (
          <EuiText color="subdued" size="s" style={{ maxWidth: '100%', whiteSpace: 'break-spaces' }}>
            <div
              style={{ display: 'flex' }}
              data-testid={`list-element-value-${index}`}
            >
              {!expanded && (
                <EuiToolTip
                  title={isValid ? 'Element' : `Failed to convert to ${viewFormatProp}`}
                  className={styles.tooltip}
                  position="bottom"
                  content={tooltipContent}
                  anchorClassName="truncateText"
                >
                  <>{value.substring?.(0, 200) ?? value}</>
                </EuiToolTip>
              )}
              {expanded && value}
            </div>
          </EuiText>
        )
      },
    },
    {
      id: 'actions',
      label: '',
      headerClassName: 'value-table-header-actions',
      className: 'actions',
      minWidth: 60,
      maxWidth: 60,
      absoluteWidth: 60,
      render: function Actions(_element: any, { index }: IListElement) {
        const isEditable = isFormatEditable(viewFormat)
        return (
          <StopPropagation>
            <div className="value-table-actions">
              <EuiToolTip content={!isEditable ? 'Cannot change data in this format' : null}>
                <EuiButtonIcon
                  iconType="pencil"
                  aria-label="Edit element"
                  className="editFieldBtn"
                  color="primary"
                  onClick={() => handleEditElement(index, true)}
                  data-testid={`edit-list-button-${index}`}
                />
              </EuiToolTip>
            </div>
          </StopPropagation>
        )
      },
    },
  ]

  const loadMoreItems = ({ startIndex, stopIndex }: any) => {
    if (isNull(searchedIndex)) {
      dispatch(
        fetchMoreListElements(key, startIndex, stopIndex - startIndex + 1)
      )
    }
  }

  return (
    <div
      className={cx(
        'key-details-table',
        'list-elements-container',
        styles.container,
        {
          'footerOpened footerOpened--short': isFooterOpen,
        },
      )}
    >
      {loading && (
        <EuiProgress
          color="primary"
          size="xs"
          position="absolute"
          data-testid="progress-key-list"
        />
      )}
      <VirtualTable
        hideProgress
        expandable
        selectable={false}
        keyName={key}
        headerHeight={headerHeight}
        rowHeight={rowHeight}
        footerHeight={footerHeight}
        onChangeWidth={setWidth}
        columns={columns.map((column, i, arr) => ({
          ...column,
          width: getColumnWidth(i, width, arr)
        }))}
        loadMoreItems={loadMoreItems}
        loading={loading}
        items={elements}
        totalItemsCount={total}
        noItemsMessage={NoResultsFoundText}
        onSearch={handleSearch}
        cellCache={cellCache}
        onRowToggleViewClick={handleRowToggleViewClick}
        expandedRows={expandedRows}
        setExpandedRows={setExpandedRows}
      />
    </div>
  )
}

export default ListDetails<|MERGE_RESOLUTION|>--- conflicted
+++ resolved
@@ -27,12 +27,9 @@
   bufferToString,
   formatLongName,
   formattingBuffer,
-<<<<<<< HEAD
   isFormatEditable,
-=======
   isNonUnicodeFormatter,
   isEqualBuffers,
->>>>>>> 8262340c
   isTextViewFormatter,
   stringToBuffer,
   stringToSerializedBufferFormat,
