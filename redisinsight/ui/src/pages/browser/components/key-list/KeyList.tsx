import React, { useEffect, useRef, useState } from 'react'
import { useDispatch, useSelector } from 'react-redux'
import cx from 'classnames'

import {
  EuiText,
  EuiToolTip,
  EuiTextColor,
} from '@elastic/eui'
import {
  formatBytes,
  truncateTTLToDuration,
  truncateNumberToFirstUnit,
  truncateTTLToSeconds,
  replaceSpaces,
  formatLongName,
  bufferToString,
  bufferFormatRangeItems,
} from 'uiSrc/utils'
import {
  NoKeysToDisplayText,
  NoResultsFoundText,
  FullScanNoResultsFoundText,
  ScanNoResultsFoundText,
} from 'uiSrc/constants/texts'
import {
  keysDataSelector,
  keysSelector,
  selectedKeySelector,
  setKeys,
  sourceKeysFetch,
} from 'uiSrc/slices/browser/keys'
import {
  appContextBrowser,
  setBrowserKeyListScrollPosition
} from 'uiSrc/slices/app/context'
import { GroupBadge } from 'uiSrc/components'
import { SCAN_COUNT_DEFAULT } from 'uiSrc/constants/api'
import { KeysStoreData } from 'uiSrc/slices/interfaces/keys'
import VirtualTable from 'uiSrc/components/virtual-table/VirtualTable'
import { ITableColumn } from 'uiSrc/components/virtual-table/interfaces'
import { OVER_RENDER_BUFFER_COUNT, TableCellAlignment, TableCellTextAlignment } from 'uiSrc/constants'

import { GetKeyInfoResponse } from 'apiSrc/modules/browser/dto'
import styles from './styles.module.scss'

export interface Props {
  hideHeader?: boolean
  keysState: KeysStoreData
  loading: boolean
  hideFooter?: boolean
  selectKey: ({ rowData }: { rowData: any }) => void
  loadMoreItems?: ({ startIndex, stopIndex }: { startIndex: number, stopIndex: number }) => void
}

const KeyList = (props: Props) => {
  let wheelTimer = 0
  const { selectKey, loadMoreItems, loading, keysState, hideFooter } = props

  const { data: selectedKey } = useSelector(selectedKeySelector)
  const { total, nextCursor, previousResultCount } = useSelector(keysDataSelector)
  const { isSearched, isFiltered } = useSelector(keysSelector)
  const { keyList: { scrollTopPosition } } = useSelector(appContextBrowser)

  const [items, setItems] = useState(keysState.keys)

  const formattedLastIndexRef = useRef(OVER_RENDER_BUFFER_COUNT)

  const dispatch = useDispatch()

  useEffect(() => {
    if (keysState.keys.length > 0) {
      const newKeys = bufferFormatRangeItems(keysState.keys, 0, OVER_RENDER_BUFFER_COUNT, formatItem)

      setItems(newKeys)
    }
  }, [keysState.keys])

  const getNoItemsMessage = () => {
    if (isSearched) {
      return keysState.scanned < total ? ScanNoResultsFoundText : FullScanNoResultsFoundText
    }
    if (isFiltered && keysState.scanned < total) {
      return ScanNoResultsFoundText
    }
    return total ? NoResultsFoundText : NoKeysToDisplayText
  }

  const onLoadMoreItems = (props: { startIndex: number, stopIndex: number }) => {
    dispatch(setKeys(bufferFormatRows(items.length - 1)))
    loadMoreItems?.(props)
  }

  const onWheelSearched = (event: React.WheelEvent) => {
    if (
      !loading
      && (isSearched || isFiltered)
      && event.deltaY > 0
      && !sourceKeysFetch
      && nextCursor !== '0'
      && previousResultCount === 0
    ) {
      clearTimeout(wheelTimer)
      wheelTimer = window.setTimeout(() => {
        onLoadMoreItems({ stopIndex: SCAN_COUNT_DEFAULT, startIndex: 1 })
      }, 100)
    }
  }

  const setScrollTopPosition = (position: number) => {
    dispatch(setBrowserKeyListScrollPosition(position))
  }

  const formatItem = (item: GetKeyInfoResponse): GetKeyInfoResponse => ({
    ...item,
    nameString: bufferToString(item.name)
  })

  const bufferFormatRows = (lastIndex: number) => {
    const newItems = bufferFormatRangeItems(items, formattedLastIndexRef.current, lastIndex, formatItem)

    setItems(newItems)

    if (lastIndex > formattedLastIndexRef.current) {
      formattedLastIndexRef.current = lastIndex
    }

    return newItems
  }

  const columns: ITableColumn[] = [
    {
      id: 'type',
      label: 'Type',
      absoluteWidth: 'auto',
      minWidth: 124,
      render: (cellData: any, { nameString: name }: any) => <GroupBadge type={cellData} name={name} />,
    },
    {
      id: 'nameString',
      label: 'Key',
      minWidth: 100,
      truncateText: true,
      render: (cellData: string = '') => {
        // Better to cut the long string, because it could affect virtual scroll performance
        const name = cellData
        const cellContent = replaceSpaces(name?.substring(0, 200))
        const tooltipContent = formatLongName(name)
        return (
          <EuiText color="subdued" size="s" style={{ maxWidth: '100%' }}>
            <div style={{ display: 'flex' }} className="truncateText" data-testid={`key-${name}`}>
              <EuiToolTip
                title="Key Name"
                className={styles.tooltip}
                anchorClassName="truncateText"
                position="bottom"
                content={tooltipContent}
              >
                <>{cellContent}</>
              </EuiToolTip>
            </div>
          </EuiText>
        )
      }
    },
    {
      id: 'ttl',
      label: 'TTL',
      absoluteWidth: 70,
      minWidth: 70,
      truncateText: true,
      alignment: TableCellAlignment.Right,
      render: (cellData: number, { nameString: name }: GetKeyInfoResponse) => {
        if (cellData === -1) {
          return (
            <EuiTextColor color="subdued" data-testid={`ttl-${name}`}>
              No limit
            </EuiTextColor>
          )
        }
        return (
          <EuiText color="subdued" size="s" style={{ maxWidth: '100%' }}>
            <div style={{ display: 'flex' }} className="truncateText" data-testid={`ttl-${name}`}>
              <EuiToolTip
                title="Time to Live"
                className={styles.tooltip}
                anchorClassName="truncateText"
                position="right"
                content={(
                  <>
                    {`${truncateTTLToSeconds(cellData)} s`}
                    <br />
                    {`(${truncateTTLToDuration(cellData)})`}
                  </>
                )}
              >
                <>{truncateNumberToFirstUnit(cellData)}</>
              </EuiToolTip>
            </div>
          </EuiText>
        )
      },
    },
    {
      id: 'size',
      label: 'Size',
      absoluteWidth: 100,
      minWidth: 100,
      alignment: TableCellAlignment.Right,
      textAlignment: TableCellTextAlignment.Right,
      render: (cellData: number, { nameString: name }: GetKeyInfoResponse) => {
        if (!cellData) {
          return (
            <EuiText color="subdued" size="s" style={{ maxWidth: '100%' }} data-testid={`size-${name}`}>
              -
            </EuiText>
          )
        }
        return (
          <EuiText color="subdued" size="s" style={{ maxWidth: '100%' }}>
            <div style={{ display: 'flex' }} className="truncateText" data-testid={`size-${name}`}>
              <EuiToolTip
                title="Key Size"
                className={styles.tooltip}
                anchorClassName="truncateText"
                position="right"
                content={(
                  <>
                    {formatBytes(cellData, 3)}
                  </>
                )}
              >
                <>{formatBytes(cellData, 0)}</>
              </EuiToolTip>
            </div>
          </EuiText>
        )
      }
    },
  ]

  return (
    <div className={styles.page}>
      <div className={styles.content}>
        <div className={cx(styles.table, { [styles.table__withoutFooter]: hideFooter })}>
          <div className="key-list-table" data-testid="keyList-table">
            <VirtualTable
              selectable
              onRowClick={selectKey}
              headerHeight={0}
              rowHeight={43}
              threshold={50}
              columns={columns}
              loadMoreItems={onLoadMoreItems}
              onWheel={onWheelSearched}
              loading={loading}
<<<<<<< HEAD
              items={items}
              totalItemsCount={keysState.total}
=======
              items={keysState.keys}
              totalItemsCount={keysState.total ? keysState.total : Infinity}
>>>>>>> 554c7338
              scanned={isSearched || isFiltered ? keysState.scanned : 0}
              noItemsMessage={getNoItemsMessage()}
              selectedKey={selectedKey}
              scrollTopProp={scrollTopPosition}
              setScrollTopPosition={setScrollTopPosition}
              hideFooter={hideFooter}
              onRowsRendered={({ overscanStopIndex }) => bufferFormatRows(overscanStopIndex)}
            />
          </div>
        </div>
      </div>
    </div>
  )
}

export default KeyList<|MERGE_RESOLUTION|>--- conflicted
+++ resolved
@@ -254,13 +254,8 @@
               loadMoreItems={onLoadMoreItems}
               onWheel={onWheelSearched}
               loading={loading}
-<<<<<<< HEAD
               items={items}
-              totalItemsCount={keysState.total}
-=======
-              items={keysState.keys}
               totalItemsCount={keysState.total ? keysState.total : Infinity}
->>>>>>> 554c7338
               scanned={isSearched || isFiltered ? keysState.scanned : 0}
               noItemsMessage={getNoItemsMessage()}
               selectedKey={selectedKey}
