import React, { forwardRef, useCallback, useEffect, useImperativeHandle, useRef, useState } from 'react'
import { useDispatch, useSelector } from 'react-redux'
import cx from 'classnames'
import { useParams } from 'react-router-dom'

import {
  EuiText,
  EuiToolTip,
  EuiTextColor,
} from '@elastic/eui'
import {
  formatBytes,
  truncateNumberToDuration,
  truncateNumberToFirstUnit,
  truncateTTLToSeconds,
  replaceSpaces,
  formatLongName,
  bufferToString,
  bufferFormatRangeItems,
} from 'uiSrc/utils'
import {
  NoKeysToDisplayText,
  NoResultsFoundText,
  FullScanNoResultsFoundText,
  ScanNoResultsFoundText,
} from 'uiSrc/constants/texts'
import {
  keysDataSelector,
  keysSelector,
  selectedKeySelector,
  setLastBatchKeys,
  sourceKeysFetch,
} from 'uiSrc/slices/browser/keys'
import {
  appContextBrowser,
  setBrowserKeyListScrollPosition
} from 'uiSrc/slices/app/context'
import { GroupBadge } from 'uiSrc/components'
import ApiEndpoints, { SCAN_COUNT_DEFAULT } from 'uiSrc/constants/api'
import { KeysStoreData, KeyViewType } from 'uiSrc/slices/interfaces/keys'
import VirtualTable from 'uiSrc/components/virtual-table/VirtualTable'
import { ITableColumn } from 'uiSrc/components/virtual-table/interfaces'
import { OVER_RENDER_BUFFER_COUNT, Pages, TableCellAlignment, TableCellTextAlignment } from 'uiSrc/constants'
import { IKeyPropTypes } from 'uiSrc/constants/prop-types/keys'
import { getBasedOnViewTypeEvent, sendEventTelemetry, TelemetryEvent } from 'uiSrc/telemetry'

import { GetKeyInfoResponse } from 'apiSrc/modules/browser/dto'
import { apiService } from 'uiSrc/services'
import styles from './styles.module.scss'

// TODO needs delete, only for POC
const wait = (ms:number) =>
  new Promise((resolve) => { setTimeout(resolve, ms) })

export interface Props {
  hideHeader?: boolean
  keysState: KeysStoreData
  loading: boolean
  hideFooter?: boolean
  selectKey: ({ rowData }: { rowData: any }) => void
  loadMoreItems?: (
    oldKeys: IKeyPropTypes[],
    { startIndex, stopIndex }: { startIndex: number, stopIndex: number },
  ) => void
}

const KeyList = forwardRef((props: Props, ref) => {
  let wheelTimer = 0
  const { selectKey, loadMoreItems, loading, keysState, hideFooter } = props

  const { instanceId = '' } = useParams<{ instanceId: string }>()

  const { data: selectedKey } = useSelector(selectedKeySelector)
  const { total, nextCursor, previousResultCount } = useSelector(keysDataSelector)
  const { isSearched, isFiltered, viewType } = useSelector(keysSelector)
  const { keyList: { scrollTopPosition } } = useSelector(appContextBrowser)

  const [items, setItems] = useState(keysState.keys)

  const itemsRef = useRef(keysState.keys)
  const formattedLastIndexRef = useRef(OVER_RENDER_BUFFER_COUNT)

  const dispatch = useDispatch()

  useImperativeHandle(ref, () => ({
    handleLoadMoreItems(config: { startIndex: number; stopIndex: number }) {
      onLoadMoreItems(config)
    }
  }))

  useEffect(() =>
    () => {
      if (viewType === KeyViewType.Tree) {
        return
      }
      setItems((prevItems) => {
        dispatch(setLastBatchKeys(prevItems.slice(-SCAN_COUNT_DEFAULT)))
        return []
      })
    }, [])

  useEffect(() => {
    const tempItems = [...keysState.keys]

    if (items.length === 0 && tempItems.length === 0) {
      itemsRef.current = tempItems
      return
    }
    const [startIndex, newKeys] = bufferFormatRangeItems(keysState.keys, 0, OVER_RENDER_BUFFER_COUNT, formatItem)

    tempItems.splice(itemsRef.current.length, newKeys.length, ...newKeys)
    itemsRef.current = tempItems

    uploadMetadata(startIndex, OVER_RENDER_BUFFER_COUNT, newKeys)

    if (keysState.keys.length < items.length) {
      formattedLastIndexRef.current = 0
    }

    setItems(tempItems)
  }, [keysState.keys])

  const onNoKeysLinkClick = () => {
    sendEventTelemetry({
      event: getBasedOnViewTypeEvent(
        viewType,
        TelemetryEvent.BROWSER_WORKBENCH_LINK_CLICKED,
        TelemetryEvent.TREE_VIEW_WORKBENCH_LINK_CLICKED
      ),
      eventData: {
        databaseId: instanceId,
      }
    })
  }

  const getNoItemsMessage = () => {
    if (total === 0) {
      return NoKeysToDisplayText(Pages.workbench(instanceId), onNoKeysLinkClick)
    }
    if (isSearched) {
      return keysState.scanned < total ? ScanNoResultsFoundText : FullScanNoResultsFoundText
    }
    if (isFiltered && keysState.scanned < total) {
      return ScanNoResultsFoundText
    }
    return NoResultsFoundText
  }

  const onLoadMoreItems = (props: { startIndex: number, stopIndex: number }) => {
    const itemsTemp = [...itemsRef.current]
    const [startIndex, formattedAllKeys] = bufferFormatRangeItems(
      items, formattedLastIndexRef.current, items.length, formatItem
    )

    itemsTemp.splice(startIndex, formattedAllKeys.length, ...formattedAllKeys)
    itemsRef.current = itemsTemp
    loadMoreItems?.(itemsTemp, props)
  }

  const onWheelSearched = (event: React.WheelEvent) => {
    if (
      !loading
      && (isSearched || isFiltered)
      && event.deltaY > 0
      && !sourceKeysFetch
      && nextCursor !== '0'
      && previousResultCount === 0
    ) {
      clearTimeout(wheelTimer)
      wheelTimer = window.setTimeout(() => {
        onLoadMoreItems({ stopIndex: SCAN_COUNT_DEFAULT, startIndex: 1 })
      }, 100)
    }
  }

  const setScrollTopPosition = (position: number) => {
    dispatch(setBrowserKeyListScrollPosition(position))
  }

  const formatItem = useCallback((item: GetKeyInfoResponse): GetKeyInfoResponse => ({
    ...item,
    nameString: bufferToString(item.name)
  }), [])

  const onRowsRendered = (lastIndex: number) => {
    const [startIndex, newItems] = bufferFormatRows(lastIndex)

    uploadMetadata(startIndex, lastIndex, newItems)

    if (lastIndex > formattedLastIndexRef.current) {
      formattedLastIndexRef.current = lastIndex
    }
  }

  const bufferFormatRows = (lastIndex: number): [number, GetKeyInfoResponse[]] => {
    const tempItems = [...itemsRef.current]
    const [startIndex, newItems] = bufferFormatRangeItems(
      itemsRef.current, formattedLastIndexRef.current, lastIndex, formatItem
    )

    tempItems.splice(startIndex, newItems.length, ...newItems)

    itemsRef.current = tempItems
    setItems(tempItems)

    return [startIndex, newItems]
  }

  const uploadMetadata = async (
    prevIndex: number,
    lastIndex: number,
    itemsInit: GetKeyInfoResponse[] = []
  ): Promise<void> => {
    if (prevIndex === lastIndex || prevIndex > lastIndex || !itemsInit.length) {
      return
    }

    try {
      const { data, status } = await apiService.get(`${ApiEndpoints.INFO}`)

      // TODO delete, only for POC emulation BE response
      await wait(500)
      const loadedItems = itemsInit.map(
        (item) => ({ ...item, type: 'hash', memory: 123, ttl: 1000, length: 123, size: 123 })
      )
      const itemsTemp = [...itemsRef.current]
      itemsTemp.splice(prevIndex, loadedItems.length, ...loadedItems)

      itemsRef.current = itemsTemp
      setItems(itemsTemp)
    } catch (error) {
      console.log(error)
    }
  }

  const columns: ITableColumn[] = [
    {
      id: 'type',
      label: 'Type',
      absoluteWidth: 'auto',
      minWidth: 126,
      render: (cellData: any, { nameString: name }: any) => <GroupBadge type={cellData} name={name} />,
    },
    {
      id: 'nameString',
      label: 'Key',
      minWidth: 100,
      truncateText: true,
      render: (cellData: string = '') => {
        // Better to cut the long string, because it could affect virtual scroll performance
        const name = cellData
        const cellContent = replaceSpaces(name?.substring(0, 200))
        const tooltipContent = formatLongName(name)
        return (
          <EuiText color="subdued" size="s" style={{ maxWidth: '100%' }}>
            <div style={{ display: 'flex' }} className="truncateText" data-testid={`key-${name}`}>
              <EuiToolTip
                title="Key Name"
                className={styles.tooltip}
                anchorClassName="truncateText"
                position="bottom"
                content={tooltipContent}
              >
                <>{cellContent}</>
              </EuiToolTip>
            </div>
          </EuiText>
        )
      }
    },
    {
      id: 'ttl',
      label: 'TTL',
<<<<<<< HEAD
      absoluteWidth: 76,
      minWidth: 76,
=======
      absoluteWidth: 86,
      minWidth: 86,
>>>>>>> eb53c87c
      truncateText: true,
      alignment: TableCellAlignment.Right,
      render: (cellData: number, { nameString: name }: GetKeyInfoResponse) => {
        if (cellData === -1) {
          return (
            <EuiTextColor color="subdued" data-testid={`ttl-${name}`}>
              No limit
            </EuiTextColor>
          )
        }
        return (
          <EuiText color="subdued" size="s" style={{ maxWidth: '100%' }}>
            <div style={{ display: 'flex' }} className="truncateText" data-testid={`ttl-${name}`}>
              <EuiToolTip
                title="Time to Live"
                className={styles.tooltip}
                anchorClassName="truncateText"
                position="right"
                content={(
                  <>
                    {`${truncateTTLToSeconds(cellData)} s`}
                    <br />
                    {`(${truncateNumberToDuration(cellData)})`}
                  </>
                )}
              >
                <>{truncateNumberToFirstUnit(cellData)}</>
              </EuiToolTip>
            </div>
          </EuiText>
        )
      },
    },
    {
      id: 'size',
      label: 'Size',
      absoluteWidth: 84,
      minWidth: 84,
      alignment: TableCellAlignment.Right,
      textAlignment: TableCellTextAlignment.Right,
      render: (cellData: number, { nameString: name }: GetKeyInfoResponse) => {
        if (!cellData) {
          return (
            <EuiText color="subdued" size="s" style={{ maxWidth: '100%' }} data-testid={`size-${name}`}>
              -
            </EuiText>
          )
        }
        return (
          <EuiText color="subdued" size="s" style={{ maxWidth: '100%' }}>
            <div style={{ display: 'flex' }} className="truncateText" data-testid={`size-${name}`}>
              <EuiToolTip
                title="Key Size"
                className={styles.tooltip}
                anchorClassName="truncateText"
                position="right"
                content={(
                  <>
                    {formatBytes(cellData, 3)}
                  </>
                )}
              >
                <>{formatBytes(cellData, 0)}</>
              </EuiToolTip>
            </div>
          </EuiText>
        )
      }
    },
  ]

  return (
    <div className={styles.page}>
      <div className={styles.content}>
        <div className={cx(styles.table, { [styles.table__withoutFooter]: hideFooter })}>
          <div className="key-list-table" data-testid="keyList-table">
            <VirtualTable
              selectable
              onRowClick={selectKey}
              headerHeight={0}
              rowHeight={43}
              threshold={50}
              columns={columns}
              loadMoreItems={onLoadMoreItems}
              onWheel={onWheelSearched}
              loading={loading}
              // items={items}
              items={itemsRef.current}
              totalItemsCount={keysState.total ? keysState.total : Infinity}
              scanned={isSearched || isFiltered ? keysState.scanned : 0}
              noItemsMessage={getNoItemsMessage()}
              selectedKey={selectedKey}
              scrollTopProp={scrollTopPosition}
              setScrollTopPosition={setScrollTopPosition}
              hideFooter={hideFooter}
              onRowsRendered={({ overscanStopIndex }) => onRowsRendered(overscanStopIndex)}
            />
          </div>
        </div>
      </div>
    </div>
  )
})

export default KeyList<|MERGE_RESOLUTION|>--- conflicted
+++ resolved
@@ -271,13 +271,8 @@
     {
       id: 'ttl',
       label: 'TTL',
-<<<<<<< HEAD
-      absoluteWidth: 76,
-      minWidth: 76,
-=======
       absoluteWidth: 86,
       minWidth: 86,
->>>>>>> eb53c87c
       truncateText: true,
       alignment: TableCellAlignment.Right,
       render: (cellData: number, { nameString: name }: GetKeyInfoResponse) => {
