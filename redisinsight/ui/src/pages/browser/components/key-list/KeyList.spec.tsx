import React from 'react'
import { cloneDeep } from 'lodash'
import { render, waitFor } from 'uiSrc/utils/test-utils'
import { KeysStoreData, KeyViewType, SearchMode } from 'uiSrc/slices/interfaces/keys'
import { keysSelector, setLastBatchKeys } from 'uiSrc/slices/browser/keys'
import { apiService } from 'uiSrc/services'
import KeyList from './KeyList'

const propsMock = {
  keysState: {
    keys: [
      {
        name: 'key1',
        type: 'hash',
        ttl: -1,
        size: 100,
        length: 100,
      },
      {
        name: 'key2',
        type: 'hash',
        ttl: -1,
        size: 150,
        length: 100,
      },
      {
        name: 'key3',
        type: 'hash',
        ttl: -1,
        size: 110,
        length: 100,
      },
    ],
    nextCursor: '0',
    total: 3,
    scanned: 5,
    shardsMeta: {},
    previousResultCount: 1,
    lastRefreshTime: 3
  } as KeysStoreData,
  loading: false,
  selectKey: jest.fn(),
  loadMoreItems: jest.fn(),
  handleAddKeyPanel: jest.fn(),
}

jest.mock('uiSrc/slices/browser/keys', () => ({
  ...jest.requireActual('uiSrc/slices/browser/keys'),
  // TODO: find solution for mock "setLastBatchKeys" action
  // setLastBatchKeys: jest.fn(),
  keysSelector: jest.fn().mockResolvedValue({
    viewType: 'Browser',
    searchMode: 'Pattern',
    isSearch: false,
    isFiltered: false,
  }),
}))

// afterEach(() => {
//   setLastBatchKeys.mockRestore()
// })

describe('KeyList', () => {
  it('should render', () => {
    expect(render(<KeyList {...propsMock} />)).toBeTruthy()
  })

  it('should render rows properly', () => {
    const { container } = render(<KeyList {...propsMock} />)
    const rows = container.querySelectorAll(
      '.ReactVirtualized__Table__row[role="row"]'
    )
    expect(rows).toHaveLength(3)
  })

  // TODO: find solution for mock "setLastBatchKeys" action
  it.skip('should call "setLastBatchKeys" after unmount for Browser view', () => {
    keysSelector.mockImplementation(() => ({
      searchMode: SearchMode.Pattern,
      viewType: KeyViewType.Browser,
      isSearch: false,
      isFiltered: false,
    }))

    const { unmount } = render(<KeyList {...propsMock} />)
    expect(setLastBatchKeys).not.toBeCalled()

    unmount()

    expect(setLastBatchKeys).toBeCalledTimes(1)
  })

  // TODO: find solution for mock "setLastBatchKeys" action
  it.skip('should not call "setLastBatchKeys" after unmount for Tree view', () => {
    keysSelector.mockImplementation(() => ({
      viewType: KeyViewType.Tree,
      isSearch: false,
      isFiltered: false,
    }))

    const { unmount } = render(<KeyList {...propsMock} />)
    expect(setLastBatchKeys).not.toBeCalled()

    unmount()

    expect(setLastBatchKeys).not.toBeCalled()
  })

  it('should call apiService.post to get key info', async () => {
    const apiServiceMock = jest.fn().mockResolvedValue(cloneDeep(propsMock.keysState.keys))
    apiService.post = apiServiceMock

    const { rerender } = render(<KeyList {...propsMock} keysState={{ ...propsMock.keysState, keys: [] }} />)

    rerender(<KeyList
      {...propsMock}
      keysState={{
        ...propsMock.keysState,
        keys: propsMock.keysState.keys.map(({ name }) => ({ name })) }}
    />)

    await waitFor(async () => {
      expect(apiServiceMock).toBeCalled()
    }, { timeout: 150 })
  })

  it('apiService.post should be called with only keys without info', async () => {
    const controller = new AbortController()
    const params = { params: { encoding: 'buffer' }, signal: controller.signal }
    const apiServiceMock = jest.fn().mockResolvedValue(cloneDeep(propsMock.keysState.keys))
    apiService.post = apiServiceMock

    const { rerender } = render(<KeyList {...propsMock} keysState={{ ...propsMock.keysState, keys: [] }} />)

    rerender(<KeyList
      {...propsMock}
      keysState={{
        ...propsMock.keysState,
        keys: [
          ...cloneDeep(propsMock.keysState.keys).map(({ name }) => ({ name })),
          { name: 'key5', size: 100, length: 100 }, // key with info
        ] }}
    />)

    await waitFor(async () => {
<<<<<<< HEAD
=======
      expect(apiServiceMock).toBeCalledTimes(3)

>>>>>>> 5dad4080
      expect(apiServiceMock.mock.calls[0]).toEqual([
        '/databases//keys/get-metadata',
        { keys: ['key1'] },
        params,
      ])

      expect(apiServiceMock.mock.calls[1]).toEqual([
        '/databases//keys/get-metadata',
        { keys: ['key1', 'key2', 'key3'] },
        params,
      ])
    }, { timeout: 150 })
  })

  it('key info loadings (type, ttl, size) should be in the DOM if keys do not have info', async () => {
    const { rerender, queryAllByTestId } = render(
      <KeyList {...propsMock} keysState={{ ...propsMock.keysState, keys: [] }} />
    )

    rerender(<KeyList
      {...propsMock}
      keysState={{
        ...propsMock.keysState,
        keys: [
          ...cloneDeep(propsMock).keysState.keys.map(({ name }) => ({ name })),
        ] }}
    />)

    expect(queryAllByTestId(/ttl-loading/).length).toEqual(propsMock.keysState.keys.length)
    expect(queryAllByTestId(/type-loading/).length).toEqual(propsMock.keysState.keys.length)
    expect(queryAllByTestId(/size-loading/).length).toEqual(propsMock.keysState.keys.length)
  })
})<|MERGE_RESOLUTION|>--- conflicted
+++ resolved
@@ -143,11 +143,6 @@
     />)
 
     await waitFor(async () => {
-<<<<<<< HEAD
-=======
-      expect(apiServiceMock).toBeCalledTimes(3)
-
->>>>>>> 5dad4080
       expect(apiServiceMock.mock.calls[0]).toEqual([
         '/databases//keys/get-metadata',
         { keys: ['key1'] },
