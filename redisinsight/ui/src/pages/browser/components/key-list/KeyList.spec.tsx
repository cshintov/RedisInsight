import React from 'react'
import { cloneDeep } from 'lodash'
import { fireEvent } from '@testing-library/react'
import { cleanup, mockedStore, render, waitFor, screen, clearStoreActions } from 'uiSrc/utils/test-utils'
import { KeysStoreData, KeyViewType, SearchMode } from 'uiSrc/slices/interfaces/keys'
import { deleteKey, setLastBatchKeys } from 'uiSrc/slices/browser/keys'
import { apiService } from 'uiSrc/services'
import { BrowserColumns } from 'uiSrc/constants'
import KeyList from './KeyList'

const propsMock = {
  keysState: {
    keys: [
      {
        name: 'key1',
        type: 'hash',
        ttl: -1,
        size: 100,
        length: 100,
        nameString: 'key1'
      },
      {
        name: 'key2',
        type: 'hash',
        ttl: -1,
        size: 150,
        length: 100,
      },
      {
        name: 'key3',
        type: 'hash',
        ttl: -1,
        size: 110,
        length: 100,
      },
    ],
    nextCursor: '0',
    total: 3,
    scanned: 5,
    shardsMeta: {},
    previousResultCount: 1,
    lastRefreshTime: 3
  } as KeysStoreData,
  loading: false,
  selectKey: jest.fn(),
  loadMoreItems: jest.fn(),
  handleAddKeyPanel: jest.fn(),
  onDelete: jest.fn(),
  commonFilterType: null,
  onAddKeyPanel: jest.fn(),
}

const mockedKeySlice = {
  viewType: KeyViewType.Browser,
  searchMode: SearchMode.Pattern,
  isSearch: false,
  isFiltered: false,
  shownColumns: ['ttl', 'size'],
}

jest.mock('uiSrc/slices/browser/keys', () => ({
  ...jest.requireActual('uiSrc/slices/browser/keys'),
  // TODO: find solution for mock "setLastBatchKeys" action
  // setLastBatchKeys: jest.fn(),
  keysSelector: jest.fn().mockImplementation(() => mockedKeySlice),
}))

let store: typeof mockedStore
beforeEach(() => {
  cleanup()
  store = cloneDeep(mockedStore)
  store.clearActions()
})

describe('KeyList', () => {
  it('should render', () => {
    expect(render(<KeyList {...propsMock} />)).toBeTruthy()
  })

  it('should render rows properly', () => {
    const { container } = render(<KeyList {...propsMock} />)
    const rows = container.querySelectorAll(
      '.ReactVirtualized__Table__row[role="row"]'
    )
    expect(rows).toHaveLength(3)
  })

  // TODO: find solution for mock "setLastBatchKeys" action
  it.skip('should call "setLastBatchKeys" after unmount for Browser view', () => {
<<<<<<< HEAD
    (keysSelector as jest.Mock).mockImplementation(() => (mockedKeySlice))
=======
    jest.spyOn(reactRedux, 'useSelector').mockReturnValue({
      searchMode: SearchMode.Pattern,
      viewType: KeyViewType.Browser,
      isSearch: false,
      isFiltered: false,
    })
>>>>>>> 9de94939

    const { unmount } = render(<KeyList {...propsMock} />)
    expect(setLastBatchKeys).not.toBeCalled()

    unmount()

    expect(setLastBatchKeys).toBeCalledTimes(1)
  })

  // TODO: find solution for mock "setLastBatchKeys" action
  it.skip('should not call "setLastBatchKeys" after unmount for Tree view', () => {
<<<<<<< HEAD
    (keysSelector as jest.Mock).mockImplementation(() => ({
      ...mockedKeySlice,
      viewType: KeyViewType.Tree,
    }))
=======
    jest.spyOn(reactRedux, 'useSelector').mockReturnValue({
      viewType: KeyViewType.Tree,
      isSearch: false,
      isFiltered: false,
    })
>>>>>>> 9de94939

    const { unmount } = render(<KeyList {...propsMock} />)
    expect(setLastBatchKeys).not.toBeCalled()

    unmount()

    expect(setLastBatchKeys).not.toBeCalled()
  })

  it('should call apiService.post to get key info', async () => {
    const apiServiceMock = jest.fn().mockResolvedValue(cloneDeep(propsMock.keysState.keys))
    apiService.post = apiServiceMock

    const { rerender } = render(<KeyList {...propsMock} keysState={{ ...propsMock.keysState, keys: [] }} />)

    rerender(<KeyList
      {...propsMock}
      keysState={{
        ...propsMock.keysState,
        keys: propsMock.keysState.keys.map(({ name }) => ({ name }))
      }}
    />)

    await waitFor(async () => {
      expect(apiServiceMock).toBeCalled()
    }, { timeout: 150 })
  })

  it('apiService.post should be called with only keys without info', async () => {
    const controller = new AbortController()
    const params = { params: { encoding: 'buffer' }, signal: controller.signal }
    const apiServiceMock = jest.fn().mockResolvedValue(cloneDeep(propsMock.keysState.keys))
    apiService.post = apiServiceMock

    const { rerender } = render(<KeyList {...propsMock} keysState={{ ...propsMock.keysState, keys: [] }} />)

    rerender(<KeyList
      {...propsMock}
      keysState={{
        ...propsMock.keysState,
        keys: [
          ...cloneDeep(propsMock.keysState.keys).map(({ name }) => ({ name })),
          { name: 'key5', size: 100, length: 100 }, // key with info
        ]
      }}
    />)

    await waitFor(async () => {
      expect(apiServiceMock.mock.calls[0]).toEqual([
        '/databases//keys/get-metadata',
        {
          keys: ['key1'],
          shownColumns: ['size', 'ttl'],
          type: undefined
        },
        params,
      ])

      expect(apiServiceMock.mock.calls[1]).toEqual([
        '/databases//keys/get-metadata',
        {
          keys: ['key1', 'key2', 'key3'],
          shownColumns: ['size', 'ttl'],
          type: undefined
        },
        params,
      ])
    }, { timeout: 150 })
  })

  it('key info loadings (type, ttl, size) should be in the DOM if keys do not have info', async () => {
    const { rerender, queryAllByTestId } = render(
      <KeyList {...propsMock} keysState={{ ...propsMock.keysState, keys: [] }} />
    )

    rerender(<KeyList
      {...propsMock}
      keysState={{
        ...propsMock.keysState,
        keys: [
          ...cloneDeep(propsMock).keysState.keys.map(({ name }) => ({ name })),
        ]
      }}
    />)

    expect(queryAllByTestId(/ttl-loading/).length).toEqual(propsMock.keysState.keys.length)
    expect(queryAllByTestId(/type-loading/).length).toEqual(propsMock.keysState.keys.length)
    expect(queryAllByTestId(/size-loading/).length).toEqual(propsMock.keysState.keys.length)
  })

  it('should call proper action after click on delete', async () => {
    const { container } = render(<KeyList {...propsMock} />)

    fireEvent.mouseOver(container.querySelectorAll(
      '.ReactVirtualized__Table__row[role="row"]'
    )[0])

    fireEvent.click(screen.getByTestId('delete-key-btn-key1'))
    fireEvent.click(screen.getByTestId('submit-delete-key'))

    const expectedActions = [
      deleteKey()
    ]
    expect(clearStoreActions(store.getActions().slice(-1))).toEqual(clearStoreActions(expectedActions))
  })
})

describe('KeyList shownColumns functionality', () => {
  beforeEach(() => {
    cleanup()
    store = cloneDeep(mockedStore)
    store.clearActions()
  })

  it('should render all columns when size and ttl are in shownColumns', () => {
    (keysSelector as jest.Mock).mockImplementation(() => ({
      ...mockedKeySlice,
      shownColumns: [BrowserColumns.Size, BrowserColumns.TTL],
    }))

    const { container } = render(<KeyList {...propsMock} />)
    const columns = container.querySelectorAll('[role="columnheader"]')
    expect(columns.length).toBe(4) // Type, Key, Size, TTL
  })

  it('should not render optional columns when shownColumns is empty', () => {
    (keysSelector as jest.Mock).mockImplementation(() => ({
      ...mockedKeySlice,
      shownColumns: [],
    }))

    const { container } = render(<KeyList {...propsMock} />)
    const columns = container.querySelectorAll('[role="columnheader"]')
    expect(columns.length).toBe(2) // Only Type and Key
  })

<<<<<<< HEAD
  it('should refetch metadata when columns change', async () => {
    const spy = jest.spyOn(apiService, 'post')
=======
  it('should refetch metadata when size column is enabled', () => {
    // Initial render without size
    jest.spyOn(reactRedux, 'useSelector').mockImplementation(() => ({
      ...baseState,
      shownColumns: [BrowserColumns.TTL],
    }))
>>>>>>> 9de94939

    const keySelectorMocked = keysSelector as jest.Mock

<<<<<<< HEAD
    keySelectorMocked.mockImplementation(() => ({
      ...mockedKeySlice,
=======
  it('should refetch metadata when ttl column is enabled', () => {
    jest.spyOn(reactRedux, 'useSelector').mockImplementation(() => ({
      ...baseState,
>>>>>>> 9de94939
      shownColumns: [],
    }))

    const { rerender } = render(
      <KeyList
        {...propsMock}
        keysState={{
          ...propsMock.keysState,
          keys: [{ name: 'test-key' }],
        }}
      />
    )

    keySelectorMocked.mockImplementation(() => ({
      ...mockedKeySlice,
      shownColumns: [BrowserColumns.TTL],
    }))

    rerender(
      <KeyList
        {...propsMock}
        keysState={{
          ...propsMock.keysState,
          keys: [{ name: 'test-key' }],
        }}
      />
    )

    await waitFor(() => {
      expect(spy).toHaveBeenCalled()
    }, { timeout: 1000 })
  })
})<|MERGE_RESOLUTION|>--- conflicted
+++ resolved
@@ -3,7 +3,7 @@
 import { fireEvent } from '@testing-library/react'
 import { cleanup, mockedStore, render, waitFor, screen, clearStoreActions } from 'uiSrc/utils/test-utils'
 import { KeysStoreData, KeyViewType, SearchMode } from 'uiSrc/slices/interfaces/keys'
-import { deleteKey, setLastBatchKeys } from 'uiSrc/slices/browser/keys'
+import { deleteKey, keysSelector, setLastBatchKeys } from 'uiSrc/slices/browser/keys'
 import { apiService } from 'uiSrc/services'
 import { BrowserColumns } from 'uiSrc/constants'
 import KeyList from './KeyList'
@@ -87,16 +87,7 @@
 
   // TODO: find solution for mock "setLastBatchKeys" action
   it.skip('should call "setLastBatchKeys" after unmount for Browser view', () => {
-<<<<<<< HEAD
     (keysSelector as jest.Mock).mockImplementation(() => (mockedKeySlice))
-=======
-    jest.spyOn(reactRedux, 'useSelector').mockReturnValue({
-      searchMode: SearchMode.Pattern,
-      viewType: KeyViewType.Browser,
-      isSearch: false,
-      isFiltered: false,
-    })
->>>>>>> 9de94939
 
     const { unmount } = render(<KeyList {...propsMock} />)
     expect(setLastBatchKeys).not.toBeCalled()
@@ -108,18 +99,10 @@
 
   // TODO: find solution for mock "setLastBatchKeys" action
   it.skip('should not call "setLastBatchKeys" after unmount for Tree view', () => {
-<<<<<<< HEAD
     (keysSelector as jest.Mock).mockImplementation(() => ({
       ...mockedKeySlice,
       viewType: KeyViewType.Tree,
     }))
-=======
-    jest.spyOn(reactRedux, 'useSelector').mockReturnValue({
-      viewType: KeyViewType.Tree,
-      isSearch: false,
-      isFiltered: false,
-    })
->>>>>>> 9de94939
 
     const { unmount } = render(<KeyList {...propsMock} />)
     expect(setLastBatchKeys).not.toBeCalled()
@@ -256,28 +239,13 @@
     expect(columns.length).toBe(2) // Only Type and Key
   })
 
-<<<<<<< HEAD
   it('should refetch metadata when columns change', async () => {
     const spy = jest.spyOn(apiService, 'post')
-=======
-  it('should refetch metadata when size column is enabled', () => {
-    // Initial render without size
-    jest.spyOn(reactRedux, 'useSelector').mockImplementation(() => ({
-      ...baseState,
-      shownColumns: [BrowserColumns.TTL],
-    }))
->>>>>>> 9de94939
 
     const keySelectorMocked = keysSelector as jest.Mock
 
-<<<<<<< HEAD
     keySelectorMocked.mockImplementation(() => ({
       ...mockedKeySlice,
-=======
-  it('should refetch metadata when ttl column is enabled', () => {
-    jest.spyOn(reactRedux, 'useSelector').mockImplementation(() => ({
-      ...baseState,
->>>>>>> 9de94939
       shownColumns: [],
     }))
 
