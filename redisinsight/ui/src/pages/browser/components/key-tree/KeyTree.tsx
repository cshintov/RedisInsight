--- conflicted
+++ resolved
@@ -6,11 +6,8 @@
 
 import {
   appContextBrowserTree,
-<<<<<<< HEAD
   resetBrowserTree,
-=======
   appContextDbConfig,
->>>>>>> 27a6f536
   setBrowserTreeNodesOpen,
   setBrowserTreeSelectedLeaf
 } from 'uiSrc/slices/app/context'
