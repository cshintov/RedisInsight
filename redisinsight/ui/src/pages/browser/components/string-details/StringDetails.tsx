--- conflicted
+++ resolved
@@ -14,12 +14,9 @@
   bufferToSerializedFormat,
   bufferToString,
   formattingBuffer,
-<<<<<<< HEAD
-  isFormatEditable,
-=======
   isNonUnicodeFormatter,
   isEqualBuffers,
->>>>>>> 8262340c
+  isFormatEditable,
   isTextViewFormatter,
   stringToBuffer,
   stringToSerializedBufferFormat
@@ -59,11 +56,8 @@
   const [areaValue, setAreaValue] = useState<string>('')
   const [viewFormat, setViewFormat] = useState(viewFormatProp)
   const [isValid, setIsValid] = useState(true)
-<<<<<<< HEAD
+  const [isDisabled, setIsDisabled] = useState(false)
   const [isEditable, setIsEditable] = useState(true)
-=======
-  const [isDisabled, setIsDisabled] = useState(false)
->>>>>>> 8262340c
 
   const textAreaRef: Ref<HTMLTextAreaElement> = useRef(null)
   const viewValueRef: Ref<HTMLPreElement> = useRef(null)
@@ -83,14 +77,11 @@
 
     setValue(formattedValue)
     setIsValid(isValid)
-<<<<<<< HEAD
-    setIsEditable(isFormatEditable(viewFormatProp))
-=======
     setIsDisabled(
       !isEqualBuffers(initialValue, stringToBuffer(initialValueString))
       && !isNonUnicodeFormatter(viewFormatProp)
     )
->>>>>>> 8262340c
+    setIsEditable(isFormatEditable(viewFormatProp))
 
     if (viewFormat !== viewFormatProp) {
       setViewFormat(viewFormatProp)
