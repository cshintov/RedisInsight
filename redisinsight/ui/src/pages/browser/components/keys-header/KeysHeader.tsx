/* eslint-disable react/no-this-in-sfc */
import React, { Ref, useEffect, useRef, useState, FC, SVGProps } from 'react'
import { useDispatch, useSelector } from 'react-redux'
import cx from 'classnames'
import { formatDistanceToNow } from 'date-fns'
import AutoSizer from 'react-virtualized-auto-sizer'
import {
  EuiButton,
  EuiButtonIcon,
  EuiTextColor,
  EuiToolTip,
} from '@elastic/eui'

import {
  changeKeyViewType,
  fetchKeys,
  keysDataSelector,
  keysSelector,
} from 'uiSrc/slices/keys'
import {
  resetBrowserTree,
  setBrowserKeyListDataLoaded,
} from 'uiSrc/slices/app/context'
import { connectedInstanceSelector } from 'uiSrc/slices/instances'
import { sendEventTelemetry, TelemetryEvent, getBasedOnViewTypeEvent } from 'uiSrc/telemetry'
import { SCAN_COUNT_DEFAULT, SCAN_TREE_COUNT_DEFAULT } from 'uiSrc/constants/api'
import { KeysStoreData, KeyViewType } from 'uiSrc/slices/interfaces/keys'
import KeysSummary from 'uiSrc/components/keys-summary'
import { localStorageService } from 'uiSrc/services'
import { BrowserStorageItem } from 'uiSrc/constants'
import { ReactComponent as TreeViewIcon } from 'uiSrc/assets/img/icons/treeview.svg'

import FilterKeyType from '../filter-key-type'
import SearchKeyList from '../search-key-list'

import styles from './styles.module.scss'

const TIMEOUT_TO_UPDATE_REFRESH_TIME = 1_000 * 60 // once a minute
const HIDE_REFRESH_LABEL_WIDTH = 700
const FULL_SCREEN_RESOLUTION = 1260

interface IViewType {
  tooltipText: string
  type: KeyViewType
  ariaLabel: string
  dataTestId: string
  getClassName: () => string
  isActiveView: () => boolean
  getIconType: () => string | FC<SVGProps<SVGSVGElement>>
}

export interface Props {
  loading: boolean
<<<<<<< HEAD
  isFullScreen: boolean
  keysState: IKeyListPropTypes
=======
  keysState: KeysStoreData
  sizes: any
>>>>>>> db25013e
  loadKeys: (type?: KeyViewType) => void
  loadMoreItems?: (config: any) => void
  handleAddKeyPanel: (value: boolean) => void
  onExitFullScreen: () => void
}

const KeysHeader = (props: Props) => {
  let interval: NodeJS.Timeout
  const {
    loading,
    isFullScreen,
    keysState,
    loadKeys,
    loadMoreItems,
    handleAddKeyPanel,
    onExitFullScreen
  } = props

  const { lastRefreshTime } = useSelector(keysDataSelector)
  const { id: instanceId } = useSelector(connectedInstanceSelector)
  const { viewType, isSearched, isFiltered } = useSelector(keysSelector)

  const [lastRefreshMessage, setLastRefreshMessage] = useState('')
  const rootDivRef: Ref<HTMLDivElement> = useRef(null)

  const dispatch = useDispatch()

  const viewTypes: IViewType[] = [
    {
      type: KeyViewType.Browser,
      tooltipText: 'Browser',
      ariaLabel: 'Browser view button',
      dataTestId: 'view-type-browser-btn',
      isActiveView() { return viewType === this.type },
      getClassName() {
        return cx(styles.viewTypeBtn, { [styles.active]: this.isActiveView() })
      },
      getIconType() {
        return 'menu'
      },
    },
    {
      type: KeyViewType.Tree,
      tooltipText: 'Tree View',
      ariaLabel: 'Tree view button',
      dataTestId: 'view-type-list-btn',
      isActiveView() { return viewType === this.type },
      getClassName() {
        return cx(styles.viewTypeBtn, { [styles.active]: this.isActiveView() })
      },
      getIconType() {
        return TreeViewIcon
      },
    },
  ]

  const scanMoreStyle = {
    marginLeft: 10,
    height: '36px !important',
  }

  useEffect(() => {
    updateLastRefresh()

    interval = setInterval(() => {
      if (document.hidden) return

      updateLastRefresh()
    }, TIMEOUT_TO_UPDATE_REFRESH_TIME)
    return () => clearInterval(interval)
  }, [lastRefreshTime])

  const handleRefreshKeys = () => {
    sendEventTelemetry({
      event: getBasedOnViewTypeEvent(
        viewType,
        TelemetryEvent.BROWSER_KEY_LIST_REFRESH_CLICKED,
        TelemetryEvent.TREE_VIEW_KEY_LIST_REFRESH_CLICKED
      ),
      eventData: {
        databaseId: instanceId
      }
    })
    dispatch(fetchKeys(
      '0',
      viewType === KeyViewType.Browser ? SCAN_COUNT_DEFAULT : SCAN_TREE_COUNT_DEFAULT,
      () => dispatch(setBrowserKeyListDataLoaded(true)),
      () => dispatch(setBrowserKeyListDataLoaded(false)),
    ))
    dispatch(resetBrowserTree())
  }

  const handleScanMore = (config: any) => {
    loadMoreItems?.({
      ...config,
      stopIndex: (viewType === KeyViewType.Browser ? SCAN_COUNT_DEFAULT : SCAN_TREE_COUNT_DEFAULT) - 1,
    })
  }

  const updateLastRefresh = () => {
    lastRefreshTime && setLastRefreshMessage(
      `${formatDistanceToNow(lastRefreshTime, { addSuffix: true })}`
    )
  }

  const openAddKeyPanel = () => {
    handleAddKeyPanel(true)
    sendEventTelemetry({
      event: getBasedOnViewTypeEvent(
        viewType,
        TelemetryEvent.BROWSER_KEY_ADD_BUTTON_CLICKED,
        TelemetryEvent.TREE_VIEW_KEY_ADD_BUTTON_CLICKED
      ),
      eventData: {
        databaseId: instanceId
      }
    })
  }

  const handleSwitchView = (type: KeyViewType) => {
    if (type === KeyViewType.Tree) {
      sendEventTelemetry({
        event: TelemetryEvent.TREE_VIEW_OPENED,
        eventData: {
          databaseId: instanceId
        }
      })
    }
    dispatch(changeKeyViewType(type))
    dispatch(resetBrowserTree())
    localStorageService.set(BrowserStorageItem.browserViewType, type)
    loadKeys(type)
  }

  const AddKeyBtn = (
    <EuiButton
      fill
      size="s"
      color="secondary"
      onClick={openAddKeyPanel}
      className={styles.addKey}
      data-testid="btn-add-key"
    >
      + Key
    </EuiButton>
  )

  const exitFullScreenBtn = (
    <EuiToolTip
      content="Exit Full Screen"
      position="left"
      anchorClassName={styles.exitFullScreenBtn}
    >
      <EuiButtonIcon
        iconType="fullScreenExit"
        color="primary"
        aria-label="Exit full screen"
        onClick={onExitFullScreen}
        data-testid="toggle-full-screen"
      />
    </EuiToolTip>
  )

  const ViewSwitch = (width: number) => (
    <div
      className={
        cx(styles.viewTypeSwitch, {
          [styles.middleScreen]: width > HIDE_REFRESH_LABEL_WIDTH,
          [styles.fullScreen]: width > FULL_SCREEN_RESOLUTION
        })
      }
      data-testid="view-type-switcher"
    >
      {viewTypes.map((view) => (
        <EuiToolTip content={view.tooltipText} position="top" key={view.tooltipText}>
          <EuiButtonIcon
            className={view.getClassName()}
            iconType={view.getIconType()}
            aria-label={view.ariaLabel}
            onClick={() => handleSwitchView(view.type)}
            data-testid={view.dataTestId}
          />
        </EuiToolTip>
      ))}

    </div>
  )

  const RefreshBtn = (width: number) => (
    <div className={styles.refresh}>
      {width > HIDE_REFRESH_LABEL_WIDTH && (
        <EuiTextColor className={styles.refreshSummary} style={{ verticalAlign: 'middle' }}>
          Last refresh:
          <span className={styles.refreshTime}>
            {` ${lastRefreshMessage}`}
          </span>
        </EuiTextColor>
      )}

      <EuiToolTip
        title="Last Refresh"
        className={styles.tooltip}
        position="top"
        content={lastRefreshMessage}
      >
        <EuiButtonIcon
          iconType="refresh"
          color="primary"
          disabled={loading}
          onClick={handleRefreshKeys}
          onMouseEnter={updateLastRefresh}
          className={styles.btnRefresh}
          aria-labelledby="Refresh keys"
          data-testid="refresh-keys-btn"
        />
      </EuiToolTip>
    </div>
  )

  return (
    <div className={styles.content} ref={rootDivRef}>
      <AutoSizer disableHeight>
        {({ width }) => (
          <div style={{ width }}>
            <div className={styles.top}>
              <FilterKeyType />
              <SearchKeyList />
              {ViewSwitch(width)}
              <div>
                {AddKeyBtn}
                {isFullScreen && exitFullScreenBtn}
              </div>
            </div>

            <div className={styles.bottom}>
              <KeysSummary
                items={keysState.keys}
                totalItemsCount={keysState.total}
                scanned={isSearched || isFiltered || viewType === KeyViewType.Tree ? keysState.scanned : 0}
                loading={loading}
                scanMoreStyle={scanMoreStyle}
                loadMoreItems={handleScanMore}
              />
              {RefreshBtn(width)}
            </div>
          </div>
        )}
      </AutoSizer>
    </div>
  )
}

export default KeysHeader<|MERGE_RESOLUTION|>--- conflicted
+++ resolved
@@ -51,13 +51,8 @@
 
 export interface Props {
   loading: boolean
-<<<<<<< HEAD
   isFullScreen: boolean
-  keysState: IKeyListPropTypes
-=======
   keysState: KeysStoreData
-  sizes: any
->>>>>>> db25013e
   loadKeys: (type?: KeyViewType) => void
   loadMoreItems?: (config: any) => void
   handleAddKeyPanel: (value: boolean) => void
