.container {
  display: flex;
  flex: 1;
  width: 100%;
  padding-top: 3px;
  background-color: var(--euiColorEmptyShade);
}

.actions,
.actionsHeader {
  width: 54px;
}

<<<<<<< HEAD
.editLastId {
  margin-right: 4px;
}

.actions {
  :global(.value-table-actions) {
    background-color: var(--euiColorEmptyShade) !important;
  }
=======
.tooltip {
  min-width: 325px;
>>>>>>> e9f81c98
}<|MERGE_RESOLUTION|>--- conflicted
+++ resolved
@@ -11,17 +11,10 @@
   width: 54px;
 }
 
-<<<<<<< HEAD
+.tooltip {
+  min-width: 325px;
+}
+
 .editLastId {
   margin-right: 4px;
-}
-
-.actions {
-  :global(.value-table-actions) {
-    background-color: var(--euiColorEmptyShade) !important;
-  }
-=======
-.tooltip {
-  min-width: 325px;
->>>>>>> e9f81c98
 }