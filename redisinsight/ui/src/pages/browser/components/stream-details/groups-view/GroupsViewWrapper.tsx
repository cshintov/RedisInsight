import { EuiFieldText, EuiIcon, EuiSpacer, EuiText, EuiToolTip } from '@elastic/eui'
import React, { useCallback, useEffect, useState } from 'react'
import { useDispatch, useSelector } from 'react-redux'
import PopoverItemEditor from 'uiSrc/components/popover-item-editor'
import { selectedKeyDataSelector } from 'uiSrc/slices/browser/keys'

import {
  streamGroupsSelector,
  setSelectedGroup,
  fetchConsumers,
  setStreamViewType,
  modifyLastDeliveredIdAction,
} from 'uiSrc/slices/browser/stream'
import { ITableColumn } from 'uiSrc/components/virtual-table/interfaces'
import PopoverDelete from 'uiSrc/pages/browser/components/popover-delete/PopoverDelete'
import { getFormatTime } from 'uiSrc/utils/streamUtils'
import { KeyTypes, TableCellTextAlignment } from 'uiSrc/constants'
import { connectedInstanceSelector } from 'uiSrc/slices/instances/instances'
import { StreamViewType } from 'uiSrc/slices/interfaces/stream'
import { updateSelectedKeyRefreshTime } from 'uiSrc/slices/browser/keys'
import { ConsumerGroupDto } from 'apiSrc/modules/browser/dto/stream.dto'

import GroupsView from './GroupsView'

import styles from './GroupsView/styles.module.scss'

export interface IConsumerGroup extends ConsumerGroupDto {
  editing: boolean
}

const suffix = '_stream_group'
<<<<<<< HEAD
const actionsWidth = 80
const minColumnWidth = 190
=======
const actionsWidth = 50
>>>>>>> e9f81c98

export interface Props {
  isFooterOpen: boolean
}

const GroupsViewWrapper = (props: Props) => {
  const {
    lastRefreshTime,
    data: loadedGroups = [],
  } = useSelector(streamGroupsSelector)
<<<<<<< HEAD
  const { id: instanceId, name: key = '' } = useSelector(connectedInstanceSelector)
  const { name: selectedKey } = useSelector(selectedKeyDataSelector)
=======
  const { name: key = '' } = useSelector(connectedInstanceSelector)
>>>>>>> e9f81c98

  const dispatch = useDispatch()

  const [groups, setGroups] = useState<IConsumerGroup[]>([])
  const [deleting, setDeleting] = useState<string>('')
  const [editValue, setEditValue] = useState<string>('')

  useEffect(() => {
    dispatch(updateSelectedKeyRefreshTime(lastRefreshTime))
  }, [lastRefreshTime])

  useEffect(() => {
    const streamItem: IConsumerGroup[] = loadedGroups?.map((item) => ({
      ...item,
      editing: false,
    }))

    setGroups(streamItem)
  }, [loadedGroups, deleting])

  const closePopover = useCallback(() => {
    setDeleting('')
  }, [])

  const showPopover = useCallback((groupName = '') => {
    setDeleting(`${groupName + suffix}`)
  }, [])

  const handleDeleteGroup = () => {
    // dispatch(deleteStreamEntry(key, [groupName]))
    closePopover()
  }

  const handleRemoveIconClick = () => {
    // sendEventTelemetry({
    //   event: getBasedOnViewTypeEvent(
    //     viewType,
    //     TelemetryEvent.BROWSER_KEY_VALUE_REMOVE_CLICKED,
    //     TelemetryEvent.TREE_VIEW_KEY_VALUE_REMOVE_CLICKED
    //   ),
    //   eventData: {
    //     databaseId: instanceId,
    //     keyType: KeyTypes.Stream
    //   }
    // })
  }

  const handleSelectGroup = ({ rowData }: { rowData: any }) => {
    dispatch(setSelectedGroup(rowData))
    dispatch(fetchConsumers(
      false,
      () => dispatch(setStreamViewType(StreamViewType.Consumers))
    ))
  }

  const handleApplyEditId = (groupName: string) => {
    const data = {
      keyName: selectedKey,
      name: groupName,
      lastDeliveredId: editValue
    }
    dispatch(modifyLastDeliveredIdAction(data))
  }

  const columns: ITableColumn[] = [

    {
      id: 'name',
      label: 'Group Name',
      truncateText: true,
      isSortable: true,
      relativeWidth: 0.44,
      headerClassName: 'streamItemHeader',
    },
    {
      id: 'consumers',
      label: 'Consumers',
      minWidth: 130,
      relativeWidth: 0.15,
      truncateText: true,
      isSortable: true,
      headerClassName: 'streamItemHeader',
    },
    {
      id: 'pending',
      label: 'Pending',
      minWidth: 106,
      relativeWidth: 0.12,
      isSortable: true,
      className: styles.cell,
      headerClassName: 'streamItemHeader',
      render: function P(_name: string, { pending, greatestPendingId, smallestPendingId, name }: ConsumerGroupDto) {
        const smallestTimestamp = smallestPendingId?.split('-')?.[0]
        const greatestTimestamp = greatestPendingId?.split('-')?.[0]

        const tooltipContent = `${getFormatTime(smallestTimestamp)} – ${getFormatTime(greatestTimestamp)}`
        return (
          <EuiText size="s" style={{ maxWidth: '100%' }}>
            <div style={{ display: 'flex' }} className="truncateText" data-testid={`group-pending-${name}`}>
              {!!pending && (
                <EuiToolTip
                  title={`${pending} Pending Messages`}
                  className={styles.tooltip}
                  anchorClassName="truncateText"
                  position="bottom"
                  content={tooltipContent}
                >
                  <>{pending}</>
                </EuiToolTip>
              )}
              {!pending && pending}
            </div>
          </EuiText>
        )
      },
    },
    {
      id: 'lastDeliveredId',
      label: 'Last Delivered ID',
      relativeWidth: 0.25,
      minWidth: 190,
      isSortable: true,
      className: styles.cell,
      headerClassName: 'streamItemHeader',
      render: function Id(_name: string, { lastDeliveredId: id }: ConsumerGroupDto) {
        const timestamp = id?.split('-')?.[0]
        return (
          <div>
            <EuiText color="subdued" size="s" style={{ maxWidth: '100%' }}>
              <div className="truncateText streamItem" style={{ display: 'flex' }} data-testid={`stream-group-${id}-date`}>
                {getFormatTime(timestamp)}
              </div>
            </EuiText>
            <EuiText size="s" style={{ maxWidth: '100%' }}>
              <div className="streamItemId" data-testid={`stream-group-${id}`}>
                {id}
              </div>
            </EuiText>
          </div>
        )
      },
    },
    {
      id: 'actions',
      label: '',
      headerClassName: styles.actionsHeader,
      textAlignment: TableCellTextAlignment.Left,
      absoluteWidth: actionsWidth,
      maxWidth: actionsWidth,
      minWidth: actionsWidth,
<<<<<<< HEAD
      render: function Actions(_act: any, { lastDeliveredId, name }: ConsumerGroupDto) {
=======
      render: function Actions(_act: any, { name }: ConsumerGroupDto) {
>>>>>>> e9f81c98
        return (
          <div>
            <PopoverItemEditor
              btnTestId={`edit-stream-last-id-${lastDeliveredId}`}
              onOpen={() => setEditValue(lastDeliveredId)}
              onApply={() => handleApplyEditId(name)}
              className={styles.editLastId}
            >
              <EuiFieldText
                fullWidth
                name="id"
                id="id"
                placeholder="ID*"
                value={editValue}
                onChange={(e: any) => setEditValue(e.target.value)}
                append={(
                  <EuiToolTip
                    anchorClassName="inputAppendIcon"
                    className={styles.entryIdTooltip}
                    position="left"
                    title="Enter Valid ID, 0 or $"
                    content={(
                      <>
                        Specify the ID of the last delivered entry in the stream from the new group's perspective.
                        <EuiSpacer size="xs" />
                        Otherwise, <b>$</b> represents the ID of the last entry in the stream,&nbsp;
                        <b>0</b> fetches the entire stream from the beginning.
                      </>
                    )}
                  >
                    <EuiIcon type="iInCircle" style={{ cursor: 'pointer' }} />
                  </EuiToolTip>
                )}
                style={{ width: 240 }}
                autoComplete="off"
                data-testid="id-field"
              />
            </PopoverItemEditor>
            <PopoverDelete
              text={(
                <>
                  Group will be removed from
                  <br />
                  {key}
                </>
              )}
              item={name}
              suffix={suffix}
              deleting={deleting}
              closePopover={closePopover}
              updateLoading={false}
              showPopover={showPopover}
              testid={`remove-groups-button-${name}`}
              handleDeleteItem={handleDeleteGroup}
              handleButtonClick={handleRemoveIconClick}
            />
          </div>
        )
      },
    },
  ]

  return (
    <>
      <GroupsView
        data={groups}
        columns={columns}
        onClosePopover={closePopover}
        onSelectGroup={handleSelectGroup}
        {...props}
      />
    </>
  )
}

export default GroupsViewWrapper<|MERGE_RESOLUTION|>--- conflicted
+++ resolved
@@ -29,12 +29,7 @@
 }
 
 const suffix = '_stream_group'
-<<<<<<< HEAD
 const actionsWidth = 80
-const minColumnWidth = 190
-=======
-const actionsWidth = 50
->>>>>>> e9f81c98
 
 export interface Props {
   isFooterOpen: boolean
@@ -45,12 +40,8 @@
     lastRefreshTime,
     data: loadedGroups = [],
   } = useSelector(streamGroupsSelector)
-<<<<<<< HEAD
-  const { id: instanceId, name: key = '' } = useSelector(connectedInstanceSelector)
+  const { name: key = '' } = useSelector(connectedInstanceSelector)
   const { name: selectedKey } = useSelector(selectedKeyDataSelector)
-=======
-  const { name: key = '' } = useSelector(connectedInstanceSelector)
->>>>>>> e9f81c98
 
   const dispatch = useDispatch()
 
@@ -201,11 +192,7 @@
       absoluteWidth: actionsWidth,
       maxWidth: actionsWidth,
       minWidth: actionsWidth,
-<<<<<<< HEAD
       render: function Actions(_act: any, { lastDeliveredId, name }: ConsumerGroupDto) {
-=======
-      render: function Actions(_act: any, { name }: ConsumerGroupDto) {
->>>>>>> e9f81c98
         return (
           <div>
             <PopoverItemEditor
