--- conflicted
+++ resolved
@@ -1,40 +1,23 @@
-<<<<<<< HEAD
 import { EuiFieldText, EuiIcon, EuiSpacer, EuiText, EuiToolTip } from '@elastic/eui'
 import React, { useCallback, useEffect, useState } from 'react'
 import { useDispatch, useSelector } from 'react-redux'
 import PopoverItemEditor from 'uiSrc/components/popover-item-editor'
 import { selectedKeyDataSelector } from 'uiSrc/slices/browser/keys'
-=======
-import { EuiText, EuiToolTip } from '@elastic/eui'
-import React, { useCallback, useEffect, useState } from 'react'
-import { useDispatch, useSelector } from 'react-redux'
->>>>>>> eb85d65c
 
 import {
   streamGroupsSelector,
   deleteStreamEntry,
-<<<<<<< HEAD
-  fetchConsumerGroups,
   setSelectedGroup,
   fetchConsumers,
   setStreamViewType,
-  modifyLastDeliveredIdAction
-=======
-  setSelectedGroup,
-  fetchConsumers,
-  setStreamViewType,
->>>>>>> eb85d65c
+  modifyLastDeliveredIdAction,
 } from 'uiSrc/slices/browser/stream'
 import { ITableColumn } from 'uiSrc/components/virtual-table/interfaces'
 import PopoverDelete from 'uiSrc/pages/browser/components/popover-delete/PopoverDelete'
 import { getFormatTime } from 'uiSrc/utils/streamUtils'
 import { KeyTypes, TableCellTextAlignment } from 'uiSrc/constants'
 import { connectedInstanceSelector } from 'uiSrc/slices/instances/instances'
-<<<<<<< HEAD
-import { ConsumerGroupDto, StreamEntryDto } from 'apiSrc/modules/browser/dto/stream.dto'
-=======
 import { ConsumerGroupDto } from 'apiSrc/modules/browser/dto/stream.dto'
->>>>>>> eb85d65c
 
 import { StreamViewType } from 'uiSrc/slices/interfaces/stream'
 import GroupsView from './GroupsView'
@@ -45,13 +28,8 @@
   editing: boolean
 }
 
-<<<<<<< HEAD
-const suffix = '_stream_groups'
+const suffix = '_stream_group'
 const actionsWidth = 80
-=======
-const suffix = '_stream_group'
-const actionsWidth = 50
->>>>>>> eb85d65c
 const minColumnWidth = 190
 
 interface Props {
@@ -67,24 +45,12 @@
 
   const dispatch = useDispatch()
 
-<<<<<<< HEAD
-  const [groups, setGroups] = useState<ConsumerGroupDto[]>([])
-=======
   const [groups, setGroups] = useState<IConsumerGroup[]>([])
->>>>>>> eb85d65c
   const [deleting, setDeleting] = useState<string>('')
   const [editValue, setEditValue] = useState<string>('')
 
   useEffect(() => {
-<<<<<<< HEAD
-    dispatch(fetchConsumerGroups())
-  }, [])
-
-  useEffect(() => {
-    const streamGroups: ConsumerGroupDto[] = loadedGroups?.map((item) => ({
-=======
     const streamGroups: IConsumerGroup[] = loadedGroups?.map((item) => ({
->>>>>>> eb85d65c
       ...item,
       editing: false,
     }))
@@ -119,19 +85,6 @@
     // })
   }
 
-<<<<<<< HEAD
-=======
-  const handleEditGroup = (groupId = '', editing: boolean) => {
-    const newGroupsState = groups.map((item) => {
-      if (item.name === groupId) {
-        return { ...item, editing }
-      }
-      return item
-    })
-    setGroups(newGroupsState)
-  }
-
->>>>>>> eb85d65c
   const handleSelectGroup = ({ rowData }: { rowData: any }) => {
     dispatch(setSelectedGroup(rowData))
     dispatch(fetchConsumers(
@@ -237,11 +190,7 @@
       absoluteWidth: actionsWidth,
       maxWidth: actionsWidth,
       minWidth: actionsWidth,
-<<<<<<< HEAD
       render: function Actions(_act: any, { lastDeliveredId, name }: ConsumerGroupDto) {
-=======
-      render: function Actions(_act: any, { id }: ConsumerGroupDto) {
->>>>>>> eb85d65c
         return (
           <div>
             <PopoverItemEditor
@@ -288,13 +237,13 @@
                   {key}
                 </>
               )}
-              item={lastDeliveredId}
+              item={name}
               suffix={suffix}
               deleting={deleting}
               closePopover={closePopover}
               updateLoading={false}
               showPopover={showPopover}
-              testid={`remove-groups-button-${lastDeliveredId}`}
+              testid={`remove-groups-button-${name}`}
               handleDeleteItem={handleDeleteGroup}
               handleButtonClick={handleRemoveIconClick}
             />
