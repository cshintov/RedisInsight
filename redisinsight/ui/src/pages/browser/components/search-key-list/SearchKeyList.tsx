import { EuiButtonEmpty, EuiIcon, keys } from '@elastic/eui'
import React, { useEffect, useState } from 'react'
import { useDispatch, useSelector } from 'react-redux'
import cx from 'classnames'

import MultiSearch from 'uiSrc/components/multi-search/MultiSearch'
import { SCAN_COUNT_DEFAULT, SCAN_TREE_COUNT_DEFAULT } from 'uiSrc/constants/api'
import { replaceSpaces } from 'uiSrc/utils'
import {
  deleteSearchHistoryAction,
  fetchKeys,
  fetchSearchHistoryAction,
  keysSearchHistorySelector,
  keysSelector,
  setFilter,
  setSearchMatch
} from 'uiSrc/slices/browser/keys'
import { KeyViewType, SearchHistoryItem, SearchMode } from 'uiSrc/slices/interfaces/keys'
import { redisearchHistorySelector, redisearchSelector } from 'uiSrc/slices/browser/redisearch'

import { connectedInstanceSelector } from 'uiSrc/slices/instances/instances'
import { resetBrowserTree } from 'uiSrc/slices/app/context'
import CloudStars from 'uiSrc/assets/img/oauth/stars.svg?react'

<<<<<<< HEAD
import { changeSelectedTab, toggleInsightsPanel } from 'uiSrc/slices/panels/insights'
import { AiChatType } from 'uiSrc/slices/interfaces/aiAssistant'
import { setSelectedTab } from 'uiSrc/slices/panels/aiAssistant'
import { InsightsPanelTabs } from 'uiSrc/slices/interfaces/insights'
=======
import { changeSidePanel } from 'uiSrc/slices/panels/sidePanels'
import { AiChatType } from 'uiSrc/slices/interfaces/aiAssistant'
import { setSelectedTab } from 'uiSrc/slices/panels/aiAssistant'
import { SidePanels } from 'uiSrc/slices/interfaces/insights'
>>>>>>> b85ffe5a

import { FeatureFlags } from 'uiSrc/constants'
import { FeatureFlagComponent } from 'uiSrc/components'
import styles from './styles.module.scss'

const placeholders = {
  [SearchMode.Pattern]: 'Filter by Key Name or Pattern',
  [SearchMode.Redisearch]: 'Search per Values of Keys',
}

const SearchKeyList = () => {
  const { id } = useSelector(connectedInstanceSelector)
  const { search, viewType, searchMode } = useSelector(keysSelector)
  const { search: redisearchQuery, selectedIndex } = useSelector(redisearchSelector)
  const { data: rediSearchHistory, loading: rediSearchHistoryLoading } = useSelector(redisearchHistorySelector)
  const { data: searchHistory, loading: searchHistoryLoading } = useSelector(keysSearchHistorySelector)

  const [value, setValue] = useState(search || '')
  const [disableSubmit, setDisableSubmit] = useState(false)

  const dispatch = useDispatch()

  useEffect(() => {
    if (id) {
      dispatch(fetchSearchHistoryAction(searchMode))
    }
  }, [id, searchMode])

  useEffect(() => {
    setValue(searchMode === SearchMode.Pattern ? search : redisearchQuery)
  }, [searchMode, search, redisearchQuery])

  useEffect(() => {
    setDisableSubmit(searchMode === SearchMode.Redisearch && !selectedIndex)
  }, [searchMode, selectedIndex])

  const mapOptions = (data: null | Array<SearchHistoryItem>) => data?.map((item) => ({
    id: item.id,
    option: item.filter?.type,
    value: item.filter?.match
  })) || []

  const handleApply = (match = value, telemetryProperties: {} = {}) => {
    if (disableSubmit) return

    dispatch(setSearchMatch(match, searchMode))

    if (viewType === KeyViewType.Tree) {
      dispatch(resetBrowserTree())
    }

    dispatch(fetchKeys(
      {
        searchMode,
        cursor: '0',
        count: viewType === KeyViewType.Browser ? SCAN_COUNT_DEFAULT : SCAN_TREE_COUNT_DEFAULT,
        telemetryProperties
      },
      () => { dispatch(fetchSearchHistoryAction(searchMode)) }
    ))
  }

  const handleChangeValue = (initValue: string) => {
    setValue(initValue)
  }

  const handleChangeOptions = () => {
    // now only one filter, so we delete option
    dispatch(setFilter(null))
    handleApply()
  }

  const handleApplySuggestion = (suggestion?: { option: string, value: string }) => {
    if (!suggestion) {
      handleApply()
      return
    }

    dispatch(setFilter(suggestion.option))
    setValue(suggestion.value)
    handleApply(suggestion.value, { source: 'history' })
  }

  const handleDeleteSuggestions = (ids: string[]) => {
    dispatch(deleteSearchHistoryAction(searchMode, ids))
  }

  const onKeyDown = (e: React.KeyboardEvent) => {
    if (e.key === keys.ENTER) {
      handleApply()
    }
  }

  const onClear = () => {
    handleChangeValue('')
    dispatch(setFilter(null))
    handleApply('')
  }

  const handleClickAskCopilot = () => {
<<<<<<< HEAD
    dispatch(changeSelectedTab(InsightsPanelTabs.AiAssistant))
    dispatch(setSelectedTab(AiChatType.Query))
    dispatch(toggleInsightsPanel(true))
=======
    dispatch(setSelectedTab(AiChatType.Query))
    dispatch(changeSidePanel(SidePanels.AiAssistant))
>>>>>>> b85ffe5a
  }

  return (
    <div className={cx(styles.container, { [styles.redisearchMode]: searchMode === SearchMode.Redisearch })}>
      <MultiSearch
        value={value}
        onSubmit={handleApply}
        onKeyDown={onKeyDown}
        onChange={handleChangeValue}
        onChangeOptions={handleChangeOptions}
        onClear={onClear}
        suggestions={{
          options: mapOptions(searchMode === SearchMode.Pattern ? searchHistory : rediSearchHistory),
          buttonTooltipTitle: 'Show History',
          loading: searchMode === SearchMode.Pattern ? searchHistoryLoading : rediSearchHistoryLoading,
          onApply: handleApplySuggestion,
          onDelete: handleDeleteSuggestions,
        }}
        appendRight={searchMode === SearchMode.Redisearch ? (
          <FeatureFlagComponent name={FeatureFlags.databaseChat}>
            <EuiButtonEmpty
              className={styles.askCopilotBtn}
              size="xs"
              onClick={handleClickAskCopilot}
              data-testid="ask-redis-copilot-btn"
            >
              <EuiIcon className={styles.cloudIcon} type={CloudStars} />
              <span>Ask Redis Copilot</span>
            </EuiButtonEmpty>
          </FeatureFlagComponent>
        ) : undefined}
        disableSubmit={disableSubmit}
        placeholder={placeholders[searchMode]}
        className={styles.input}
        data-testid="search-key"
      />
      <p className={styles.hiddenText}>{replaceSpaces(value)}</p>
    </div>
  )
}

export default SearchKeyList<|MERGE_RESOLUTION|>--- conflicted
+++ resolved
@@ -22,17 +22,10 @@
 import { resetBrowserTree } from 'uiSrc/slices/app/context'
 import CloudStars from 'uiSrc/assets/img/oauth/stars.svg?react'
 
-<<<<<<< HEAD
-import { changeSelectedTab, toggleInsightsPanel } from 'uiSrc/slices/panels/insights'
-import { AiChatType } from 'uiSrc/slices/interfaces/aiAssistant'
-import { setSelectedTab } from 'uiSrc/slices/panels/aiAssistant'
-import { InsightsPanelTabs } from 'uiSrc/slices/interfaces/insights'
-=======
 import { changeSidePanel } from 'uiSrc/slices/panels/sidePanels'
 import { AiChatType } from 'uiSrc/slices/interfaces/aiAssistant'
 import { setSelectedTab } from 'uiSrc/slices/panels/aiAssistant'
 import { SidePanels } from 'uiSrc/slices/interfaces/insights'
->>>>>>> b85ffe5a
 
 import { FeatureFlags } from 'uiSrc/constants'
 import { FeatureFlagComponent } from 'uiSrc/components'
@@ -133,14 +126,8 @@
   }
 
   const handleClickAskCopilot = () => {
-<<<<<<< HEAD
-    dispatch(changeSelectedTab(InsightsPanelTabs.AiAssistant))
-    dispatch(setSelectedTab(AiChatType.Query))
-    dispatch(toggleInsightsPanel(true))
-=======
     dispatch(setSelectedTab(AiChatType.Query))
     dispatch(changeSidePanel(SidePanels.AiAssistant))
->>>>>>> b85ffe5a
   }
 
   return (
