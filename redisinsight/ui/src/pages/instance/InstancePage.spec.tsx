import { cloneDeep } from 'lodash'
import React from 'react'
import { BrowserRouter } from 'react-router-dom'
import { instance, mock } from 'ts-mockito'

import { cleanup, mockedStore, render, act } from 'uiSrc/utils/test-utils'
import { resetKeys, resetPatternKeysData } from 'uiSrc/slices/browser/keys'
import { setMonitorInitialState } from 'uiSrc/slices/cli/monitor'
import { setInitialPubSubState } from 'uiSrc/slices/pubsub/pubsub'
import { setBulkActionsInitialState } from 'uiSrc/slices/browser/bulkActions'
import {
  appContextSelector,
  setAppContextConnectedInstanceId,
  setAppContextInitialState,
  setDbConfig
} from 'uiSrc/slices/app/context'
import { resetCliHelperSettings } from 'uiSrc/slices/cli/cli-settings'
import { resetRedisearchKeysData, setRedisearchInitialState } from 'uiSrc/slices/browser/redisearch'
import { setClusterDetailsInitialState } from 'uiSrc/slices/analytics/clusterDetails'
import { setDatabaseAnalysisInitialState } from 'uiSrc/slices/analytics/dbAnalysis'
import { setInitialAnalyticsSettings } from 'uiSrc/slices/analytics/settings'
import { getRecommendations, setInitialRecommendationsState } from 'uiSrc/slices/recommendations/recommendations'
import {
  getDatabaseConfigInfo,
  setConnectedInfoInstance,
  setConnectedInstance,
  setDefaultInstance
} from 'uiSrc/slices/instances/instances'
import { resetConnectedInstance as resetRdiConnectedInstance } from 'uiSrc/slices/rdi/instances'
import { clearExpertChatHistory } from 'uiSrc/slices/panels/aiAssistant'
import InstancePage, { Props } from './InstancePage'

const INSTANCE_ID_MOCK = 'instanceId'
const mockedProps = mock<Props>()

jest.mock('uiSrc/services', () => ({
  localStorageService: {
    set: jest.fn(),
    get: jest.fn(),
  },
}))

jest.mock('uiSrc/slices/app/features', () => ({
  ...jest.requireActual('uiSrc/slices/app/features'),
  appFeatureFlagsFeaturesSelector: jest.fn().mockReturnValue({
    insightsRecommendations: {
      flag: false
    }
  }),
}))

jest.mock('uiSrc/slices/app/context', () => ({
  ...jest.requireActual('uiSrc/slices/app/context'),
  appContextSelector: jest.fn().mockReturnValue({
    contextInstanceId: INSTANCE_ID_MOCK
  }),
}))

let store: typeof mockedStore
beforeEach(() => {
  cleanup()
  store = cloneDeep(mockedStore)
  store.clearActions()
})

/**
 * InstancePage tests
 *
 * @group component
 */
describe('InstancePage', () => {
  it('should render', () => {
    expect(
      render(
        <BrowserRouter>
          <InstancePage {...instance(mockedProps)} />
        </BrowserRouter>
      )
    ).toBeTruthy()
  })

  it('should render with CLI Header Minimized Component', () => {
    const { queryByTestId } = render(
      <BrowserRouter>
        <InstancePage {...instance(mockedProps)} />
      </BrowserRouter>
    )

    expect(queryByTestId('expand-cli')).toBeInTheDocument()
  })

  it('should call proper actions with resetting context', async () => {
    (appContextSelector as jest.Mock).mockReturnValue({
      contextInstanceId: 'prevId'
    })

    await act(() => {
      render(
        <BrowserRouter>
          <InstancePage {...instance(mockedProps)} />
        </BrowserRouter>
      )
    })

    const resetContextActions = [
      resetKeys(),
      setMonitorInitialState(),
      setInitialPubSubState(),
      setBulkActionsInitialState(),
      setAppContextInitialState(),
      resetPatternKeysData(),
      resetCliHelperSettings(),
      resetRedisearchKeysData(),
      setClusterDetailsInitialState(),
      setDatabaseAnalysisInitialState(),
      setInitialAnalyticsSettings(),
      setRedisearchInitialState(),
      setInitialRecommendationsState(),
<<<<<<< HEAD
      setTriggeredFunctionsInitialState(),
      clearExpertChatHistory(),
=======
>>>>>>> 248eb6e3
    ]

    const expectedActions = [
      setDefaultInstance(),
      setConnectedInstance(),
      getDatabaseConfigInfo(),
      setConnectedInfoInstance(),
      getRecommendations(),
      ...resetContextActions,
      setAppContextConnectedInstanceId(INSTANCE_ID_MOCK),
      setDbConfig(undefined),
      resetRdiConnectedInstance(),
    ]

    expect(store.getActions().slice(0, expectedActions.length)).toEqual(expectedActions)
  })
})<|MERGE_RESOLUTION|>--- conflicted
+++ resolved
@@ -116,11 +116,6 @@
       setInitialAnalyticsSettings(),
       setRedisearchInitialState(),
       setInitialRecommendationsState(),
-<<<<<<< HEAD
-      setTriggeredFunctionsInitialState(),
-      clearExpertChatHistory(),
-=======
->>>>>>> 248eb6e3
     ]
 
     const expectedActions = [
@@ -130,6 +125,8 @@
       setConnectedInfoInstance(),
       getRecommendations(),
       ...resetContextActions,
+			clearExpertChatHistory(),
+			clearExpertChatHistory(),
       setAppContextConnectedInstanceId(INSTANCE_ID_MOCK),
       setDbConfig(undefined),
       resetRdiConnectedInstance(),
