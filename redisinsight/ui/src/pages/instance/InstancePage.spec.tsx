import { cloneDeep } from 'lodash'
import React from 'react'
import { BrowserRouter } from 'react-router-dom'
import { instance, mock } from 'ts-mockito'

import { cleanup, mockedStore, render, act } from 'uiSrc/utils/test-utils'
import { resetKeys, resetPatternKeysData } from 'uiSrc/slices/browser/keys'
import { setMonitorInitialState } from 'uiSrc/slices/cli/monitor'
import { setInitialPubSubState } from 'uiSrc/slices/pubsub/pubsub'
import { setBulkActionsInitialState } from 'uiSrc/slices/browser/bulkActions'
import {
  appContextSelector,
  setAppContextConnectedInstanceId,
  setAppContextInitialState,
  setDbConfig
} from 'uiSrc/slices/app/context'
import { resetCliHelperSettings } from 'uiSrc/slices/cli/cli-settings'
import { resetRedisearchKeysData, setRedisearchInitialState } from 'uiSrc/slices/browser/redisearch'
import { setClusterDetailsInitialState } from 'uiSrc/slices/analytics/clusterDetails'
import { setDatabaseAnalysisInitialState } from 'uiSrc/slices/analytics/dbAnalysis'
import { setInitialAnalyticsSettings } from 'uiSrc/slices/analytics/settings'
import { getRecommendations, setInitialRecommendationsState } from 'uiSrc/slices/recommendations/recommendations'
import { setTriggeredFunctionsInitialState } from 'uiSrc/slices/triggeredFunctions/triggeredFunctions'
import {
  getDatabaseConfigInfo,
  setConnectedInfoInstance,
  setConnectedInstance,
  setDefaultInstance
} from 'uiSrc/slices/instances/instances'
<<<<<<< HEAD
import { resetConnectedInstance as resetRdiConnectedInstance } from 'uiSrc/slices/rdi/instances'
=======
import { clearExpertChatHistory } from 'uiSrc/slices/panels/aiAssistant'
>>>>>>> 1cc5cd7b
import InstancePage, { Props } from './InstancePage'

const INSTANCE_ID_MOCK = 'instanceId'
const mockedProps = mock<Props>()

jest.mock('uiSrc/services', () => ({
  localStorageService: {
    set: jest.fn(),
    get: jest.fn(),
  },
}))

jest.mock('uiSrc/slices/app/features', () => ({
  ...jest.requireActual('uiSrc/slices/app/features'),
  appFeatureFlagsFeaturesSelector: jest.fn().mockReturnValue({
    insightsRecommendations: {
      flag: false
    }
  }),
}))

jest.mock('uiSrc/slices/app/context', () => ({
  ...jest.requireActual('uiSrc/slices/app/context'),
  appContextSelector: jest.fn().mockReturnValue({
    contextInstanceId: INSTANCE_ID_MOCK
  }),
}))

let store: typeof mockedStore
beforeEach(() => {
  cleanup()
  store = cloneDeep(mockedStore)
  store.clearActions()
})

/**
 * InstancePage tests
 *
 * @group component
 */
describe('InstancePage', () => {
  it('should render', () => {
    expect(
      render(
        <BrowserRouter>
          <InstancePage {...instance(mockedProps)} />
        </BrowserRouter>
      )
    ).toBeTruthy()
  })

  it('should render with CLI Header Minimized Component', () => {
    const { queryByTestId } = render(
      <BrowserRouter>
        <InstancePage {...instance(mockedProps)} />
      </BrowserRouter>
    )

    expect(queryByTestId('expand-cli')).toBeInTheDocument()
  })

  it('should call proper actions with resetting context', async () => {
    (appContextSelector as jest.Mock).mockReturnValue({
      contextInstanceId: 'prevId'
    })

    await act(() => {
      render(
        <BrowserRouter>
          <InstancePage {...instance(mockedProps)} />
        </BrowserRouter>
      )
    })

    const resetContextActions = [
      resetKeys(),
      setMonitorInitialState(),
      setInitialPubSubState(),
      setBulkActionsInitialState(),
      setAppContextInitialState(),
      resetPatternKeysData(),
      resetCliHelperSettings(),
      resetRedisearchKeysData(),
      setClusterDetailsInitialState(),
      setDatabaseAnalysisInitialState(),
      setInitialAnalyticsSettings(),
      setRedisearchInitialState(),
      setInitialRecommendationsState(),
      setTriggeredFunctionsInitialState(),
    ]

    const expectedActions = [
      setDefaultInstance(),
      setConnectedInstance(),
      getDatabaseConfigInfo(),
      setConnectedInfoInstance(),
      getRecommendations(),
      ...resetContextActions,
      clearExpertChatHistory(),
      setAppContextConnectedInstanceId(INSTANCE_ID_MOCK),
      setDbConfig(undefined),
      resetRdiConnectedInstance(),
    ]

    expect(store.getActions().slice(0, expectedActions.length)).toEqual(expectedActions)
  })
})<|MERGE_RESOLUTION|>--- conflicted
+++ resolved
@@ -27,11 +27,8 @@
   setConnectedInstance,
   setDefaultInstance
 } from 'uiSrc/slices/instances/instances'
-<<<<<<< HEAD
 import { resetConnectedInstance as resetRdiConnectedInstance } from 'uiSrc/slices/rdi/instances'
-=======
 import { clearExpertChatHistory } from 'uiSrc/slices/panels/aiAssistant'
->>>>>>> 1cc5cd7b
 import InstancePage, { Props } from './InstancePage'
 
 const INSTANCE_ID_MOCK = 'instanceId'
