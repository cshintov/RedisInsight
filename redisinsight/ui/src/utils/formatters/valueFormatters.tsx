--- conflicted
+++ resolved
@@ -109,8 +109,6 @@
     case KeyValueFormat.Pickle: {
       try {
         const decoded = jpickle.loads(bufferToUTF8(reply))
-<<<<<<< HEAD
-=======
 
         if (isUndefined(decoded)) {
           return {
@@ -119,7 +117,6 @@
           }
         }
 
->>>>>>> 8351ae42
         const value = JSON.stringify(decoded)
         return JSONViewer({ value, ...props })
       } catch (e) {
