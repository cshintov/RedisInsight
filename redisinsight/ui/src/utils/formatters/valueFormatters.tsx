--- conflicted
+++ resolved
@@ -6,11 +6,10 @@
 import { getData } from 'rawproto'
 import { Parser } from 'pickleparser'
 import JSONBigInt from 'json-bigint'
-import { format as formatDateFns } from 'date-fns'
 import { store } from 'uiSrc/slices/store'
 
 import JSONViewer from 'uiSrc/components/json-viewer/JSONViewer'
-import { DATETIME_FORMATTER_DEFAULT, KeyValueFormat } from 'uiSrc/constants'
+import { KeyValueFormat } from 'uiSrc/constants'
 import { RedisResponseBuffer } from 'uiSrc/slices/interfaces'
 import {
   anyToBuffer,
@@ -27,12 +26,9 @@
   bufferToFloat32Array,
   checkTimestamp,
   convertTimestampToMilliseconds,
-<<<<<<< HEAD
   formatTimestamp,
-=======
   UTF8ToBuffer,
   isEqualBuffers,
->>>>>>> 8f2dd5a7
 } from 'uiSrc/utils'
 import { reSerializeJSON } from 'uiSrc/utils/formatters/json'
 
