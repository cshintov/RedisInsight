import React from 'react'
<<<<<<< HEAD
import { IpcInvokeEvent } from 'uiSrc/electron/constants'
import { BrowserStorageItem, Theme, THEMES, THEME_MATCH_MEDIA_DARK, DEFAULT_THEME } from '../constants'
=======
import { ipcThemeChange } from 'uiSrc/electron/utils'
import { BrowserStorageItem, Theme, THEMES, THEME_MATCH_MEDIA_DARK } from '../constants'
>>>>>>> 1aaa7f9e
import { localStorageService, themeService } from '../services'

interface Props {
  children: React.ReactNode
}

const THEME_NAMES = THEMES.map(({ value }) => value)

export const defaultState = {
  theme: DEFAULT_THEME || THEME_NAMES[1], // env configured theme or dark theme by default
  usingSystemTheme: localStorageService.get(BrowserStorageItem.theme) === Theme.System,
  changeTheme: (themeValue: any) => {
    themeService.applyTheme(themeValue)
  },
}

export const ThemeContext = React.createContext(defaultState)

export class ThemeProvider extends React.Component<Props> {
  constructor(props: any) {
    super(props)

    const storedThemeValue = localStorageService.get(BrowserStorageItem.theme)
    const theme = !storedThemeValue || !THEME_NAMES.includes(storedThemeValue)
      ? defaultState.theme
      : storedThemeValue
    const usingSystemTheme = theme === Theme.System

    themeService.applyTheme(theme)

    this.state = {
      theme: theme === Theme.System ? this.getSystemTheme() : theme,
      usingSystemTheme,
    }
  }

  getSystemTheme = () => (window.matchMedia?.(THEME_MATCH_MEDIA_DARK)?.matches ? Theme.Dark : Theme.Light)

  changeTheme = async (themeValue: any) => {
    let actualTheme = themeValue

    // since change theme is async need to wait to have a proper prefers-color-scheme
    await ipcThemeChange(themeValue)

    if (themeValue === Theme.System) {
      actualTheme = this.getSystemTheme()
    }
<<<<<<< HEAD
    window.app?.ipc?.invoke?.('theme:change' as IpcInvokeEvent, themeValue)
=======
>>>>>>> 1aaa7f9e

    this.setState({ theme: actualTheme, usingSystemTheme: themeValue === Theme.System }, () => {
      themeService.applyTheme(themeValue)
    })
  }

  render() {
    const { children } = this.props
    const { theme, usingSystemTheme }: any = this.state

    return (
      <ThemeContext.Provider
        value={{
          theme,
          usingSystemTheme,
          changeTheme: this.changeTheme,
        }}
      >
        {children}
      </ThemeContext.Provider>
    )
  }
}

export default ThemeProvider<|MERGE_RESOLUTION|>--- conflicted
+++ resolved
@@ -1,11 +1,6 @@
 import React from 'react'
-<<<<<<< HEAD
-import { IpcInvokeEvent } from 'uiSrc/electron/constants'
+import { ipcThemeChange } from 'uiSrc/electron/utils'
 import { BrowserStorageItem, Theme, THEMES, THEME_MATCH_MEDIA_DARK, DEFAULT_THEME } from '../constants'
-=======
-import { ipcThemeChange } from 'uiSrc/electron/utils'
-import { BrowserStorageItem, Theme, THEMES, THEME_MATCH_MEDIA_DARK } from '../constants'
->>>>>>> 1aaa7f9e
 import { localStorageService, themeService } from '../services'
 
 interface Props {
@@ -53,10 +48,6 @@
     if (themeValue === Theme.System) {
       actualTheme = this.getSystemTheme()
     }
-<<<<<<< HEAD
-    window.app?.ipc?.invoke?.('theme:change' as IpcInvokeEvent, themeValue)
-=======
->>>>>>> 1aaa7f9e
 
     this.setState({ theme: actualTheme, usingSystemTheme: themeValue === Theme.System }, () => {
       themeService.applyTheme(themeValue)
