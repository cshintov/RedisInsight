enum BrowserStorageItem {
  instancesCount = 'instancesCount',
  instancesSorting = 'instancesSorting',
  theme = 'theme',
  browserViewType = 'browserViewType',
  cliClientUuid = 'cliClientUuid',
  cliResizableContainer = 'cliResizableContainer',
  cliInputHistory = 'cliInputHistory',
  cliIsShowHelper = 'cliIsShowHelper',
  segmentAnonymousId = 'ajs_anonymous_id',
  wbClientUuid = 'wbClientUuid',
  wbInputHistory = 'wbInputHistory',
  isEnablementAreaMinimized = 'isEnablementAreaMinimized',
  treeViewDelimiter = 'treeViewDelimiter',
  autoRefreshRate = 'autoRefreshRate',
  bulkActionId = 'bulkActionId',
  dbConfig = 'dbConfig_',
  RunQueryMode = 'RunQueryMode',
  wbCleanUp = 'wbCleanUp',
<<<<<<< HEAD
  wbGroupMode = 'wbGroupMode'
=======
  viewFormat = 'viewFormat',
>>>>>>> febc14fc
}

export default BrowserStorageItem

export enum ConfigDBStorageItem {
  slowLogDurationUnit = 'slowLogDurationUnit'
}<|MERGE_RESOLUTION|>--- conflicted
+++ resolved
@@ -17,11 +17,8 @@
   dbConfig = 'dbConfig_',
   RunQueryMode = 'RunQueryMode',
   wbCleanUp = 'wbCleanUp',
-<<<<<<< HEAD
+  viewFormat = 'viewFormat',
   wbGroupMode = 'wbGroupMode'
-=======
-  viewFormat = 'viewFormat',
->>>>>>> febc14fc
 }
 
 export default BrowserStorageItem
