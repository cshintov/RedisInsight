--- conflicted
+++ resolved
@@ -20,17 +20,11 @@
   clusterDetails = 'cluster-details',
   databaseAnalysis = 'database-analysis',
   settings = 'settings',
-<<<<<<< HEAD
-  triggeredFunctions = 'triggered-functions',
-  triggeredFunctionsLibraries = 'libraries',
-  triggeredFunctionsFunctions = 'functions',
   // rdi pages
   rdiPipelineManagement = 'pipeline-management',
   rdiPipelineConfig = 'config',
   rdiPipelineJobs = 'jobs',
   rdiStatistics = 'statistics'
-=======
->>>>>>> 248eb6e3
 }
 
 const redisCloud = '/redis-cloud'
