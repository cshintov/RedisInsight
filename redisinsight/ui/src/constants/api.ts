enum ApiEndpoints {
  DATABASES = 'databases',
  DATABASES_IMPORT = 'databases/import',
  DATABASES_TEST_CONNECTION = 'databases/test',
  DATABASES_EXPORT = 'databases/export',

  BULK_ACTIONS_IMPORT = 'bulk-actions/import',
  BULK_ACTIONS_IMPORT_DEFAULT_DATA = 'bulk-actions/import/default-data',
  BULK_ACTIONS_IMPORT_TUTORIAL_DATA = 'bulk-actions/import/tutorial-data',

  CA_CERTIFICATES = 'certificates/ca',
  CLIENT_CERTIFICATES = 'certificates/client',

  REDIS_CLUSTER_GET_DATABASES = 'redis-enterprise/cluster/get-databases',
  REDIS_CLUSTER_DATABASES = 'redis-enterprise/cluster/databases',

  REDIS_CLOUD_ACCOUNT = 'cloud/autodiscovery/account',
  REDIS_CLOUD_SUBSCRIPTIONS = 'cloud/autodiscovery/subscriptions',
  REDIS_CLOUD_GET_DATABASES = 'cloud/autodiscovery/get-databases',
  REDIS_CLOUD_DATABASES = 'cloud/autodiscovery/databases',

  SENTINEL_GET_DATABASES = 'redis-sentinel/get-databases',
  SENTINEL_DATABASES = 'redis-sentinel/databases',

  KEYS = 'keys',
  KEYS_METADATA = 'keys/get-metadata',
  KEY_INFO = 'keys/get-info',
  KEY_NAME = 'keys/name',
  KEY_TTL = 'keys/ttl',

  ZSET = 'zSet',
  ZSET_MEMBERS = 'zSet/members',
  ZSET_MEMBERS_SEARCH = 'zSet/search',
  ZSET_GET_MEMBERS = 'zSet/get-members',

  SET = 'set',
  SET_GET_MEMBERS = 'set/get-members',
  SET_MEMBERS = 'set/members',

  STRING = 'string',
  STRING_VALUE = 'string/get-value',
  STRING_VALUE_DOWNLOAD = 'string/download-value',

  HASH = 'hash',
  HASH_FIELDS = 'hash/fields',
  HASH_GET_FIELDS = 'hash/get-fields',

  LIST = 'list',
  LIST_GET_ELEMENTS = 'list/get-elements',
  LIST_DELETE_ELEMENTS = 'list/elements',

  REJSON = 'rejson-rl',
  REJSON_GET = 'rejson-rl/get',
  REJSON_SET = 'rejson-rl/set',
  REJSON_ARRAPPEND = 'rejson-rl/arrappend',

  STREAMS = 'streams',
  STREAMS_ENTRIES = 'streams/entries',
  STREAMS_ENTRIES_GET = 'streams/entries/get',
  STREAMS_CONSUMER_GROUPS = 'streams/consumer-groups',
  STREAMS_CONSUMERS = 'streams/consumer-groups/consumers',
  STREAMS_CONSUMER_GROUPS_GET = 'streams/consumer-groups/get',
  STREAMS_CONSUMERS_GET = 'streams/consumer-groups/consumers/get',
  STREAMS_CONSUMERS_MESSAGES_GET = 'streams/consumer-groups/consumers/pending-messages/get',
  STREAM_CLAIM_PENDING_MESSAGES = 'streams/consumer-groups/consumers/pending-messages/claim',
  STREAM_ACK_PENDING_ENTRIES = 'streams/consumer-groups/consumers/pending-messages/ack',

  INFO = 'info',
  CLI_BLOCKING_COMMANDS = 'info/cli-blocking-commands',
  CLI_UNSUPPORTED_COMMANDS = 'info/cli-unsupported-commands',

  CLI = 'cli',
  SEND_COMMAND = 'send-command',
  SEND_CLUSTER_COMMAND = 'send-cluster-command',

  COMMAND_EXECUTIONS = 'command-executions',

  SETTINGS = 'settings',
  SETTINGS_AGREEMENTS_SPEC = 'settings/agreements/spec',

  WORKBENCH_COMMAND_EXECUTIONS = 'workbench/command-executions',

  PROFILER = 'profiler',
  PROFILER_LOGS = 'profiler/logs',

  REDIS_COMMANDS = 'commands',
  GUIDES = 'static/guides/manifest.json',
  TUTORIALS = 'static/tutorials/manifest.json',
  CUSTOM_TUTORIALS = 'custom-tutorials',
  CUSTOM_TUTORIALS_MANIFEST = 'custom-tutorials/manifest',
  PLUGINS = 'plugins',
  STATE = 'state',
  CONTENT_CREATE_DATABASE = 'static/content/create-redis.json',
  CONTENT_RECOMMENDATIONS = 'static/content/recommendations.json',
  CONTENT_GUIDE_LINKS = 'static/content/guide-links.json',
  GUIDES_PATH = 'static/guides',
  TUTORIALS_PATH = 'static/tutorials',
  CUSTOM_TUTORIALS_PATH = 'static/custom-tutorials',

  SLOW_LOGS = 'slow-logs',
  SLOW_LOGS_CONFIG = 'slow-logs/config',

  PUB_SUB = 'pub-sub',
  PUB_SUB_MESSAGES = 'pub-sub/messages',
  CLUSTER_DETAILS = 'cluster-details',
  DATABASE_ANALYSIS = 'analysis',
  RECOMMENDATIONS = 'recommendations',
  RECOMMENDATIONS_READ = 'recommendations/read',

  TRIGGERED_FUNCTIONS_LIBRARIES = 'triggered-functions/libraries',
  TRIGGERED_FUNCTIONS_FUNCTIONS = 'triggered-functions/functions',
  TRIGGERED_FUNCTIONS_GET_LIBRARY = 'triggered-functions/get-library',
  TRIGGERED_FUNCTIONS_REPLACE_LIBRARY = 'triggered-functions/library/replace',
  TRIGGERED_FUNCTIONS_LIBRARY = 'triggered-functions/library',

  NOTIFICATIONS = 'notifications',
  NOTIFICATIONS_READ = 'notifications/read',

  REDISEARCH = 'redisearch',
  REDISEARCH_SEARCH = 'redisearch/search',
  HISTORY = 'history',

  FEATURES = 'features',

  CLOUD_ME = 'cloud/me',
  CLOUD_ME_JOBS = 'cloud/me/jobs',
  CLOUD_ME_ACCOUNTS = 'cloud/me/accounts',
  CLOUD_ME_LOGOUT = 'cloud/me/logout',
  CLOUD_CURRENT = 'current',

  CLOUD_SUBSCRIPTION_PLANS = 'cloud/me/subscription/plans',

  CLOUD_ME_AUTODISCOVERY_ACCOUNT = 'cloud/me/autodiscovery/account',
  CLOUD_ME_AUTODISCOVERY_SUBSCRIPTIONS = 'cloud/me/autodiscovery/subscriptions',
  CLOUD_ME_AUTODISCOVERY_GET_DATABASES = 'cloud/me/autodiscovery/get-databases',
  CLOUD_ME_AUTODISCOVERY_DATABASES = 'cloud/me/autodiscovery/databases',
  CLOUD_CAPI_KEYS = 'cloud/me/capi-keys',

  AI_ASSISTANT_CHATS = 'ai/assistant/chats',
  AI_EXPERT = 'ai/expert',
<<<<<<< HEAD
  AI_EXPERT_QUERIES = 'ai/expert/queries',
=======
>>>>>>> 3fe98449

  ANALYTICS_SEND_EVENT = 'analytics/send-event',
  ANALYTICS_SEND_PAGE = 'analytics/send-page',

  RDI_INSTANCES = 'rdi',
  RDI_PIPELINE = 'pipeline',
  RDI_PIPELINE_SCHEMA = 'pipeline/schema',
  RDI_DEPLOY_PIPELINE = 'pipeline/deploy',
  RDI_TEST_CONNECTIONS = 'pipeline/test-connections',
  RDI_PIPELINE_STRATEGIES = 'pipeline/strategies',
  RDI_PIPELINE_TEMPLATE = 'pipeline/template',
  RDI_PIPELINE_JOB_FUNCTIONS = 'pipeline/job-functions',
  RDI_STATISTICS = 'statistics',
  RDI_PIPELINE_STATUS = 'pipeline/status',
}

export enum CustomHeaders {
  DbIndex = 'ri-db-index',
  WindowId = 'x-window-id',
}

export const DEFAULT_SEARCH_MATCH = '*'

const SCAN_COUNT_DEFAULT_ENV = process.env.RI_SCAN_COUNT_DEFAULT || '500'
const PIPELINE_COUNT_DEFAULT_ENV = process.env.RI_PIPELINE_COUNT_DEFAULT || '5'
const SCAN_TREE_COUNT_DEFAULT_ENV = process.env.RI_SCAN_TREE_COUNT_DEFAULT || '10000'

export const SCAN_COUNT_DEFAULT = parseInt(SCAN_COUNT_DEFAULT_ENV, 10)
export const PIPELINE_COUNT_DEFAULT = parseInt(PIPELINE_COUNT_DEFAULT_ENV, 10)
export const SCAN_TREE_COUNT_DEFAULT = parseInt(SCAN_TREE_COUNT_DEFAULT_ENV, 10)
export const SCAN_STREAM_START_DEFAULT = '-'
export const SCAN_STREAM_END_DEFAULT = '+'

export const CLOUD_AUTH_API_ENDPOINTS = [
  ApiEndpoints.CLOUD_ME,
  ApiEndpoints.CLOUD_ME_JOBS,
  ApiEndpoints.CLOUD_ME_ACCOUNTS,
<<<<<<< HEAD
  ApiEndpoints.CLOUD_CURRENT,
=======
>>>>>>> 3fe98449
  ApiEndpoints.CLOUD_SUBSCRIPTION_PLANS,
  ApiEndpoints.CLOUD_ME_AUTODISCOVERY_ACCOUNT,
  ApiEndpoints.CLOUD_ME_AUTODISCOVERY_SUBSCRIPTIONS,
  ApiEndpoints.CLOUD_ME_AUTODISCOVERY_GET_DATABASES,
  ApiEndpoints.CLOUD_ME_AUTODISCOVERY_DATABASES,
  ApiEndpoints.CLOUD_CAPI_KEYS,
<<<<<<< HEAD
  ApiEndpoints.AI_EXPERT_QUERIES,
=======
>>>>>>> 3fe98449
]

export default ApiEndpoints<|MERGE_RESOLUTION|>--- conflicted
+++ resolved
@@ -138,10 +138,6 @@
 
   AI_ASSISTANT_CHATS = 'ai/assistant/chats',
   AI_EXPERT = 'ai/expert',
-<<<<<<< HEAD
-  AI_EXPERT_QUERIES = 'ai/expert/queries',
-=======
->>>>>>> 3fe98449
 
   ANALYTICS_SEND_EVENT = 'analytics/send-event',
   ANALYTICS_SEND_PAGE = 'analytics/send-page',
@@ -179,20 +175,12 @@
   ApiEndpoints.CLOUD_ME,
   ApiEndpoints.CLOUD_ME_JOBS,
   ApiEndpoints.CLOUD_ME_ACCOUNTS,
-<<<<<<< HEAD
-  ApiEndpoints.CLOUD_CURRENT,
-=======
->>>>>>> 3fe98449
   ApiEndpoints.CLOUD_SUBSCRIPTION_PLANS,
   ApiEndpoints.CLOUD_ME_AUTODISCOVERY_ACCOUNT,
   ApiEndpoints.CLOUD_ME_AUTODISCOVERY_SUBSCRIPTIONS,
   ApiEndpoints.CLOUD_ME_AUTODISCOVERY_GET_DATABASES,
   ApiEndpoints.CLOUD_ME_AUTODISCOVERY_DATABASES,
   ApiEndpoints.CLOUD_CAPI_KEYS,
-<<<<<<< HEAD
-  ApiEndpoints.AI_EXPERT_QUERIES,
-=======
->>>>>>> 3fe98449
 ]
 
 export default ApiEndpoints