--- conflicted
+++ resolved
@@ -1,11 +1,8 @@
 enum ApiEndpoints {
   DATABASES = 'databases',
   DATABASES_IMPORT = 'databases/import',
-<<<<<<< HEAD
   DATABASES_TEST_CONNECTION = 'databases/test',
-=======
   DATABASES_EXPORT = 'databases/export',
->>>>>>> 4621f8a2
 
   CA_CERTIFICATES = 'certificates/ca',
   CLIENT_CERTIFICATES = 'certificates/client',
