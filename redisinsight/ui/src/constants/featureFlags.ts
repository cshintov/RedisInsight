--- conflicted
+++ resolved
@@ -2,14 +2,11 @@
   insightsRecommendations = 'insightsRecommendations',
   cloudSso = 'cloudSso',
   cloudSsoRecommendedSettings = 'cloudSsoRecommendedSettings',
-<<<<<<< HEAD
+  databaseChat = 'databaseChat',
+  documentationChat = 'documentationChat',
   appSettings = 'appSettings',
   profiler = 'profiler',
   dbAnalysis = 'dbAnalysis',
   appNotifications = 'appNotifications',
   triggersAndFunctions = 'triggersAndFunctions',
-=======
-  databaseChat = 'databaseChat',
-  documentationChat = 'documentationChat',
->>>>>>> 3fe98449
 }