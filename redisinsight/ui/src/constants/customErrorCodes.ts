--- conflicted
+++ resolved
@@ -35,10 +35,6 @@
   // General database errors [11200, 11299]
   DatabaseAlreadyExists = 11_200,
 
-<<<<<<< HEAD
-  // RDI errors [11300, 11499]
-  RdiDeployPipelineFailure = 11_301,
-=======
   // AI errors [11300, 11399]
   ConvAiInternalServerError = 11_300,
   ConvAiUnauthorized = 11_301,
@@ -56,6 +52,8 @@
   AiQueryRateLimitToken = 11_361,
   AiQueryRateLimitMaxTokens = 11362,
 
-  GeneralAiUnexpectedError = 11_391
->>>>>>> 3fe98449
+  GeneralAiUnexpectedError = 11_391,
+
+  // RDI errors [11300, 11499]
+  RdiDeployPipelineFailure = 11_301,
 }