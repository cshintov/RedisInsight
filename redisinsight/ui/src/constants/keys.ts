--- conflicted
+++ resolved
@@ -170,14 +170,8 @@
   HEX = 'HEX',
   Binary = 'Binary',
   Msgpack = 'Msgpack',
-<<<<<<< HEAD
-  PHP = 'PHP Unserialize',
-  JAVA = 'Java Object',
+  PHP = 'PHP serialized',
+  JAVA = 'Java serialized',
   Protobuf = 'Protobuf',
   Pickle = 'Pickle',
-=======
-  PHP = 'PHP serialized',
-  JAVA = 'Java serialized',
-  Protobuf = 'Protobuf'
->>>>>>> 0b1ef1b1
 }