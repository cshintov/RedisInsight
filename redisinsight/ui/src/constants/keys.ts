import { StreamViewType } from 'uiSrc/slices/interfaces/stream'
import { ApiEndpoints } from 'uiSrc/constants'
import { CommandGroup } from './commands'

export enum KeyTypes {
  Hash = 'hash',
  List = 'list',
  Set = 'set',
  ZSet = 'zset',
  String = 'string',
  ReJSON = 'ReJSON-RL',
  JSON = 'json',
  Stream = 'stream',
}

export enum ModulesKeyTypes {
  Graph = 'graphdata',
  TimeSeries = 'TSDB-TYPE',
}

export const GROUP_TYPES_DISPLAY = Object.freeze({
  [KeyTypes.Hash]: 'Hash',
  [KeyTypes.List]: 'List',
  [KeyTypes.Set]: 'Set',
  [KeyTypes.ZSet]: 'Sorted Set',
  [KeyTypes.String]: 'String',
  [KeyTypes.ReJSON]: 'JSON',
  [KeyTypes.JSON]: 'JSON',
  [KeyTypes.Stream]: 'Stream',
  [ModulesKeyTypes.Graph]: 'Graph',
  [ModulesKeyTypes.TimeSeries]: 'TS',
  [CommandGroup.Bitmap]: 'Bitmap',
  [CommandGroup.Cluster]: 'Cluster',
  [CommandGroup.Connection]: 'Connection',
  [CommandGroup.Geo]: 'Geo',
  [CommandGroup.Generic]: 'Generic',
  [CommandGroup.PubSub]: 'Pub/Sub',
  [CommandGroup.Scripting]: 'Scripting',
  [CommandGroup.Transactions]: 'Transactions',
  [CommandGroup.TimeSeries]: 'TimeSeries',
  [CommandGroup.Server]: 'Server',
  [CommandGroup.SortedSet]: 'Sorted Set',
  [CommandGroup.HyperLogLog]: 'HyperLogLog',
  [CommandGroup.CMS]: 'CMS',
  [CommandGroup.TDigest]: 'TDigest',
  [CommandGroup.TopK]: 'TopK',
  [CommandGroup.BloomFilter]: 'Bloom Filter',
  [CommandGroup.CuckooFilter]: 'Cuckoo Filter',
})

export type GroupTypesDisplay = keyof (typeof GROUP_TYPES_DISPLAY)

// Enums don't allow to use dynamic key
export const GROUP_TYPES_COLORS = Object.freeze({
  [KeyTypes.Hash]: 'var(--typeHashColor)',
  [KeyTypes.List]: 'var(--typeListColor)',
  [KeyTypes.Set]: 'var(--typeSetColor)',
  [KeyTypes.ZSet]: 'var(--typeZSetColor)',
  [KeyTypes.String]: 'var(--typeStringColor)',
  [KeyTypes.ReJSON]: 'var(--typeReJSONColor)',
  [KeyTypes.JSON]: 'var(--typeReJSONColor)',
  [KeyTypes.Stream]: 'var(--typeStreamColor)',
  [ModulesKeyTypes.Graph]: 'var(--typeGraphColor)',
  [ModulesKeyTypes.TimeSeries]: 'var(--typeTimeSeriesColor)',
  [CommandGroup.SortedSet]: 'var(--groupSortedSetColor)',
  [CommandGroup.Bitmap]: 'var(--groupBitmapColor)',
  [CommandGroup.Cluster]: 'var(--groupClusterColor)',
  [CommandGroup.Connection]: 'var(--groupConnectionColor)',
  [CommandGroup.Geo]: 'var(--groupGeoColor)',
  [CommandGroup.Generic]: 'var(--groupGenericColor)',
  [CommandGroup.PubSub]: 'var(--groupPubSubColor)',
  [CommandGroup.Scripting]: 'var(--groupScriptingColor)',
  [CommandGroup.Transactions]: 'var(--groupTransactionsColor)',
  [CommandGroup.Server]: 'var(--groupServerColor)',
  [CommandGroup.HyperLogLog]: 'var(--groupHyperLolLogColor)',
})

export type GroupTypesColors = keyof (typeof GROUP_TYPES_COLORS)

export type KeyTypesActions = {
  [key: string]: {
    addItems?: {
      name: string
    }
    removeItems?: {
      name: string
    }
    editItem?: {
      name: string
    }
  }
}

export const KEY_TYPES_ACTIONS: KeyTypesActions = Object.freeze({
  [KeyTypes.Hash]: {
    addItems: {
      name: 'Add Fields',
    },
  },
  [KeyTypes.List]: {
    addItems: {
      name: 'Add Element',
    },
    removeItems: {
      name: 'Remove Elements',
    },
  },
  [KeyTypes.Set]: {
    addItems: {
      name: 'Add Members',
    },
  },
  [KeyTypes.ZSet]: {
    addItems: {
      name: 'Add Members',
    },
  },
  [KeyTypes.String]: {
    editItem: {
      name: 'Edit Value',
    },
  },
  [KeyTypes.ReJSON]: {}
})

export const STREAM_ADD_GROUP_VIEW_TYPES = [
  StreamViewType.Groups,
  StreamViewType.Consumers,
  StreamViewType.Messages
]

export const STREAM_ADD_ACTION = Object.freeze({
  [StreamViewType.Data]: {
    name: 'New Entry'
  },
  [StreamViewType.Groups]: {
    name: 'New Group'
  },
  [StreamViewType.Consumers]: {
    name: 'New Group'
  },
  [StreamViewType.Messages]: {
    name: 'New Group'
  }
})

export enum SortOrder {
  ASC = 'ASC',
  DESC = 'DESC',
}

export interface LengthNamingByType {
  [key: string]: string
}

export const LENGTH_NAMING_BY_TYPE: LengthNamingByType = Object.freeze({
  [ModulesKeyTypes.Graph]: 'Nodes',
  [ModulesKeyTypes.TimeSeries]: 'Samples',
  [KeyTypes.Stream]: 'Entries'
})

export interface ModulesKeyTypesNames {
  [key: string]: string
}

export const MODULES_KEY_TYPES_NAMES: ModulesKeyTypesNames = Object.freeze({
  [ModulesKeyTypes.Graph]: 'RedisGraph',
  [ModulesKeyTypes.TimeSeries]: 'RedisTimeSeries',
})

export enum KeyValueFormat {
  Unicode = 'Unicode',
  ASCII = 'ASCII',
  JSON = 'JSON',
  HEX = 'HEX',
  Binary = 'Binary',
  Msgpack = 'Msgpack',
  PHP = 'PHP serialized',
  JAVA = 'Java serialized',
  Protobuf = 'Protobuf',
  Pickle = 'Pickle',
}

<<<<<<< HEAD
export enum KeyValueCompressor {
  GZIP = 'GZIP',
  ZSTD = 'ZSTD',
  LZ4 = 'LZ4',
  SNAPPY = 'SNAPPY',
  // Brotli = 'Brotli',
  // PHPGZCompress = 'PHPGZCompress',
}

export const COMPRESSOR_MAGIC_SYMBOLS: ICompressorMagicSymbols = Object.freeze({
  [KeyValueCompressor.GZIP]: '31,139', // 1f 8b hex
  [KeyValueCompressor.ZSTD]: '40,181,47,253', // 28 b5 2f fd hex
  [KeyValueCompressor.LZ4]: '4,34,77,24', // 04 22 4d 18 hex
  [KeyValueCompressor.SNAPPY]: '', // no magic symbols
})

export type ICompressorMagicSymbols = {
  [key in KeyValueCompressor]: string
}

=======
export const ENDPOINT_BASED_ON_KEY_TYPE = Object.freeze({
  [KeyTypes.ZSet]: ApiEndpoints.ZSET,
  [KeyTypes.Set]: ApiEndpoints.SET,
  [KeyTypes.String]: ApiEndpoints.STRING,
  [KeyTypes.Hash]: ApiEndpoints.HASH,
  [KeyTypes.List]: ApiEndpoints.LIST,
  [KeyTypes.ReJSON]: ApiEndpoints.REJSON,
  [KeyTypes.Stream]: ApiEndpoints.STREAMS,
})

export type EndpointBasedOnKeyType = keyof (typeof ENDPOINT_BASED_ON_KEY_TYPE)
>>>>>>> 9aea5cdc
export enum SearchHistoryMode {
  Pattern = 'pattern',
  Redisearch = 'redisearch'
}<|MERGE_RESOLUTION|>--- conflicted
+++ resolved
@@ -181,7 +181,6 @@
   Pickle = 'Pickle',
 }
 
-<<<<<<< HEAD
 export enum KeyValueCompressor {
   GZIP = 'GZIP',
   ZSTD = 'ZSTD',
@@ -202,7 +201,6 @@
   [key in KeyValueCompressor]: string
 }
 
-=======
 export const ENDPOINT_BASED_ON_KEY_TYPE = Object.freeze({
   [KeyTypes.ZSet]: ApiEndpoints.ZSET,
   [KeyTypes.Set]: ApiEndpoints.SET,
@@ -214,7 +212,7 @@
 })
 
 export type EndpointBasedOnKeyType = keyof (typeof ENDPOINT_BASED_ON_KEY_TYPE)
->>>>>>> 9aea5cdc
+
 export enum SearchHistoryMode {
   Pattern = 'pattern',
   Redisearch = 'redisearch'
