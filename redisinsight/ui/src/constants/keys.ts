--- conflicted
+++ resolved
@@ -181,7 +181,6 @@
   Pickle = 'Pickle',
 }
 
-<<<<<<< HEAD
 export const KEYS_BASED_ON_ENDPOINT = Object.freeze({
   [ApiEndpoints.ZSET]: KeyTypes.ZSet,
   [ApiEndpoints.SET]: KeyTypes.Set,
@@ -193,9 +192,7 @@
 })
 
 export type KeyTypeBasedOnEndpoint = keyof (typeof KEYS_BASED_ON_ENDPOINT)
-=======
 export enum SearchHistoryMode {
   Pattern = 'pattern',
   Redisearch = 'redisearch'
-}
->>>>>>> 936414c2
+}