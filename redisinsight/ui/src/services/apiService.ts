<<<<<<< HEAD
import axios, { AxiosInstance, AxiosRequestConfig } from 'axios'
=======
import axios, { AxiosError, InternalAxiosRequestConfig } from 'axios'
>>>>>>> 3fe98449
import { isNumber } from 'lodash'
import { sessionStorageService } from 'uiSrc/services'
import { BrowserStorageItem } from 'uiSrc/constants'
import { CLOUD_AUTH_API_ENDPOINTS, CustomHeaders } from 'uiSrc/constants/api'
import { store } from 'uiSrc/slices/store'
import { logoutUserAction } from 'uiSrc/slices/oauth/cloud'

const { apiPort } = window.app?.config || { apiPort: process.env.RI_APP_PORT }
const baseApiUrl = process.env.RI_BASE_API_URL
const isDevelopment = process.env.NODE_ENV === 'development'
const isWebApp = process.env.RI_APP_TYPE === 'web'
const hostedApiBaseUrl = process.env.RI_HOSTED_API_BASE_URL

let mutableAxiosInstance: AxiosInstance

if (hostedApiBaseUrl) {
  mutableAxiosInstance = axios.create({
    baseURL: hostedApiBaseUrl,
  })
} else {
  let apiPrefix = process.env.RI_API_PREFIX

<<<<<<< HEAD
  if (window.__RI_PROXY_PATH__) {
    apiPrefix = `${window.__RI_PROXY_PATH__}/${apiPrefix}`
  }

  mutableAxiosInstance = axios.create({
    baseURL:
      !isDevelopment && isWebApp
        ? `${window.location.origin}/${apiPrefix}/`
        : `${baseApiUrl}:${apiPort}/${apiPrefix}/`,
  })
}
=======
export const getBaseUrl = () => (!isDevelopment && isWebApp
  ? `${window.location.origin}/${apiPrefix}/`
  : `${baseApiUrl}:${apiPort}/${apiPrefix}/`)

const axiosInstance = axios.create({
  baseURL: getBaseUrl(),
})
>>>>>>> 3fe98449

export const requestInterceptor = (config: InternalAxiosRequestConfig) => {
  if (config?.headers) {
    const instanceId = /databases\/([\w-]+)\/?.*/.exec(config.url || '')?.[1]

    if (instanceId) {
      const dbIndex = sessionStorageService.get(`${BrowserStorageItem.dbIndex}${instanceId}`)

      if (isNumber(dbIndex)) {
        config.headers[CustomHeaders.DbIndex] = dbIndex
      }
    }

    if (window.windowId) {
      config.headers[CustomHeaders.WindowId] = window.windowId
    }
  }

  return config
}

<<<<<<< HEAD
mutableAxiosInstance.interceptors.request.use(
=======
export const cloudAuthInterceptor = (error: AxiosError) => {
  const { response, config } = error
  if (response?.status === 401 && config?.url && CLOUD_AUTH_API_ENDPOINTS.includes(config.url as any)) {
    store?.dispatch<any>(logoutUserAction?.())
  }

  return Promise.reject(error)
}

axiosInstance.interceptors.request.use(
>>>>>>> 3fe98449
  requestInterceptor,
  (error) => Promise.reject(error)
)

<<<<<<< HEAD
const axiosInstance = mutableAxiosInstance
=======
axiosInstance.interceptors.response.use(
  undefined,
  cloudAuthInterceptor
)
>>>>>>> 3fe98449

export default axiosInstance<|MERGE_RESOLUTION|>--- conflicted
+++ resolved
@@ -1,8 +1,4 @@
-<<<<<<< HEAD
-import axios, { AxiosInstance, AxiosRequestConfig } from 'axios'
-=======
-import axios, { AxiosError, InternalAxiosRequestConfig } from 'axios'
->>>>>>> 3fe98449
+import axios, { AxiosInstance, AxiosError, InternalAxiosRequestConfig } from 'axios'
 import { isNumber } from 'lodash'
 import { sessionStorageService } from 'uiSrc/services'
 import { BrowserStorageItem } from 'uiSrc/constants'
@@ -16,36 +12,19 @@
 const isWebApp = process.env.RI_APP_TYPE === 'web'
 const hostedApiBaseUrl = process.env.RI_HOSTED_API_BASE_URL
 
-let mutableAxiosInstance: AxiosInstance
+let apiPrefix = process.env.RI_API_PREFIX
 
-if (hostedApiBaseUrl) {
-  mutableAxiosInstance = axios.create({
-    baseURL: hostedApiBaseUrl,
-  })
-} else {
-  let apiPrefix = process.env.RI_API_PREFIX
+if (window.__RI_PROXY_PATH__) {
+  apiPrefix = `${window.__RI_PROXY_PATH__}/${apiPrefix}`
+}
 
-<<<<<<< HEAD
-  if (window.__RI_PROXY_PATH__) {
-    apiPrefix = `${window.__RI_PROXY_PATH__}/${apiPrefix}`
-  }
-
-  mutableAxiosInstance = axios.create({
-    baseURL:
-      !isDevelopment && isWebApp
-        ? `${window.location.origin}/${apiPrefix}/`
-        : `${baseApiUrl}:${apiPort}/${apiPrefix}/`,
-  })
-}
-=======
 export const getBaseUrl = () => (!isDevelopment && isWebApp
   ? `${window.location.origin}/${apiPrefix}/`
   : `${baseApiUrl}:${apiPort}/${apiPrefix}/`)
 
-const axiosInstance = axios.create({
-  baseURL: getBaseUrl(),
+const mutableAxiosInstance: AxiosInstance = axios.create({
+  baseURL: hostedApiBaseUrl || getBaseUrl(),
 })
->>>>>>> 3fe98449
 
 export const requestInterceptor = (config: InternalAxiosRequestConfig) => {
   if (config?.headers) {
@@ -67,9 +46,6 @@
   return config
 }
 
-<<<<<<< HEAD
-mutableAxiosInstance.interceptors.request.use(
-=======
 export const cloudAuthInterceptor = (error: AxiosError) => {
   const { response, config } = error
   if (response?.status === 401 && config?.url && CLOUD_AUTH_API_ENDPOINTS.includes(config.url as any)) {
@@ -79,19 +55,14 @@
   return Promise.reject(error)
 }
 
-axiosInstance.interceptors.request.use(
->>>>>>> 3fe98449
+mutableAxiosInstance.interceptors.request.use(
   requestInterceptor,
   (error) => Promise.reject(error)
 )
 
-<<<<<<< HEAD
-const axiosInstance = mutableAxiosInstance
-=======
-axiosInstance.interceptors.response.use(
+mutableAxiosInstance.interceptors.response.use(
   undefined,
   cloudAuthInterceptor
 )
->>>>>>> 3fe98449
 
-export default axiosInstance+export default mutableAxiosInstance