--- conflicted
+++ resolved
@@ -55,11 +55,7 @@
     const expectedActions = [
       setJob({ id: '', name: CloudJobName.CreateFreeSubscriptionAndDatabase, status: '' }),
       showOAuthProgress(true),
-<<<<<<< HEAD
-      addInfiniteNotification(INFINITE_MESSAGES.PENDING_CREATE_DB(CloudJobStep.Credentials)),
-=======
       addInfiniteNotification(INFINITE_MESSAGES.AUTHENTICATING()),
->>>>>>> b85ffe5a
       setSocialDialogState(null),
       getUserInfo()
     ]
@@ -102,11 +98,7 @@
     const afterCallbackActions = [
       setJob({ id: '', name: CloudJobName.CreateFreeSubscriptionAndDatabase, status: '' }),
       showOAuthProgress(true),
-<<<<<<< HEAD
-      addInfiniteNotification(INFINITE_MESSAGES.PENDING_CREATE_DB(CloudJobStep.Credentials)),
-=======
       addInfiniteNotification(INFINITE_MESSAGES.AUTHENTICATING()),
->>>>>>> b85ffe5a
       setSocialDialogState(null),
       addInfiniteNotification(INFINITE_MESSAGES.PENDING_CREATE_DB(CloudJobStep.Credentials)),
     ]
@@ -131,11 +123,7 @@
     const afterCallbackActions = [
       setJob({ id: '', name: CloudJobName.CreateFreeSubscriptionAndDatabase, status: '' }),
       showOAuthProgress(true),
-<<<<<<< HEAD
-      addInfiniteNotification(INFINITE_MESSAGES.PENDING_CREATE_DB(CloudJobStep.Credentials)),
-=======
       addInfiniteNotification(INFINITE_MESSAGES.AUTHENTICATING()),
->>>>>>> b85ffe5a
       setSocialDialogState(null),
       addInfiniteNotification(INFINITE_MESSAGES.PENDING_CREATE_DB(CloudJobStep.Credentials)),
     ]
@@ -160,11 +148,7 @@
     const afterCallbackActions = [
       setJob({ id: '', name: CloudJobName.CreateFreeSubscriptionAndDatabase, status: '' }),
       showOAuthProgress(true),
-<<<<<<< HEAD
-      addInfiniteNotification(INFINITE_MESSAGES.PENDING_CREATE_DB(CloudJobStep.Credentials)),
-=======
       addInfiniteNotification(INFINITE_MESSAGES.AUTHENTICATING()),
->>>>>>> b85ffe5a
       setSocialDialogState(null),
       addInfiniteNotification(INFINITE_MESSAGES.PENDING_CREATE_DB(CloudJobStep.Credentials)),
     ]
