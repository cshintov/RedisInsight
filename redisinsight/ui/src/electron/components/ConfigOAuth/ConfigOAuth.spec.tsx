import React from 'react'
import { cloneDeep } from 'lodash'
import { cleanup, mockedStore, render } from 'uiSrc/utils/test-utils'

import { CloudAuthStatus, CloudJobName, CloudJobStep } from 'uiSrc/electron/constants'
import {
  addFreeDb,
  fetchUserInfo,
  getPlans,
  getUserInfo,
  setJob,
  setOAuthCloudSource,
  setSocialDialogState,
  showOAuthProgress,
  signInFailure
} from 'uiSrc/slices/oauth/cloud'
import { cloudSelector, loadSubscriptionsRedisCloud, setSSOFlow } from 'uiSrc/slices/instances/cloud'
import { addErrorNotification, addInfiniteNotification } from 'uiSrc/slices/app/notifications'
import { INFINITE_MESSAGES } from 'uiSrc/components/notifications/components'
import ConfigOAuth from './ConfigOAuth'

jest.mock('uiSrc/slices/oauth/cloud', () => ({
  ...jest.requireActual('uiSrc/slices/oauth/cloud'),
  fetchUserInfo: jest.fn().mockImplementation(
    jest.requireActual('uiSrc/slices/oauth/cloud').fetchUserInfo
  )
}))

jest.mock('uiSrc/slices/instances/cloud', () => ({
  ...jest.requireActual('uiSrc/slices/instances/cloud'),
  cloudSelector: jest.fn().mockReturnValue({
    ...jest.requireActual('uiSrc/slices/instances/cloud').initialState
  })
}))

let store: typeof mockedStore
beforeEach(() => {
  cleanup()
  store = cloneDeep(mockedStore)
  store.clearActions()
  window.app = {
    cloudOauthCallback: jest.fn()
  } as any
})

describe('ConfigOAuth', () => {
  it('should render', () => {
    expect(render(<ConfigOAuth />)).toBeTruthy()
  })

  it('should call proper actions on success', () => {
    (cloudSelector as jest.Mock).mockReturnValue({
      ssoFlow: 'signIn'
    })

    window.app?.cloudOauthCallback.mockImplementation((cb: any) => cb(undefined, { status: CloudAuthStatus.Succeed }))
    render(<ConfigOAuth />)

    const expectedActions = [
      setJob({ id: '', name: CloudJobName.CreateFreeSubscriptionAndDatabase, status: '' }),
      showOAuthProgress(true),
      addInfiniteNotification(INFINITE_MESSAGES.AUTHENTICATING()),
      setSocialDialogState(null),
      getUserInfo()
    ]
    expect(store.getActions()).toEqual(expectedActions)
  })

  it('should call proper actions on failed', () => {
    (cloudSelector as jest.Mock).mockReturnValue({
      ssoFlow: 'signIn'
    })

    window.app?.cloudOauthCallback.mockImplementation((cb: any) =>
      cb(
        undefined, {
          status: CloudAuthStatus.Failed,
          error: 'error'
        }
      ))
    render(<ConfigOAuth />)

    const expectedActions = [
      setOAuthCloudSource(null),
      signInFailure('error'),
      addErrorNotification({
        response: {
          data: {
            message: 'error'
          },
          status: 500
        }
      } as any),
      setSSOFlow(undefined)
    ]
    expect(store.getActions()).toEqual(expectedActions)
  })

<<<<<<< HEAD
  it('should fetch plans by default', () => {
=======
  it('should fetch plans with create flow', () => {
    (cloudSelector as jest.Mock).mockReturnValue({
      ssoFlow: 'create'
    })

>>>>>>> 3fe98449
    const fetchUserInfoMock = jest.fn().mockImplementation((onSuccessAction: () => void) => () => onSuccessAction());
    (fetchUserInfo as jest.Mock).mockImplementation(fetchUserInfoMock)

    window.app?.cloudOauthCallback.mockImplementation((cb: any) => cb(undefined, { status: CloudAuthStatus.Succeed }))
    render(<ConfigOAuth />)

    const afterCallbackActions = [
      setJob({ id: '', name: CloudJobName.CreateFreeSubscriptionAndDatabase, status: '' }),
      showOAuthProgress(true),
      addInfiniteNotification(INFINITE_MESSAGES.AUTHENTICATING()),
      setSocialDialogState(null),
      addInfiniteNotification(INFINITE_MESSAGES.PENDING_CREATE_DB(CloudJobStep.Credentials)),
    ]

    const expectedActions = [
      getPlans()
    ]
    expect(store.getActions()).toEqual([...afterCallbackActions, ...expectedActions])
  })

  it('should call fetch subscriptions with autodiscovery flow', () => {
    (cloudSelector as jest.Mock).mockReturnValue({
      ssoFlow: 'import'
    })

    const fetchUserInfoMock = jest.fn().mockImplementation((onSuccessAction: () => void) => () => onSuccessAction());
    (fetchUserInfo as jest.Mock).mockImplementation(fetchUserInfoMock)

    window.app?.cloudOauthCallback.mockImplementation((cb: any) => cb(undefined, { status: CloudAuthStatus.Succeed }))
    render(<ConfigOAuth />)

    const afterCallbackActions = [
      setJob({ id: '', name: CloudJobName.CreateFreeSubscriptionAndDatabase, status: '' }),
      showOAuthProgress(true),
      addInfiniteNotification(INFINITE_MESSAGES.AUTHENTICATING()),
      setSocialDialogState(null),
      addInfiniteNotification(INFINITE_MESSAGES.PENDING_CREATE_DB(CloudJobStep.Credentials)),
    ]

    const expectedActions = [
      loadSubscriptionsRedisCloud()
    ]
    expect(store.getActions()).toEqual([...afterCallbackActions, ...expectedActions])
  })

  it('should call create free job after success with recommended settings', () => {
    (cloudSelector as jest.Mock).mockReturnValue({
      isRecommendedSettings: true,
      ssoFlow: 'create'
    })

    const fetchUserInfoMock = jest.fn().mockImplementation((onSuccessAction: () => void) => () => onSuccessAction());
    (fetchUserInfo as jest.Mock).mockImplementation(fetchUserInfoMock)

    window.app?.cloudOauthCallback.mockImplementation((cb: any) => cb(undefined, { status: CloudAuthStatus.Succeed }))
    render(<ConfigOAuth />)

    const afterCallbackActions = [
      setJob({ id: '', name: CloudJobName.CreateFreeSubscriptionAndDatabase, status: '' }),
      showOAuthProgress(true),
      addInfiniteNotification(INFINITE_MESSAGES.AUTHENTICATING()),
      setSocialDialogState(null),
      addInfiniteNotification(INFINITE_MESSAGES.PENDING_CREATE_DB(CloudJobStep.Credentials)),
    ]

    const expectedActions = [
      addFreeDb()
    ]
    expect(store.getActions()).toEqual([...afterCallbackActions, ...expectedActions])
  })
})<|MERGE_RESOLUTION|>--- conflicted
+++ resolved
@@ -96,15 +96,11 @@
     expect(store.getActions()).toEqual(expectedActions)
   })
 
-<<<<<<< HEAD
-  it('should fetch plans by default', () => {
-=======
   it('should fetch plans with create flow', () => {
     (cloudSelector as jest.Mock).mockReturnValue({
       ssoFlow: 'create'
     })
 
->>>>>>> 3fe98449
     const fetchUserInfoMock = jest.fn().mockImplementation((onSuccessAction: () => void) => () => onSuccessAction());
     (fetchUserInfo as jest.Mock).mockImplementation(fetchUserInfoMock)
 
