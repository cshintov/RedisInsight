--- conflicted
+++ resolved
@@ -44,14 +44,6 @@
 
   const fetchUserInfoSuccess = (isSelectAccout: boolean) => {
     if (isSelectAccout) return
-<<<<<<< HEAD
-
-    if (ssoFlowRef.current === OAuthSocialAction.SignIn) {
-      closeInfinityNotification()
-      return
-    }
-
-=======
 
     if (ssoFlowRef.current === OAuthSocialAction.SignIn) {
       closeInfinityNotification()
@@ -60,7 +52,6 @@
 
     dispatch(addInfiniteNotification(INFINITE_MESSAGES.PENDING_CREATE_DB(CloudJobStep.Credentials)))
 
->>>>>>> b85ffe5a
     if (ssoFlowRef.current === OAuthSocialAction.Import) {
       dispatch(fetchSubscriptionsRedisCloud(
         null,
@@ -102,21 +93,13 @@
       dispatch(setJob({ id: '', name: CloudJobName.CreateFreeSubscriptionAndDatabase, status: '' }))
       localStorageService.remove(BrowserStorageItem.OAuthJobId)
       dispatch(showOAuthProgress(true))
-<<<<<<< HEAD
-      dispatch(addInfiniteNotification(INFINITE_MESSAGES.PENDING_CREATE_DB(CloudJobStep.Credentials)))
-=======
       dispatch(addInfiniteNotification(INFINITE_MESSAGES.AUTHENTICATING()))
->>>>>>> b85ffe5a
       dispatch(setSocialDialogState(null))
       dispatch(fetchUserInfo(fetchUserInfoSuccess, closeInfinityNotification))
     }
 
     if (status === CloudAuthStatus.Failed) {
-<<<<<<< HEAD
       const err = parseCustomError((error as CustomError) || message || '')
-=======
-      const err = parseCloudOAuthError((error as CustomError) || message || '')
->>>>>>> b85ffe5a
       dispatch(setOAuthCloudSource(null))
       dispatch(signInFailure(err?.response?.data?.message || message))
       dispatch(addErrorNotification(err))
