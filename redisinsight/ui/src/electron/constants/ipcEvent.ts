enum IpcInvokeEvent {
  getStoreValue = 'store:get:value',
  deleteStoreValue = 'store:delete:value',
  getAppVersion = 'app:get:version',
  cloudOauth = 'cloud:oauth',
  windowOpen = 'window:open',
<<<<<<< HEAD
  appRestart = 'app:restart',
=======
  themeChange = 'theme:change',
>>>>>>> a6921f94
}

enum IpcOnEvent {
  sendWindowId = 'window:send:id',
  cloudOauthCallback = 'cloud:oauth:callback',
  deepLinkAction = 'deep-link:action',
  appUpdateAvailable = 'app:update:available',
}

export {
  IpcInvokeEvent,
  IpcOnEvent,
}<|MERGE_RESOLUTION|>--- conflicted
+++ resolved
@@ -4,11 +4,8 @@
   getAppVersion = 'app:get:version',
   cloudOauth = 'cloud:oauth',
   windowOpen = 'window:open',
-<<<<<<< HEAD
+  themeChange = 'theme:change',
   appRestart = 'app:restart',
-=======
-  themeChange = 'theme:change',
->>>>>>> a6921f94
 }
 
 enum IpcOnEvent {
