--- conflicted
+++ resolved
@@ -14,14 +14,11 @@
   fetchRecommendationsAction,
   readRecommendationsAction,
   recommendationsSelector,
-<<<<<<< HEAD
-  setTotalUnread,
-=======
   setRecommendationVoteSuccess,
   setRecommendationVoteError,
   putLiveRecommendationVote,
   setRecommendationVote,
->>>>>>> 592e6639
+  setTotalUnread,
 } from 'uiSrc/slices/recommendations/recommendations'
 import { cleanup, initialStateDefault, mockStore, mockedStore } from 'uiSrc/utils/test-utils'
 
