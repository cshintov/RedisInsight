--- conflicted
+++ resolved
@@ -37,15 +37,12 @@
   changeInstanceAliasSuccess,
   changeInstanceAliasAction,
   resetConnectedInstance,
-<<<<<<< HEAD
+  setEditedInstance,
+  fetchEditedInstanceAction,
   setConnectedInstanceId,
   setConnectedInstance,
   setConnectedInstanceFailure,
   setConnectedInstanceSuccess,
-=======
-  setEditedInstance,
-  fetchEditedInstanceAction,
->>>>>>> 9621020e
 } from '../../instances/instances'
 import { addErrorNotification, addMessageNotification, IAddInstanceErrorPayload } from '../../app/notifications'
 import { ConnectionType, InitialStateInstances, Instance } from '../../interfaces'
@@ -395,7 +392,6 @@
     })
   })
 
-<<<<<<< HEAD
   describe('setConnectedInstanceId', () => {
     it('should properly set "id"', () => {
       // Arrange
@@ -475,7 +471,22 @@
         connectedInstance: {
           ...initialState.connectedInstance,
           loading: false,
-=======
+        }
+      }
+
+      // Act
+      const nextState = reducer(initialState, setConnectedInstanceFailure())
+
+      // Assert
+      const rootState = Object.assign(initialStateDefault, {
+        connections: {
+          instances: nextState,
+        },
+      })
+      expect(instancesSelector(rootState)).toEqual(state)
+    })
+  })
+
   describe('setEditedInstance', () => {
     it('should properly set error', () => {
       // Arrange
@@ -485,16 +496,11 @@
         editedInstance: {
           ...initialState.editedInstance,
           data,
->>>>>>> 9621020e
-        }
-      }
-
-      // Act
-<<<<<<< HEAD
-      const nextState = reducer(initialState, setConnectedInstanceFailure())
-=======
+        }
+      }
+
+      // Act
       const nextState = reducer(initialState, setEditedInstance(data))
->>>>>>> 9621020e
 
       // Assert
       const rootState = Object.assign(initialStateDefault, {
