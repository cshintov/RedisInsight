import { cloneDeep } from 'lodash'
import { AxiosError } from 'axios'
import { KeyTypes, KeyValueFormat } from 'uiSrc/constants'
import { apiService } from 'uiSrc/services'
import { parseKeysListResponse, stringToBuffer, UTF8ToBuffer } from 'uiSrc/utils'
import { cleanup, initialStateDefault, mockedStore } from 'uiSrc/utils/test-utils'
import { addErrorNotification, addMessageNotification } from 'uiSrc/slices/app/notifications'
import successMessages from 'uiSrc/components/notifications/success-messages'
import { SearchHistoryItem, SearchMode } from 'uiSrc/slices/interfaces/keys'
import {
  CreateHashWithExpireDto,
  CreateListWithExpireDto,
  CreateRejsonRlWithExpireDto,
  CreateSetWithExpireDto,
  CreateZSetWithExpireDto,
  ListElementDestination,
  SetStringWithExpireDto,
} from 'apiSrc/modules/browser/dto'
import reducer, {
  addHashKey,
  addKey,
  addKeyFailure,
  addKeySuccess,
  addListKey,
  addReJSONKey,
  addSetKey,
  addStringKey,
  addZsetKey,
  defaultSelectedKeyAction,
  defaultSelectedKeyActionFailure,
  defaultSelectedKeyActionSuccess,
  deleteKey,
  deleteKeyAction,
  deleteKeyFailure,
  deleteKeySuccess,
  deletePatternHistoryAction,
  deletePatternKeyFromList,
  deleteSearchHistory,
  deleteSearchHistoryAction,
  deleteSearchHistoryFailure,
  deleteSearchHistorySuccess,
  editKey,
  editKeyTTL,
  editPatternKeyFromList,
  editPatternKeyTTLFromList,
  fetchKeyInfo,
  fetchKeys,
  fetchKeysMetadata,
  fetchMoreKeys,
  fetchPatternHistoryAction,
  fetchSearchHistoryAction,
  initialState,
  keysSelector,
  loadKeyInfoSuccess,
  loadKeys,
  loadKeysFailure,
  loadKeysSuccess,
  loadMoreKeys,
  loadMoreKeysFailure,
  loadMoreKeysSuccess,
  loadSearchHistory,
  loadSearchHistoryFailure,
  loadSearchHistorySuccess,
  refreshKeyInfo,
  refreshKeyInfoAction,
<<<<<<< HEAD
  addKey,
  addKeySuccess,
  updateKeyList,
  addKeyFailure,
  addKeyIntoList,
=======
  refreshKeyInfoFail,
  refreshKeyInfoSuccess,
>>>>>>> 936414c2
  resetAddKey,
  resetKeyInfo,
  resetKeys,
  setLastBatchPatternKeys,
  updateSelectedKeyRefreshTime,
} from '../../browser/keys'
import { getString } from '../../browser/string'

jest.mock('uiSrc/services', () => ({
  ...jest.requireActual('uiSrc/services'),
}))

let store: typeof mockedStore
let dateNow: jest.SpyInstance<number>
beforeEach(() => {
  cleanup()
  store = cloneDeep(mockedStore)
  store.clearActions()
})

describe('keys slice', () => {
  beforeAll(() => {
    dateNow = jest.spyOn(Date, 'now').mockImplementation(() => 1629128049027)
  })

  afterAll(() => {
    dateNow.mockRestore()
  })

  describe('reducer, actions and selectors', () => {
    it('should return the initial state on first run', () => {
      // Arrange
      const nextState = initialState

      // Act
      const result = reducer(undefined, {})

      // Assert
      expect(result).toEqual(nextState)
    })
  })

  describe('loadKeys', () => {
    it('should properly set the state before the fetch data', () => {
      // Arrange
      const state = {
        ...initialState,
        loading: true,
      }

      // Act
      const nextState = reducer(initialState, loadKeys())

      // Assert
      const rootState = Object.assign(initialStateDefault, {
        browser: { keys: nextState },
      })
      expect(keysSelector(rootState)).toEqual(state)
    })
  })

  describe('loadKeysSuccess', () => {
    it('should properly set the state with fetched data', () => {
      // Arrange

      const data = {
        total: 249,
        nextCursor: '228',
        keys: [
          {
            name: stringToBuffer('bull:mail-queue:155'),
            type: 'hash',
            ttl: 2147474450,
            size: 3041,
          },
          {
            name: stringToBuffer('bull:mail-queue:223'),
            type: 'hash',
            ttl: -1,
            size: 3041,
          },
        ],
      }

      const state = {
        ...initialState,
        loading: false,
        error: '',
        data: {
          ...data,
          lastRefreshTime: Date.now(),
          previousResultCount: data.keys.length,
        },
      }

      // Act
      const nextState = reducer(
        initialState,
        loadKeysSuccess({ data, isFiltered: false, isSearched: false })
      )

      // Assert
      const rootState = Object.assign(initialStateDefault, {
        browser: { keys: nextState },
      })
      expect(keysSelector(rootState)).toEqual(state)
    })

    it('should properly set the state with empty data', () => {
      // Arrange
      const data: any = {}

      const state = {
        ...initialState,
        loading: false,
        error: '',
        data: {
          ...data,
          previousResultCount: data.keys?.length,
          lastRefreshTime: Date.now(),
        },
      }

      // Act
      const nextState = reducer(
        initialState,
        loadKeysSuccess({ data, isFiltered: false, isSearched: false })
      )

      // Assert
      const rootState = Object.assign(initialStateDefault, {
        browser: { keys: nextState },
      })
      expect(keysSelector(rootState)).toEqual(state)
    })
  })

  describe('loadKeysFailure', () => {
    it('should properly set the error', () => {
      // Arrange
      const data = 'some error'
      const state = {
        ...initialState,
        loading: false,
        error: data,
        data: {
          ...initialState.data,
          keys: [],
          nextCursor: '0',
          total: 0,
          scanned: 0,
          shardsMeta: {},
          previousResultCount: 0,
        },
      }

      // Act
      const nextState = reducer(initialState, loadKeysFailure(data))

      // Assert
      const rootState = Object.assign(initialStateDefault, {
        browser: { keys: nextState },
      })
      expect(keysSelector(rootState)).toEqual(state)
    })
  })

  describe('loadMoreKeys', () => {
    it('should properly set the state before the fetch data', () => {
      // Arrange
      const state = {
        ...initialState,
        loading: true,
        error: '',
        data: {
          ...initialState.data,
          keys: [],
          nextCursor: '0',
          total: 0,
          scanned: 0,
          shardsMeta: {},
          previousResultCount: 0,
        },
      }

      // Act
      const nextState = reducer(initialState, loadMoreKeys())

      // Assert
      const rootState = Object.assign(initialStateDefault, {
        browser: { keys: nextState },
      })
      expect(keysSelector(rootState)).toEqual(state)
    })
  })

  describe('loadMoreKeysSuccess', () => {
    it('should properly set the state with fetched data', () => {
      // Arrange

      const data = {
        total: 0,
        nextCursor: '0',
        shardsMeta: {},
        scanned: 0,
        keys: [
          {
            name: stringToBuffer('bull:mail-queue:155'),
            type: 'hash',
            ttl: 2147474450,
            size: 3041,
          },
          {
            name: stringToBuffer('bull:mail-queue:223'),
            type: 'hash',
            ttl: -1,
            size: 3041,
          },
        ],
      }

      const state = {
        ...initialState,
        loading: false,
        error: '',
        data: {
          ...data,
          previousResultCount: data.keys.length,
          lastRefreshTime: initialState.data.lastRefreshTime
        },
      }

      // Act
      const nextState = reducer(initialState, loadMoreKeysSuccess(data))

      // Assert
      const rootState = Object.assign(initialStateDefault, {
        browser: { keys: nextState },
      })
      expect(keysSelector(rootState)).toEqual(state)
    })

    it('should properly set the state with empty data', () => {
      // Arrange
      const data = {
        total: 0,
        nextCursor: '0',
        keys: [],
        scanned: 0,
        shardsMeta: {},
      }

      // Act
      const nextState = reducer(initialState, loadMoreKeysSuccess(data))

      // Assert
      const rootState = Object.assign(initialStateDefault, {
        browser: { keys: nextState },
      })
      expect(keysSelector(rootState)).toEqual(initialState)
    })
  })

  describe('loadMoreKeysFailure', () => {
    it('should properly set the error', () => {
      // Arrange
      const data = 'some error'
      const state = {
        ...initialState,
        loading: false,
        error: data,
        data: {
          ...initialState.data,
          keys: [],
          nextCursor: '0',
          total: 0,
          scanned: 0,
          shardsMeta: {},
          previousResultCount: 0,
        },
      }

      // Act
      const nextState = reducer(initialState, loadMoreKeysFailure(data))

      // Assert
      const rootState = Object.assign(initialStateDefault, {
        browser: { keys: nextState },
      })
      expect(keysSelector(rootState)).toEqual(state)
    })
  })

  describe('loadKeyInfoSuccess', () => {
    it('should properly set the state', () => {
      // Arrange
      const data = {
        name: stringToBuffer('keyName'),
        nameString: 'keyName',
        type: 'hash',
        ttl: -1,
        size: 279,
      }
      const state = {
        ...initialState,
        selectedKey: {
          ...initialState.selectedKey,
          loading: false,
          data: {
            ...data,
          },
        },
      }

      // Act
      const nextState = reducer(initialState, loadKeyInfoSuccess(data))

      // Assert
      const rootState = Object.assign(initialStateDefault, {
        browser: { keys: nextState },
      })
      expect(keysSelector(rootState)).toEqual(state)
    })
  })

  describe('setLastBatchKeys', () => {
    it('should properly set the state', () => {
      // Arrange
      const strToKey = (name:string) => ({ name, nameString: name, ttl: 1, size: 1, type: 'hash' })
      const data = ['44', '55', '66'].map(strToKey)

      const state = {
        ...initialState,
        data: {
          ...initialState.data,
          keys: ['1', '2', '3', '44', '55', '66'].map(strToKey),
        }
      }

      const prevState = {
        ...initialState,
        data: {
          ...initialState.data,
          keys: ['1', '2', '3', '4', '5', '6'].map(strToKey),
        }
      }

      // Act
      const nextState = reducer(prevState, setLastBatchPatternKeys(data))

      // Assert
      const rootState = Object.assign(initialStateDefault, {
        browser: { keys: nextState },
      })
      expect(keysSelector(rootState)).toEqual(state)
    })
  })

  describe('refreshKeyInfo', () => {
    it('should properly set the state', () => {
      // Arrange
      const state = {
        ...initialState,
        selectedKey: {
          ...initialState.selectedKey,
          refreshing: true,
        },
      }

      // Act
      const nextState = reducer(initialState, refreshKeyInfo())

      // Assert
      const rootState = Object.assign(initialStateDefault, {
        browser: { keys: nextState },
      })
      expect(keysSelector(rootState)).toEqual(state)
    })
  })

  describe('refreshKeyInfoSuccess', () => {
    it('should properly set the state', () => {
      // Arrange
      const data = {
        name: 'keyName',
        type: 'hash',
        ttl: -1,
        size: 279,
        length: 3,
      }
      const state = {
        ...initialState,
        selectedKey: {
          ...initialState.selectedKey,
          refreshing: false,
          data: { ...initialState.selectedKey.data, ...data },
        },
      }

      // Act
      const nextState = reducer(initialState, refreshKeyInfoSuccess(data))

      // Assert
      const rootState = Object.assign(initialStateDefault, {
        browser: { keys: nextState },
      })
      expect(keysSelector(rootState)).toEqual(state)
    })
  })

  describe('refreshKeyInfoFail', () => {
    it('should properly set the state', () => {
      // Arrange
      const state = {
        ...initialState,
        selectedKey: {
          ...initialState.selectedKey,
          refreshing: false,
        },
      }

      // Act
      const nextState = reducer(initialState, refreshKeyInfoFail())

      // Assert
      const rootState = Object.assign(initialStateDefault, {
        browser: { keys: nextState },
      })
      expect(keysSelector(rootState)).toEqual(state)
    })
  })

  describe('addKey', () => {
    it('should properly set the state while adding a key', () => {
      // Arrange
      const state = {
        ...initialState,
        addKey: {
          ...initialState.addKey,
          loading: true,
          error: '',
        },
      }

      // Act
      const nextState = reducer(initialState, addKey())

      // Assert
      const rootState = Object.assign(initialStateDefault, {
        browser: { keys: nextState },
      })
      expect(keysSelector(rootState)).toEqual(state)
    })
  })

  describe('updateKeyList', () => {
    it('should properly set the state after successfully added key', () => {
      // Arrange
      const state = {
        ...initialState,
        data: {
          ...initialState.data,
          keys: [{ name: 'name' }],
          scanned: 1,
          total: 1,
        }
      }

      // Act
      const nextState = reducer(initialState, updateKeyList({ keyName: 'name', keyType: 'hash' }))

      // Assert
      const rootState = Object.assign(initialStateDefault, {
        browser: { keys: nextState },
      })
      expect(keysSelector(rootState)).toEqual(state)
    })
  })

  describe('addKeyFailure', () => {
    it('should properly set the state on add key failure', () => {
      // Arrange
      const data = 'some error'
      const state = {
        ...initialState,
        addKey: {
          ...initialState.addKey,
          loading: false,
          error: data,
        },
      }

      // Act
      const nextState = reducer(initialState, addKeyFailure(data))

      // Assert
      const rootState = Object.assign(initialStateDefault, {
        browser: { keys: nextState },
      })
      expect(keysSelector(rootState)).toEqual(state)
    })
  })

  describe('resetAddKey', () => {
    it('should properly reset the state', () => {
      // Arrange
      const state = {
        ...initialState,
        addKey: {
          ...initialState.addKey,
          loading: false,
          error: '',
        },
      }

      // Act
      const nextState = reducer(initialState, resetAddKey())

      // Assert
      const rootState = Object.assign(initialStateDefault, {
        browser: { keys: nextState },
      })
      expect(keysSelector(rootState)).toEqual(state)
    })
  })

  describe('deleteKey', () => {
    it('should properly set the state before the delete key', () => {
      // Arrange
      const state = {
        ...initialState,
        selectedKey: {
          ...initialState.selectedKey,
          loading: true,
          data: null,
        },
      }

      // Act
      const nextState = reducer(initialState, deleteKey())

      // Assert
      const rootState = Object.assign(initialStateDefault, {
        browser: { keys: nextState },
      })
      expect(keysSelector(rootState)).toEqual(state)
    })
  })

  describe('deleteKeySuccess', () => {
    it('should properly set the state before the delete key', () => {
      // Arrange
      const state = {
        ...initialState,
        selectedKey: {
          ...initialState.selectedKey,
          loading: false,
          data: null,
        },
      }

      // Act
      const nextState = reducer(initialState, deleteKeySuccess())

      // Assert
      const rootState = Object.assign(initialStateDefault, {
        browser: { keys: nextState },
      })
      expect(keysSelector(rootState)).toEqual(state)
    })
  })

  describe('deleteKeyFailure', () => {
    it('should properly set the state before the delete key', () => {
      // Arrange
      const data = 'some error'
      const state = {
        ...initialState,
        selectedKey: {
          ...initialState.selectedKey,
          loading: false,
          error: data,
        },
      }

      // Act
      const nextState = reducer(initialState, deleteKeyFailure(data))

      // Assert
      const rootState = Object.assign(initialStateDefault, {
        browser: { keys: nextState },
      })
      expect(keysSelector(rootState)).toEqual(state)
    })
  })

  describe('defaultSelectedKeyAction', () => {
    it('should properly set the state before the delete key', () => {
      // Arrange
      const state = {
        ...initialState,
        selectedKey: {
          ...initialState.selectedKey,
          loading: true,
          error: '',
        },
      }

      // Act
      const nextState = reducer(initialState, defaultSelectedKeyAction())

      // Assert
      const rootState = Object.assign(initialStateDefault, {
        browser: { keys: nextState },
      })
      expect(keysSelector(rootState)).toEqual(state)
    })
  })

  describe('defaultSelectedKeyActionSuccess', () => {
    it('should properly set the state before the delete key', () => {
      // Arrange
      const state = {
        ...initialState,
        selectedKey: {
          ...initialState.selectedKey,
          loading: false,
        },
      }

      // Act
      const nextState = reducer(initialState, defaultSelectedKeyActionSuccess())

      // Assert
      const rootState = Object.assign(initialStateDefault, {
        browser: { keys: nextState },
      })
      expect(keysSelector(rootState)).toEqual(state)
    })
  })

  describe('defaultSelectedKeyActionFailure', () => {
    it('should properly set the state before the delete key', () => {
      // Arrange
      const data = 'some error'
      const state = {
        ...initialState,
        selectedKey: {
          ...initialState.selectedKey,
          loading: false,
          error: data,
        },
      }

      // Act
      const nextState = reducer(initialState, defaultSelectedKeyActionFailure(data))

      // Assert
      const rootState = Object.assign(initialStateDefault, {
        browser: { keys: nextState },
      })
      expect(keysSelector(rootState)).toEqual(state)
    })
  })

  describe('editPatternKeyFromList', () => {
    it('should properly set the state before the edit key', () => {
      // Arrange

      const data = {
        key: 'test',
        newKey: 'test2',
      }

      const initialStateMock = {
        ...initialState,
        data: {
          keys: [{ name: data.key }],
        },
      }
      const state = {
        ...initialState,
        data: {
          keys: [{ name: data.newKey, nameString: data.newKey }],
        },
      }

      // Act
      const nextState = reducer(initialStateMock, editPatternKeyFromList(data))

      // Assert
      const rootState = Object.assign(initialStateDefault, {
        browser: { keys: nextState },
      })
      expect(keysSelector(rootState)).toEqual(state)
    })
  })

  describe('editPatternKeyTTLFromList', () => {
    it('should properly set the state before the edit key ttl', () => {
      // Arrange

      const key = UTF8ToBuffer('key')
      const ttl = 12000

      const initialStateMock = {
        ...initialState,
        data: {
          keys: [{ name: key }],
        },
      }
      const state = {
        ...initialState,
        data: {
          keys: [{ name: key, ttl }],
        },
      }

      // Act
      const nextState = reducer(initialStateMock, editPatternKeyTTLFromList([key, ttl]))

      // Assert
      const rootState = Object.assign(initialStateDefault, {
        browser: { keys: nextState },
      })
      expect(keysSelector(rootState)).toEqual(state)
    })
  })

  describe('resetKeyInfo', () => {
    it('should properly save viewFormat', () => {
      // Arrange
      const viewFormat = KeyValueFormat.HEX
      const initialStateMock = {
        ...initialState,
        selectedKey: {
          ...initialState.selectedKey,
          viewFormat
        }
      }

      // Act
      const nextState = reducer(initialStateMock, resetKeyInfo())

      // Assert
      const rootState = Object.assign(initialStateDefault, {
        browser: { keys: nextState },
      })
      expect(keysSelector(rootState)).toEqual(initialStateMock)
    })
  })

  describe('resetKeys', () => {
    it('should properly save viewFormat', () => {
      // Arrange
      const viewFormat = KeyValueFormat.HEX
      const initialStateMock = {
        ...initialState,
        selectedKey: {
          ...initialState.selectedKey,
          viewFormat
        }
      }

      // Act
      const nextState = reducer(initialStateMock, resetKeys())

      // Assert
      const rootState = Object.assign(initialStateDefault, {
        browser: { keys: nextState },
      })
      expect(keysSelector(rootState)).toEqual(initialStateMock)
    })
  })

  describe('loadSearchHistory', () => {
    it('should properly set state', () => {
      // Arrange
      const state = {
        ...initialState,
        searchHistory: {
          ...initialState.searchHistory,
          loading: true
        }
      }

      // Act
      const nextState = reducer(state, loadSearchHistory())

      // Assert
      const rootState = Object.assign(initialStateDefault, {
        browser: { keys: nextState },
      })
      expect(keysSelector(rootState)).toEqual(state)
    })
  })

  describe('loadSearchHistorySuccess', () => {
    it('should properly set state', () => {
      // Arrange
      const data: SearchHistoryItem[] = [
        { id: '1', mode: SearchMode.Pattern, filter: { type: 'list', match: '*' } }
      ]
      const state = {
        ...initialState,
        searchHistory: {
          ...initialState.searchHistory,
          loading: false,
          data
        }
      }

      // Act
      const nextState = reducer(state, loadSearchHistorySuccess(data))

      // Assert
      const rootState = Object.assign(initialStateDefault, {
        browser: { keys: nextState },
      })
      expect(keysSelector(rootState)).toEqual(state)
    })
  })

  describe('loadSearchHistoryFailure', () => {
    it('should properly set state', () => {
      // Arrange
      const state = {
        ...initialState,
        searchHistory: {
          ...initialState.searchHistory,
          loading: false
        }
      }

      // Act
      const nextState = reducer(state, loadSearchHistoryFailure())

      // Assert
      const rootState = Object.assign(initialStateDefault, {
        browser: { keys: nextState },
      })
      expect(keysSelector(rootState)).toEqual(state)
    })
  })

  describe('deleteSearchHistory', () => {
    it('should properly set state', () => {
      // Arrange
      const state = {
        ...initialState,
        searchHistory: {
          ...initialState.searchHistory,
          loading: true
        }
      }

      // Act
      const nextState = reducer(state, deleteSearchHistory())

      // Assert
      const rootState = Object.assign(initialStateDefault, {
        browser: { keys: nextState },
      })
      expect(keysSelector(rootState)).toEqual(state)
    })
  })

  describe('deleteSearchHistorySuccess', () => {
    it('should properly set state', () => {
      // Arrange
      const data: SearchHistoryItem[] = [
        { id: '1', mode: SearchMode.Pattern, filter: { type: 'list', match: '*' } },
        { id: '2', mode: SearchMode.Pattern, filter: { type: 'list', match: '*' } },
      ]
      const currentState = {
        ...initialState,
        searchHistory: {
          ...initialState.searchHistory,
          loading: false,
          data
        }
      }

      const state = {
        ...initialState,
        searchHistory: {
          ...initialState.searchHistory,
          loading: false,
          data: [
            { id: '1', mode: SearchMode.Pattern, filter: { type: 'list', match: '*' } },
          ]
        }
      }

      // Act
      const nextState = reducer(currentState, deleteSearchHistorySuccess(['2']))

      // Assert
      const rootState = Object.assign(initialStateDefault, {
        browser: { keys: nextState },
      })
      expect(keysSelector(rootState)).toEqual(state)
    })
  })

  describe('deleteSearchHistoryFailure', () => {
    it('should properly set state', () => {
      // Arrange
      const state = {
        ...initialState,
        searchHistory: {
          ...initialState.searchHistory,
          loading: false
        }
      }

      // Act
      const nextState = reducer(state, deleteSearchHistoryFailure())

      // Assert
      const rootState = Object.assign(initialStateDefault, {
        browser: { keys: nextState },
      })
      expect(keysSelector(rootState)).toEqual(state)
    })
  })

  describe('thunks', () => {
    describe('fetchKeys', () => {
      it('call both loadKeys and loadKeysSuccess when fetch is successed', async () => {
        // Arrange
        const data = {
          total: 10,
          nextCursor: 20,
          scanned: 20,
          shardsMeta: {},
          keys: [
            {
              name: stringToBuffer('bull:mail-queue:155'),
              type: 'hash',
              ttl: 2147474450,
              size: 3041,
            },
            {
              name: stringToBuffer('bull:mail-queue:223'),
              type: 'hash',
              ttl: -1,
              size: 3041,
            },
          ],
        }
        const responsePayload = {
          data: [
            {
              total: data.total,
              scanned: data.scanned,
              cursor: 20,
              keys: [...data.keys],
            },
          ],
          status: 200,
        }

        apiService.post = jest.fn().mockResolvedValue(responsePayload)

        // Act
        await store.dispatch<any>(fetchKeys({ searchMode: SearchMode.Pattern, cursor: '0', count: 20 }))

        // Assert
        const expectedActions = [
          loadKeys(),
          loadKeysSuccess({
            data: parseKeysListResponse({}, responsePayload.data),
            isFiltered: false,
            isSearched: false,
          }),
        ]
        expect(store.getActions()).toEqual(expectedActions)
      })

      it('failed to load keys', async () => {
        // Arrange
        const errorMessage = 'some error'
        const responsePayload = {
          response: {
            status: 500,
            data: { message: errorMessage },
          },
        }

        apiService.post = jest.fn().mockRejectedValue(responsePayload)

        // Act
        await store.dispatch<any>(fetchKeys({ searchMode: SearchMode.Pattern, cursor: '0', count: 20 }))

        // Assert
        const expectedActions = [
          loadKeys(),
          addErrorNotification(responsePayload as AxiosError),
          loadKeysFailure(errorMessage),
        ]
        expect(store.getActions()).toEqual(expectedActions)
      })
    })

    describe('fetchMoreKeys', () => {
      it('call both loadMoreKeys and loadMoreKeysSuccess when fetch is successed', async () => {
        // Arrange
        const data = {
          total: 0,
          nextCursor: '0',
          scanned: 20,
          shardsMeta: {},
          keys: [
            {
              name: stringToBuffer('bull:mail-queue:155'),
              type: 'hash',
              ttl: 2147474450,
              size: 3041,
            },
            {
              name: stringToBuffer('bull:mail-queue:223'),
              type: 'hash',
              ttl: -1,
              size: 3041,
            },
          ],
        }

        const responsePayload = {
          data: [
            {
              total: data.total,
              scanned: data.scanned,
              cursor: 20,
              keys: [...data.keys],
            },
          ],
          status: 200,
        }

        apiService.post = jest.fn().mockResolvedValue(responsePayload)

        // Act
        await store.dispatch<any>(fetchMoreKeys(SearchMode.Pattern, [], '0', 20))

        // Assert
        const expectedActions = [
          loadMoreKeys(),
          loadMoreKeysSuccess(parseKeysListResponse({}, responsePayload.data)),
        ]
        expect(store.getActions()).toEqual(expectedActions)
      })

      it('failed to fetch more keys', async () => {
        // Arrange
        const errorMessage = 'some error'
        const responsePayload = {
          response: {
            status: 500,
            data: { message: errorMessage },
          },
        }

        apiService.post = jest.fn().mockRejectedValue(responsePayload)

        // Act
        await store.dispatch<any>(fetchMoreKeys(SearchMode.Pattern, [], '0', 20))

        // Assert
        const expectedActions = [
          loadMoreKeys(),
          addErrorNotification(responsePayload as AxiosError),
          loadMoreKeysFailure(errorMessage),
        ]
        expect(store.getActions()).toEqual(expectedActions)
      })
    })

    describe('fetchKeyInfo', () => {
      it('call both defaultSelectedKeyAction and loadKeyInfoSuccess when fetch is successed', async () => {
        // Arrange
        const data = {
          name: stringToBuffer('string'),
          type: KeyTypes.String,
          ttl: -1,
          size: 10,
        }
        const responsePayload = { data, status: 200 }

        apiService.post = jest.fn().mockResolvedValue(responsePayload)

        // Act
        await store.dispatch<any>(fetchKeyInfo(data.name))

        // Assert
        const expectedActions = [
          defaultSelectedKeyAction(),
          loadKeyInfoSuccess(responsePayload.data),
          updateSelectedKeyRefreshTime(Date.now()),
          // fetch keyInfo
          getString(),
        ]
        expect(store.getActions()).toEqual(expectedActions)
      })

      it('failed to fetch key info', async () => {
        // Arrange
        const errorMessage = 'some error'
        const responsePayload = {
          response: {
            status: 500,
            data: { message: errorMessage },
          },
        }

        apiService.post = jest.fn().mockRejectedValue(responsePayload)

        // Act
        await store.dispatch<any>(fetchKeyInfo('keyName'))

        // Assert
        const expectedActions = [
          defaultSelectedKeyAction(),
          addErrorNotification(responsePayload as AxiosError),
          defaultSelectedKeyActionFailure(errorMessage),
        ]
        expect(store.getActions()).toEqual(expectedActions)
      })
    })

    describe('refreshKeyInfoAction', () => {
      it('success to refresh key info', async () => {
        // Arrange
        const data = {
          name: stringToBuffer('keyName'),
          type: 'hash',
          ttl: -1,
          size: 279,
        }
        const responsePayload = { data, status: 200 }

        apiService.post = jest.fn().mockResolvedValue(responsePayload)

        // Act
        await store.dispatch<any>(refreshKeyInfoAction(stringToBuffer('keyName')))

        // Assert
        const expectedActions = [
          refreshKeyInfo(),
          refreshKeyInfoSuccess(responsePayload.data),
          updateSelectedKeyRefreshTime(Date.now()),
        ]
        expect(store.getActions()).toEqual(expectedActions)
      })

      it('failed to refresh key info', async () => {
        // Arrange
        const errorMessage = 'some error'
        const responsePayload = {
          response: {
            status: 500,
            data: { message: errorMessage },
          },
        }

        apiService.post = jest.fn().mockRejectedValue(responsePayload)

        // Act
        await store.dispatch<any>(refreshKeyInfoAction('keyName'))

        // Assert
        const expectedActions = [
          refreshKeyInfo(),
          refreshKeyInfoFail(),
          addErrorNotification(responsePayload as AxiosError),
        ]
        expect(store.getActions()).toEqual(expectedActions)
      })
    })

    describe('addHashKey', () => {
      it('success to add key', async () => {
        // Arrange
        const data: CreateHashWithExpireDto = {
          keyName: 'keyName',
          fields: [{ field: '1', value: '1' }],
        }
        const responsePayload = { data, status: 200 }

        apiService.post = jest.fn().mockResolvedValue(responsePayload)

        // Act
        await store.dispatch<any>(addHashKey(data, jest.fn()))

        // Assert
        const expectedActions = [
          addKey(),
          addKeySuccess(),
          updateKeyList({ keyName: data.keyName, keyType: 'hash' }),
          addMessageNotification(successMessages.ADDED_NEW_KEY(data.keyName)),
        ]
        expect(store.getActions()).toEqual(expectedActions)
      })
    })

    describe('addHashZset', () => {
      it('success to add key', async () => {
        // Arrange
        const data: CreateZSetWithExpireDto = {
          keyName: 'keyName',
          members: [{ name: '1', score: 1 }],
        }
        const responsePayload = { data, status: 200 }

        apiService.post = jest.fn().mockResolvedValue(responsePayload)

        // Act
        await store.dispatch<any>(addZsetKey(data, jest.fn()))

        // Assert
        const expectedActions = [
          addKey(),
          addKeySuccess(),
          updateKeyList({ keyName: data.keyName, keyType: 'zSet' }),
          addMessageNotification(successMessages.ADDED_NEW_KEY(data.keyName)),
        ]
        expect(store.getActions()).toEqual(expectedActions)
      })
    })

    describe('addHashSet', () => {
      it('success to add key', async () => {
        // Arrange
        const data: CreateSetWithExpireDto = {
          keyName: 'keyName',
          members: ['member'],
        }
        const responsePayload = { data, status: 200 }

        apiService.post = jest.fn().mockResolvedValue(responsePayload)

        // Act
        await store.dispatch<any>(addSetKey(data, jest.fn()))

        // Assert
        const expectedActions = [
          addKey(),
          addKeySuccess(),
          updateKeyList({ keyName: data.keyName, keyType: 'set' }),
          addMessageNotification(successMessages.ADDED_NEW_KEY(data.keyName)),
        ]
        expect(store.getActions()).toEqual(expectedActions)
      })
    })

    describe('addStringKey', () => {
      it('success to add key', async () => {
        // Arrange
        const data: SetStringWithExpireDto = {
          keyName: 'keyName',
          value: 'string',
        }
        const responsePayload = { data, status: 200 }

        apiService.post = jest.fn().mockResolvedValue(responsePayload)

        // Act
        await store.dispatch<any>(addStringKey(data, jest.fn()))

        // Assert
        const expectedActions = [
          addKey(),
          addKeySuccess(),
          updateKeyList({ keyName: data.keyName, keyType: 'string' }),
          addMessageNotification(successMessages.ADDED_NEW_KEY(data.keyName)),
        ]
        expect(store.getActions()).toEqual(expectedActions)
      })
    })

    describe('addListKey', () => {
      it('success to add key', async () => {
        // Arrange
        const data: CreateListWithExpireDto = {
          keyName: 'keyName',
          destination: 'TAIL' as ListElementDestination,
          element: '1',
        }
        const responsePayload = { data, status: 200 }

        apiService.post = jest.fn().mockResolvedValue(responsePayload)

        // Act
        await store.dispatch<any>(addListKey(data, jest.fn()))

        // Assert
        const expectedActions = [
          addKey(),
          addKeySuccess(),
          updateKeyList({ keyName: data.keyName, keyType: 'list' }),
          addMessageNotification(successMessages.ADDED_NEW_KEY(data.keyName)),
        ]
        expect(store.getActions()).toEqual(expectedActions)
      })
    })

    describe('addReJSONKey', () => {
      it('success to add key', async () => {
        // Arrange
        const data: CreateRejsonRlWithExpireDto = {
          keyName: 'keyName',
          data: '{}',
        }
        const responsePayload = { data, status: 200 }

        apiService.post = jest.fn().mockResolvedValue(responsePayload)

        // Act
        await store.dispatch<any>(addReJSONKey(data, jest.fn()))

        // Assert
        const expectedActions = [
          addKey(),
          addKeySuccess(),
          updateKeyList({ keyName: data.keyName, keyType: 'rejson-rl' }),
          addMessageNotification(successMessages.ADDED_NEW_KEY(data.keyName)),
        ]
        expect(store.getActions()).toEqual(expectedActions)
      })
    })

    describe('deleteKey', () => {
      it('call both deleteKey, deleteKeySuccess and deletePatternKeyFromList when delete is successed', async () => {
        // Arrange
        const data = {
          name: 'string',
          type: KeyTypes.String,
          ttl: -1,
          size: 10,
        }
        const responsePayload = { data, status: 200 }

        apiService.delete = jest.fn().mockResolvedValue(responsePayload)

        // Act
        await store.dispatch<any>(deleteKeyAction(data.name))

        // Assert
        const expectedActions = [
          deleteKey(),
          deleteKeySuccess(),
          deletePatternKeyFromList(data.name),
          addMessageNotification(successMessages.DELETED_KEY(data.name)),
        ]
        expect(store.getActions()).toEqual(expectedActions)
      })
    })

    describe('editKey', () => {
      it('call both editKey, editKeySuccess and editPatternKeyFromList when editing is successed', async () => {
        // Arrange
        const key = 'string'
        const newKey = 'string2'
        const responsePayload = { data: newKey, status: 200 }

        apiService.patch = jest.fn().mockResolvedValue(responsePayload)

        // Act
        await store.dispatch<any>(editKey(key, newKey))

        // Assert
        const expectedActions = [defaultSelectedKeyAction(), editPatternKeyFromList({ key, newKey })]
        expect(store.getActions()).toEqual(expectedActions)
      })
    })

    describe('editKeyTTL', () => {
      it('success editKeyTTL with positive ttl', async () => {
        // Arrange
        const key = 'string'
        const ttl = 1200
        const responsePayload = { status: 200 }

        apiService.patch = jest.fn().mockResolvedValue(responsePayload)

        // Act
        await store.dispatch<any>(editKeyTTL(key, ttl))

        // Assert
        const expectedActions = [
          defaultSelectedKeyAction(),
          // fetch keyInfo
          editPatternKeyTTLFromList([key, ttl]),
          defaultSelectedKeyAction(),
          defaultSelectedKeyActionSuccess(),
        ]
        expect(store.getActions()).toEqual(expectedActions)
      })

      it('success editKeyTTL with ttl = 0', async () => {
        // Arrange
        const key = 'string'
        const ttl = 0
        const responsePayload = { status: 200 }

        apiService.patch = jest.fn().mockResolvedValue(responsePayload)

        // Act
        await store.dispatch<any>(editKeyTTL(key, ttl))

        // Assert
        const expectedActions = [
          defaultSelectedKeyAction(),
          deleteKeySuccess(),
          deletePatternKeyFromList(key),
          defaultSelectedKeyActionSuccess(),
        ]
        expect(store.getActions()).toEqual(expectedActions)
      })
    })

    describe('fetchKeysMetadata', () => {
      it('success to fetch keys metadata', async () => {
      // Arrange
        const data = [
          {
            name: stringToBuffer('key1'),
            type: 'hash',
            ttl: -1,
            size: 100,
            length: 100,
          },
          {
            name: stringToBuffer('key2'),
            type: 'hash',
            ttl: -1,
            size: 150,
            length: 100,
          },
          {
            name: stringToBuffer('key3'),
            type: 'hash',
            ttl: -1,
            size: 110,
            length: 100,
          },
        ]
        const responsePayload = { data, status: 200 }

        const apiServiceMock = jest.fn().mockResolvedValue(responsePayload)
        const onSuccessMock = jest.fn()
        apiService.post = apiServiceMock
        const controller = new AbortController()

        // Act
        await store.dispatch<any>(
          fetchKeysMetadata(
            data.map(({ name }) => ({ name })),
            controller.signal,
            onSuccessMock
          )
        )

        // Assert
        expect(apiServiceMock).toBeCalledWith(
          '/databases//keys/get-metadata',
          { keys: data.map(({ name }) => ({ name })) },
          { params: { encoding: 'buffer' }, signal: controller.signal },
        )

        expect(onSuccessMock).toBeCalledWith(data)
      })
    })

<<<<<<< HEAD
    describe('addKeyIntoList', () => {
      it('updateKeyList should be called', async () => {
        // Act
        await store.dispatch<any>(
          addKeyIntoList({ key: 'key', keyType: 'hash' })
        )

        // Assert
        const expectedActions = [
          updateKeyList({ keyName: 'key', keyType: 'hash' })
=======
    describe('fetchPatternHistoryAction', () => {
      it('success fetch history', async () => {
        // Arrange
        const data: SearchHistoryItem[] = [
          { id: '1', mode: SearchMode.Pattern, filter: { type: 'list', match: '*' } },
          { id: '2', mode: SearchMode.Pattern, filter: { type: 'list', match: '*' } },
        ]
        const responsePayload = { data, status: 200 }

        apiService.get = jest.fn().mockResolvedValue(responsePayload)

        // Act
        await store.dispatch<any>(fetchPatternHistoryAction())

        // Assert
        const expectedActions = [
          loadSearchHistory(),
          loadSearchHistorySuccess(data),
        ]
        expect(store.getActions()).toEqual(expectedActions)
      })
      it('failed to load history', async () => {
        // Arrange
        const errorMessage = 'some error'
        const responsePayload = {
          response: {
            status: 500,
            data: { message: errorMessage },
          },
        }

        apiService.get = jest.fn().mockRejectedValue(responsePayload)

        // Act
        await store.dispatch<any>(fetchPatternHistoryAction())

        // Assert
        const expectedActions = [
          loadSearchHistory(),
          loadSearchHistoryFailure(),
        ]
        expect(store.getActions()).toEqual(expectedActions)
      })
    })

    describe('fetchSearchHistoryAction', () => {
      it('success fetch history', async () => {
        // Arrange
        const data: SearchHistoryItem[] = [
          { id: '1', mode: SearchMode.Pattern, filter: { type: 'list', match: '*' } },
          { id: '2', mode: SearchMode.Pattern, filter: { type: 'list', match: '*' } },
        ]
        const responsePayload = { data, status: 200 }

        apiService.get = jest.fn().mockResolvedValue(responsePayload)

        // Act
        await store.dispatch<any>(fetchSearchHistoryAction(SearchMode.Pattern))

        // Assert
        const expectedActions = [
          loadSearchHistory(),
          loadSearchHistorySuccess(data),
        ]
        expect(store.getActions()).toEqual(expectedActions)
      })
      it('failed to load history', async () => {
        // Arrange
        const errorMessage = 'some error'
        const responsePayload = {
          response: {
            status: 500,
            data: { message: errorMessage },
          },
        }

        apiService.get = jest.fn().mockRejectedValue(responsePayload)

        // Act
        await store.dispatch<any>(fetchSearchHistoryAction(SearchMode.Pattern))

        // Assert
        const expectedActions = [
          loadSearchHistory(),
          loadSearchHistoryFailure(),
        ]
        expect(store.getActions()).toEqual(expectedActions)
      })
    })

    describe('deletePatternHistoryAction', () => {
      it('success delete history', async () => {
        // Arrange
        const responsePayload = { status: 200 }

        apiService.delete = jest.fn().mockResolvedValue(responsePayload)

        // Act
        await store.dispatch<any>(deletePatternHistoryAction(['1']))

        // Assert
        const expectedActions = [
          deleteSearchHistory(),
          deleteSearchHistorySuccess(['1']),
        ]
        expect(store.getActions()).toEqual(expectedActions)
      })

      it('failed to delete history', async () => {
        // Arrange
        const errorMessage = 'some error'
        const responsePayload = {
          response: {
            status: 500,
            data: { message: errorMessage },
          },
        }

        apiService.delete = jest.fn().mockRejectedValue(responsePayload)

        // Act
        await store.dispatch<any>(deletePatternHistoryAction(['1']))

        // Assert
        const expectedActions = [
          deleteSearchHistory(),
          deleteSearchHistoryFailure(),
        ]
        expect(store.getActions()).toEqual(expectedActions)
      })
    })

    describe('deleteSearchHistoryAction', () => {
      it('success delete history', async () => {
        // Arrange
        const responsePayload = { status: 200 }

        apiService.delete = jest.fn().mockResolvedValue(responsePayload)

        // Act
        await store.dispatch<any>(deleteSearchHistoryAction(SearchMode.Pattern, ['1']))

        // Assert
        const expectedActions = [
          deleteSearchHistory(),
          deleteSearchHistorySuccess(['1']),
        ]
        expect(store.getActions()).toEqual(expectedActions)
      })

      it('failed to delete history', async () => {
        // Arrange
        const errorMessage = 'some error'
        const responsePayload = {
          response: {
            status: 500,
            data: { message: errorMessage },
          },
        }

        apiService.delete = jest.fn().mockRejectedValue(responsePayload)

        // Act
        await store.dispatch<any>(deleteSearchHistoryAction(SearchMode.Pattern, ['1']))

        // Assert
        const expectedActions = [
          deleteSearchHistory(),
          deleteSearchHistoryFailure(),
>>>>>>> 936414c2
        ]
        expect(store.getActions()).toEqual(expectedActions)
      })
    })
  })
})<|MERGE_RESOLUTION|>--- conflicted
+++ resolved
@@ -63,16 +63,10 @@
   loadSearchHistorySuccess,
   refreshKeyInfo,
   refreshKeyInfoAction,
-<<<<<<< HEAD
-  addKey,
-  addKeySuccess,
   updateKeyList,
-  addKeyFailure,
   addKeyIntoList,
-=======
   refreshKeyInfoFail,
   refreshKeyInfoSuccess,
->>>>>>> 936414c2
   resetAddKey,
   resetKeyInfo,
   resetKeys,
@@ -1548,7 +1542,6 @@
       })
     })
 
-<<<<<<< HEAD
     describe('addKeyIntoList', () => {
       it('updateKeyList should be called', async () => {
         // Act
@@ -1559,179 +1552,182 @@
         // Assert
         const expectedActions = [
           updateKeyList({ keyName: 'key', keyType: 'hash' })
-=======
-    describe('fetchPatternHistoryAction', () => {
-      it('success fetch history', async () => {
-        // Arrange
-        const data: SearchHistoryItem[] = [
-          { id: '1', mode: SearchMode.Pattern, filter: { type: 'list', match: '*' } },
-          { id: '2', mode: SearchMode.Pattern, filter: { type: 'list', match: '*' } },
-        ]
-        const responsePayload = { data, status: 200 }
-
-        apiService.get = jest.fn().mockResolvedValue(responsePayload)
-
-        // Act
-        await store.dispatch<any>(fetchPatternHistoryAction())
-
-        // Assert
-        const expectedActions = [
-          loadSearchHistory(),
-          loadSearchHistorySuccess(data),
-        ]
-        expect(store.getActions()).toEqual(expectedActions)
-      })
-      it('failed to load history', async () => {
-        // Arrange
-        const errorMessage = 'some error'
-        const responsePayload = {
-          response: {
-            status: 500,
-            data: { message: errorMessage },
-          },
-        }
-
-        apiService.get = jest.fn().mockRejectedValue(responsePayload)
-
-        // Act
-        await store.dispatch<any>(fetchPatternHistoryAction())
-
-        // Assert
-        const expectedActions = [
-          loadSearchHistory(),
-          loadSearchHistoryFailure(),
-        ]
-        expect(store.getActions()).toEqual(expectedActions)
-      })
-    })
-
-    describe('fetchSearchHistoryAction', () => {
-      it('success fetch history', async () => {
-        // Arrange
-        const data: SearchHistoryItem[] = [
-          { id: '1', mode: SearchMode.Pattern, filter: { type: 'list', match: '*' } },
-          { id: '2', mode: SearchMode.Pattern, filter: { type: 'list', match: '*' } },
-        ]
-        const responsePayload = { data, status: 200 }
-
-        apiService.get = jest.fn().mockResolvedValue(responsePayload)
-
-        // Act
-        await store.dispatch<any>(fetchSearchHistoryAction(SearchMode.Pattern))
-
-        // Assert
-        const expectedActions = [
-          loadSearchHistory(),
-          loadSearchHistorySuccess(data),
-        ]
-        expect(store.getActions()).toEqual(expectedActions)
-      })
-      it('failed to load history', async () => {
-        // Arrange
-        const errorMessage = 'some error'
-        const responsePayload = {
-          response: {
-            status: 500,
-            data: { message: errorMessage },
-          },
-        }
-
-        apiService.get = jest.fn().mockRejectedValue(responsePayload)
-
-        // Act
-        await store.dispatch<any>(fetchSearchHistoryAction(SearchMode.Pattern))
-
-        // Assert
-        const expectedActions = [
-          loadSearchHistory(),
-          loadSearchHistoryFailure(),
-        ]
-        expect(store.getActions()).toEqual(expectedActions)
-      })
-    })
-
-    describe('deletePatternHistoryAction', () => {
-      it('success delete history', async () => {
-        // Arrange
-        const responsePayload = { status: 200 }
-
-        apiService.delete = jest.fn().mockResolvedValue(responsePayload)
-
-        // Act
-        await store.dispatch<any>(deletePatternHistoryAction(['1']))
-
-        // Assert
-        const expectedActions = [
-          deleteSearchHistory(),
-          deleteSearchHistorySuccess(['1']),
-        ]
-        expect(store.getActions()).toEqual(expectedActions)
-      })
-
-      it('failed to delete history', async () => {
-        // Arrange
-        const errorMessage = 'some error'
-        const responsePayload = {
-          response: {
-            status: 500,
-            data: { message: errorMessage },
-          },
-        }
-
-        apiService.delete = jest.fn().mockRejectedValue(responsePayload)
-
-        // Act
-        await store.dispatch<any>(deletePatternHistoryAction(['1']))
-
-        // Assert
-        const expectedActions = [
-          deleteSearchHistory(),
-          deleteSearchHistoryFailure(),
-        ]
-        expect(store.getActions()).toEqual(expectedActions)
-      })
-    })
-
-    describe('deleteSearchHistoryAction', () => {
-      it('success delete history', async () => {
-        // Arrange
-        const responsePayload = { status: 200 }
-
-        apiService.delete = jest.fn().mockResolvedValue(responsePayload)
-
-        // Act
-        await store.dispatch<any>(deleteSearchHistoryAction(SearchMode.Pattern, ['1']))
-
-        // Assert
-        const expectedActions = [
-          deleteSearchHistory(),
-          deleteSearchHistorySuccess(['1']),
-        ]
-        expect(store.getActions()).toEqual(expectedActions)
-      })
-
-      it('failed to delete history', async () => {
-        // Arrange
-        const errorMessage = 'some error'
-        const responsePayload = {
-          response: {
-            status: 500,
-            data: { message: errorMessage },
-          },
-        }
-
-        apiService.delete = jest.fn().mockRejectedValue(responsePayload)
-
-        // Act
-        await store.dispatch<any>(deleteSearchHistoryAction(SearchMode.Pattern, ['1']))
-
-        // Assert
-        const expectedActions = [
-          deleteSearchHistory(),
-          deleteSearchHistoryFailure(),
->>>>>>> 936414c2
-        ]
-        expect(store.getActions()).toEqual(expectedActions)
+        ]
+        expect(store.getActions()).toEqual(expectedActions)
+      })
+
+      describe('fetchPatternHistoryAction', () => {
+        it('success fetch history', async () => {
+          // Arrange
+          const data: SearchHistoryItem[] = [
+            { id: '1', mode: SearchMode.Pattern, filter: { type: 'list', match: '*' } },
+            { id: '2', mode: SearchMode.Pattern, filter: { type: 'list', match: '*' } },
+          ]
+          const responsePayload = { data, status: 200 }
+  
+          apiService.get = jest.fn().mockResolvedValue(responsePayload)
+  
+          // Act
+          await store.dispatch<any>(fetchPatternHistoryAction())
+  
+          // Assert
+          const expectedActions = [
+            loadSearchHistory(),
+            loadSearchHistorySuccess(data),
+          ]
+          expect(store.getActions()).toEqual(expectedActions)
+        })
+        it('failed to load history', async () => {
+          // Arrange
+          const errorMessage = 'some error'
+          const responsePayload = {
+            response: {
+              status: 500,
+              data: { message: errorMessage },
+            },
+          }
+  
+          apiService.get = jest.fn().mockRejectedValue(responsePayload)
+  
+          // Act
+          await store.dispatch<any>(fetchPatternHistoryAction())
+  
+          // Assert
+          const expectedActions = [
+            loadSearchHistory(),
+            loadSearchHistoryFailure(),
+          ]
+          expect(store.getActions()).toEqual(expectedActions)
+        })
+      })
+  
+      describe('fetchSearchHistoryAction', () => {
+        it('success fetch history', async () => {
+          // Arrange
+          const data: SearchHistoryItem[] = [
+            { id: '1', mode: SearchMode.Pattern, filter: { type: 'list', match: '*' } },
+            { id: '2', mode: SearchMode.Pattern, filter: { type: 'list', match: '*' } },
+          ]
+          const responsePayload = { data, status: 200 }
+  
+          apiService.get = jest.fn().mockResolvedValue(responsePayload)
+  
+          // Act
+          await store.dispatch<any>(fetchSearchHistoryAction(SearchMode.Pattern))
+  
+          // Assert
+          const expectedActions = [
+            loadSearchHistory(),
+            loadSearchHistorySuccess(data),
+          ]
+          expect(store.getActions()).toEqual(expectedActions)
+        })
+        it('failed to load history', async () => {
+          // Arrange
+          const errorMessage = 'some error'
+          const responsePayload = {
+            response: {
+              status: 500,
+              data: { message: errorMessage },
+            },
+          }
+  
+          apiService.get = jest.fn().mockRejectedValue(responsePayload)
+  
+          // Act
+          await store.dispatch<any>(fetchSearchHistoryAction(SearchMode.Pattern))
+  
+          // Assert
+          const expectedActions = [
+            loadSearchHistory(),
+            loadSearchHistoryFailure(),
+          ]
+          expect(store.getActions()).toEqual(expectedActions)
+        })
+      })
+  
+      describe('deletePatternHistoryAction', () => {
+        it('success delete history', async () => {
+          // Arrange
+          const responsePayload = { status: 200 }
+  
+          apiService.delete = jest.fn().mockResolvedValue(responsePayload)
+  
+          // Act
+          await store.dispatch<any>(deletePatternHistoryAction(['1']))
+  
+          // Assert
+          const expectedActions = [
+            deleteSearchHistory(),
+            deleteSearchHistorySuccess(['1']),
+          ]
+          expect(store.getActions()).toEqual(expectedActions)
+        })
+  
+        it('failed to delete history', async () => {
+          // Arrange
+          const errorMessage = 'some error'
+          const responsePayload = {
+            response: {
+              status: 500,
+              data: { message: errorMessage },
+            },
+          }
+  
+          apiService.delete = jest.fn().mockRejectedValue(responsePayload)
+  
+          // Act
+          await store.dispatch<any>(deletePatternHistoryAction(['1']))
+  
+          // Assert
+          const expectedActions = [
+            deleteSearchHistory(),
+            deleteSearchHistoryFailure(),
+          ]
+          expect(store.getActions()).toEqual(expectedActions)
+        })
+      })
+  
+      describe('deleteSearchHistoryAction', () => {
+        it('success delete history', async () => {
+          // Arrange
+          const responsePayload = { status: 200 }
+  
+          apiService.delete = jest.fn().mockResolvedValue(responsePayload)
+  
+          // Act
+          await store.dispatch<any>(deleteSearchHistoryAction(SearchMode.Pattern, ['1']))
+  
+          // Assert
+          const expectedActions = [
+            deleteSearchHistory(),
+            deleteSearchHistorySuccess(['1']),
+          ]
+          expect(store.getActions()).toEqual(expectedActions)
+        })
+  
+        it('failed to delete history', async () => {
+          // Arrange
+          const errorMessage = 'some error'
+          const responsePayload = {
+            response: {
+              status: 500,
+              data: { message: errorMessage },
+            },
+          }
+  
+          apiService.delete = jest.fn().mockRejectedValue(responsePayload)
+  
+          // Act
+          await store.dispatch<any>(deleteSearchHistoryAction(SearchMode.Pattern, ['1']))
+  
+          // Assert
+          const expectedActions = [
+            deleteSearchHistory(),
+            deleteSearchHistoryFailure(),
+          ]
+          expect(store.getActions()).toEqual(expectedActions)
+        })
       })
     })
   })
