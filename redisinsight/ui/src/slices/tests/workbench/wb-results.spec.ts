import { cloneDeep } from 'lodash'
import { AxiosError } from 'axios'

import {
  cleanup,
  mockedStore,
  initialStateDefault,
  clearStoreActions,
} from 'uiSrc/utils/test-utils'
import { apiService } from 'uiSrc/services'
import { addErrorNotification } from 'uiSrc/slices/app/notifications'
import { ClusterNodeRole, CommandExecutionStatus } from 'uiSrc/slices/interfaces/cli'
import { EMPTY_COMMAND } from 'uiSrc/constants'
<<<<<<< HEAD
import { ResultsMode } from 'uiSrc/slices/interfaces'
=======
import { setDbIndexState } from 'uiSrc/slices/app/context'
>>>>>>> c6ff61c1
import { SendClusterCommandDto } from 'apiSrc/modules/cli/dto/cli.dto'
import reducer, {
  initialState,
  sendWBCommand,
  sendWBCommandSuccess,
  processWBCommandFailure,
  processWBCommandsFailure,
  workbenchResultsSelector,
  sendWBCommandAction,
  sendWBCommandClusterAction,
  fetchWBCommandAction,
  deleteWBCommandAction,
  loadWBHistory,
  loadWBHistorySuccess,
  loadWBHistoryFailure,
  processWBCommand,
  fetchWBCommandSuccess,
  toggleOpenWBResult,
  deleteWBCommandSuccess,
  resetWBHistoryItems,
  fetchWBHistoryAction,
} from '../../workbench/wb-results'

jest.mock('uiSrc/services', () => ({
  ...jest.requireActual('uiSrc/services'),
}))

let store: typeof mockedStore
beforeEach(() => {
  cleanup()
  store = cloneDeep(mockedStore)
  store.clearActions()
})

const mockItemId = '123'
const initialStateWithItems = {
  ...initialState,
  items: [{
    id: mockItemId + 0
  }]
}

describe('workbench results slice', () => {
  describe('sendWBCommand', () => {
    it('should properly set state', () => {
      // Arrange
      const mockPayload = {
        commands: ['command', 'command2'],
        commandId: '123'
      }
      const state = {
        ...initialState,
        loading: true,
        processing: true,
        items: mockPayload.commands.map((command, i) => ({
          command,
          id: mockPayload.commandId + i,
          loading: true,
          isOpen: true,
          error: ''
        }))
      }

      // Act
      const nextState = reducer(initialState, sendWBCommand(mockPayload))

      // Assert
      const rootState = Object.assign(initialStateDefault, {
        workbench: {
          results: nextState,
        },
      })
      expect(workbenchResultsSelector(rootState)).toEqual(state)
    })
  })

  describe('toggleOpenWBResult', () => {
    it('should properly set isOpen = true', () => {
      // Arrange

      const state = {
        ...initialStateWithItems,
        items: [
          {
            ...initialStateWithItems.items[0],
            isOpen: true
          }
        ]
      }

      // Act
      const nextState = reducer(initialStateWithItems, toggleOpenWBResult(mockItemId + 0))

      // Assert
      const rootState = Object.assign(initialStateDefault, {
        workbench: {
          results: nextState,
        },
      })
      expect(workbenchResultsSelector(rootState)).toEqual(state)
    })
  })

  describe('resetWBHistoryItems', () => {
    it('should properly remove all items', () => {
      // Arrange

      const state = {
        ...initialStateWithItems,
        items: []
      }

      // Act
      const nextState = reducer(initialStateWithItems, resetWBHistoryItems())

      // Assert
      const rootState = Object.assign(initialStateDefault, {
        workbench: {
          results: nextState,
        },
      })
      expect(workbenchResultsSelector(rootState)).toEqual(state)
    })
  })

  describe('sendWBCommandSuccess', () => {
    it('should properly set the state with fetched data', () => {
      // Arrange

      const mockedId = '123'

      const mockCommandExecution = {
        commandId: '123',
        data: [{
          command: 'command',
          databaseId: '123',
          id: mockedId + 0,
          createdAt: new Date(),
          isOpen: true,
          error: '',
          loading: false,
          result: [{
            response: 'test',
            status: CommandExecutionStatus.Success
          }]
        }]
      }

      const state = {
        ...initialState,
        items: [...mockCommandExecution.data]
      }

      // Act
      const nextState = reducer(initialStateWithItems, sendWBCommandSuccess(mockCommandExecution))

      // Assert
      const rootState = Object.assign(initialStateDefault, {
        workbench: {
          results: nextState,
        },
      })
      expect(workbenchResultsSelector(rootState)).toEqual(state)
    })

    it('should properly set the state with fetched data and isOpen = false, for request silent mode', () => {
      // Arrange

      const mockedId = '123'

      const mockCommandExecution = {
        commandId: '123',
        data: [{
          command: 'command',
          databaseId: '123',
          id: mockedId + 0,
          createdAt: new Date(),
          resultsMode: ResultsMode.Silent,
          isOpen: false,
          error: '',
          loading: false,
          summary: {
            fail: 0,
            success: 1,
            total: 1,
          },
          result: [{
            response: 'test',
            status: CommandExecutionStatus.Success
          }]
        }]
      }

      const state = {
        ...initialState,
        items: [...mockCommandExecution.data]
      }

      // Act
      const nextState = reducer(initialStateWithItems, sendWBCommandSuccess(mockCommandExecution))

      // Assert
      const rootState = Object.assign(initialStateDefault, {
        workbench: {
          results: nextState,
        },
      })
      expect(workbenchResultsSelector(rootState)).toEqual(state)
    })
  })

  describe('processWBCommandFailure', () => {
    it('should properly set the error', () => {
      // Arrange
      const data = 'error'
      const mockCommandExecution = {
        id: mockItemId + 0,
        error: data,
        loading: false,
      }
      const state = {
        ...initialStateWithItems,
        items: [
          {
            ...mockCommandExecution
          }
        ]
      }

      // Act
      const nextState = reducer(initialStateWithItems, processWBCommandFailure(mockCommandExecution))

      // Assert
      const rootState = Object.assign(initialStateDefault, {
        workbench: {
          results: nextState,
        },
      })
      expect(workbenchResultsSelector(rootState)).toEqual(state)
    })
  })

  describe('processWBCommandsFailure', () => {
    it('should properly remove from items', () => {
      // Arrange
      const data = 'error'
      const mockCommandExecution = {
        commandsId: [mockItemId + 0],
        error: data,
      }
      const state = {
        ...initialStateWithItems,
        items: [{
          id: mockItemId + 0,
          loading: false,
          isOpen: true,
          error: '',
          result: [{
            response: data,
            status: 'fail',
          }]
        }]
      }

      // Act
      const nextState = reducer(initialStateWithItems, processWBCommandsFailure(mockCommandExecution))

      // Assert
      const rootState = Object.assign(initialStateDefault, {
        workbench: {
          results: nextState,
        },
      })
      expect(workbenchResultsSelector(rootState)).toEqual(state)
    })
  })

  describe('loadWBHistorySuccess', () => {
    it('should properly set history items', () => {
      // Arrange
      const mockCommandExecution = [{ mode: null, id: 'e3553f5a-0fdf-4282-8406-8b377c2060d2', databaseId: '3f795233-e26a-463b-a116-58cf620b18f2', command: 'get test', role: null, nodeOptions: null, createdAt: '2022-06-10T15:47:13.000Z', emptyCommand: false }]
      const state = {
        ...initialStateWithItems,
        items: mockCommandExecution
      }

      // Act
      const nextState = reducer(initialStateWithItems, loadWBHistorySuccess(mockCommandExecution))

      // Assert
      const rootState = Object.assign(initialStateDefault, {
        workbench: {
          results: nextState,
        },
      })
      expect(workbenchResultsSelector(rootState)).toEqual(state)
    })

    it(`if command=null should properly set history items with command=${EMPTY_COMMAND}`, () => {
      // Arrange
      const mockCommandExecution = [{ mode: null, id: 'e3553f5a-0fdf-4282-8406-8b377c2060d2', databaseId: '3f795233-e26a-463b-a116-58cf620b18f2', command: null, role: null, nodeOptions: null, createdAt: '2022-06-10T15:47:13.000Z' }]

      const state = {
        ...initialStateWithItems,
        items: [{ mode: null, id: 'e3553f5a-0fdf-4282-8406-8b377c2060d2', databaseId: '3f795233-e26a-463b-a116-58cf620b18f2', command: EMPTY_COMMAND, role: null, nodeOptions: null, createdAt: '2022-06-10T15:47:13.000Z', emptyCommand: true }]
      }

      // Act
      const nextState = reducer(initialStateWithItems, loadWBHistorySuccess(mockCommandExecution))

      // Assert
      const rootState = Object.assign(initialStateDefault, {
        workbench: {
          results: nextState,
        },
      })
      expect(workbenchResultsSelector(rootState)).toEqual(state)
    })
  })

  describe('thunks', () => {
    describe('Standalone Cli commands', () => {
      it('call both sendWBCommandAction and sendWBCommandSuccess when response status is successed', async () => {
        // Arrange
        const commands = ['keys *', 'set 1 1']
        const commandId = `${Date.now()}`
        const data = [
          {
            command: 'keys *',
            databaseId: '123',
            id: commandId + (commands.length - 1),
            createdAt: new Date(),
            result: [{
              response: 'test',
              status: CommandExecutionStatus.Success
            }]
          },
          {
            command: 'set 1 1',
            databaseId: '123',
            id: commandId + (commands.length - 1),
            createdAt: new Date(),
            result: [{
              response: 'test',
              status: CommandExecutionStatus.Success
            }]
          }
        ]
        const responsePayload = { data, status: 200 }

        apiService.post = jest.fn().mockResolvedValue(responsePayload)

        // Act
        await store.dispatch<any>(sendWBCommandAction({ commands, commandId }))

        // Assert
        const expectedActions = [
          sendWBCommand({ commands, commandId }),
          setDbIndexState(true),
          sendWBCommandSuccess({ data, commandId }),
          setDbIndexState(false)
        ]
        expect(clearStoreActions(store.getActions())).toEqual(clearStoreActions(expectedActions))
      })

      it('call both sendWBCommandAction and sendWBCommandSuccess when response status is fail', async () => {
        // Arrange
        const commands = ['keys *']
        const commandId = `${Date.now()}`
        const data = [{
          command: 'command',
          databaseId: '123',
          id: commandId,
          createdAt: new Date(),
          result: [{
            response: 'test',
            status: CommandExecutionStatus.Fail
          }]
        }]
        const responsePayload = { data, status: 200 }

        apiService.post = jest.fn().mockResolvedValue(responsePayload)

        // Act
        await store.dispatch<any>(sendWBCommandAction({ commands, commandId }))

        // Assert
        const expectedActions = [
          sendWBCommand({ commands, commandId }),
          setDbIndexState(true),
          sendWBCommandSuccess({ data, commandId }),
          setDbIndexState(false)
        ]

        expect(clearStoreActions(store.getActions())).toEqual(clearStoreActions(expectedActions))
      })

      it('call both sendWBCommandAction and processWBCommandsFailure when fetch is fail', async () => {
        // Arrange
        const commands = ['keys *']
        const commandId = `${Date.now()}`
        const errorMessage = 'Could not connect to aoeu:123, please check the connection details.'
        const responsePayload = {
          response: {
            status: 500,
            data: { message: errorMessage },
          },
        }

        apiService.post = jest.fn().mockRejectedValueOnce(responsePayload)

        // Act
        await store.dispatch<any>(sendWBCommandAction({ commands, commandId }))

        // Assert
        const expectedActions = [
          sendWBCommand({ commands, commandId }),
          setDbIndexState(true),
          addErrorNotification(responsePayload as AxiosError),
          processWBCommandsFailure({
            commandsId: commands.map((_, i) => commandId + i),
            error: responsePayload.response.data.message
          }),
          setDbIndexState(false),
        ]
        expect(clearStoreActions(store.getActions())).toEqual(clearStoreActions(expectedActions))
      })
    })

    describe('Single Node Cluster Cli command', () => {
      const commandId = `${Date.now()}`
      const options: SendClusterCommandDto = {
        command: 'keys *',
        nodeOptions: {
          host: 'localhost',
          port: 7000,
          enableRedirection: true,
        },
        role: ClusterNodeRole.All,
      }

      it('call both sendWBCommandClusterAction and sendWBCommandSuccess when response status is successed', async () => {
        // Arrange
        const commands = ['keys *']
        const data = [{
          command: 'command',
          databaseId: '123',
          id: commandId + (commands.length - 1),
          createdAt: new Date(),
          result: [{
            response: 'test',
            status: CommandExecutionStatus.Success
          }]
        }]
        const responsePayload = { data, status: 200 }

        apiService.post = jest.fn().mockResolvedValue(responsePayload)

        // Act
        await store.dispatch<any>(sendWBCommandClusterAction({ commands, commandId, options }))

        // Assert
        const expectedActions = [
          sendWBCommand({ commands, commandId }),
          sendWBCommandSuccess({ data, commandId }),
        ]
        expect(clearStoreActions(store.getActions())).toEqual(clearStoreActions(expectedActions))
      })

      it('call both sendWBCommandClusterAction and sendWBCommandSuccess when response status is fail', async () => {
        // Arrange
        const commands = ['keys *']
        const data = [{
          command: 'command',
          databaseId: '123',
          id: commandId,
          createdAt: new Date(),
          result: [{
            response: 'test',
            status: CommandExecutionStatus.Fail
          }]
        }]
        const responsePayload = { data, status: 200 }

        apiService.post = jest.fn().mockResolvedValue(responsePayload)

        // Act
        await store.dispatch<any>(sendWBCommandClusterAction({ commands, options, commandId }))

        // Assert
        const expectedActions = [
          sendWBCommand({ commands, commandId }),
          sendWBCommandSuccess({ data, commandId }),
        ]
        expect(clearStoreActions(store.getActions())).toEqual(clearStoreActions(expectedActions))
      })

      it('call both sendWBCommandClusterAction and processWBCommandFailure when fetch is fail', async () => {
        // Arrange
        const commands = ['keys *']
        const errorMessage = 'Could not connect to aoeu:123, please check the connection details.'
        const responsePayload = {
          response: {
            status: 500,
            data: { message: errorMessage },
          },
        }

        apiService.post = jest.fn().mockRejectedValueOnce(responsePayload)

        // Act
        await store.dispatch<any>(sendWBCommandAction({ commands, options, commandId }))

        // Assert
        const expectedActions = [
          sendWBCommand({ commands, commandId }),
          setDbIndexState(true),
          addErrorNotification(responsePayload as AxiosError),
          processWBCommandsFailure({
            commandsId: commands.map((_, i) => commandId + i),
            error: responsePayload.response.data.message
          }),
          setDbIndexState(false),
        ]
        expect(clearStoreActions(store.getActions())).toEqual(clearStoreActions(expectedActions))
      })
    })

    describe('Fetch result for command', () => {
      it('call both fetchWBCommandAction and fetchWBCommandSuccess when response status is successed', async () => {
        // Arrange
        const data = {
          command: 'command',
          databaseId: '123',
          id: mockItemId,
          createdAt: new Date(),
          result: [{
            response: 'test',
            status: CommandExecutionStatus.Success
          }]
        }
        const responsePayload = { data, status: 200 }

        apiService.get = jest.fn().mockResolvedValue(responsePayload)

        // Act
        await store.dispatch<any>(fetchWBCommandAction(mockItemId))

        // Assert
        const expectedActions = [
          processWBCommand(mockItemId),
          fetchWBCommandSuccess(data)
        ]
        expect(clearStoreActions(store.getActions())).toEqual(clearStoreActions(expectedActions))
      })

      it('call both fetchWBCommandAction and fetchWBCommandSuccess when response status is fail', async () => {
        // Arrange
        const commandId = `${Date.now()}`
        const data = {
          command: 'command',
          databaseId: '123',
          id: commandId,
          createdAt: new Date(),
          result: [{
            response: 'test',
            status: CommandExecutionStatus.Fail
          }]
        }
        const responsePayload = { data, status: 200 }

        apiService.get = jest.fn().mockResolvedValue(responsePayload)

        // Act
        await store.dispatch<any>(fetchWBCommandAction(commandId))

        // Assert
        const expectedActions = [
          processWBCommand(commandId),
          fetchWBCommandSuccess(data)
        ]

        expect(clearStoreActions(store.getActions())).toEqual(clearStoreActions(expectedActions))
      })

      it('call both fetchWBCommandAction and processWBCommandFailure when fetch is fail', async () => {
        // Arrange
        const command = 'keys *'
        const commandId = `${Date.now()}`
        const errorMessage = 'Could not connect to aoeu:123, please check the connection details.'
        const responsePayload = {
          response: {
            status: 500,
            data: { message: errorMessage },
          },
        }

        apiService.get = jest.fn().mockRejectedValueOnce(responsePayload)

        // Act
        await store.dispatch<any>(fetchWBCommandAction(commandId))

        // Assert
        const expectedActions = [
          processWBCommand(commandId),
          addErrorNotification(responsePayload as AxiosError),
          processWBCommandFailure({ command, error: responsePayload.response.data.message }),
        ]
        expect(clearStoreActions(store.getActions())).toEqual(clearStoreActions(expectedActions))
      })
    })

    describe('Delete command from the list', () => {
      it('call both deleteWBCommandAction and fetchWBCommandSuccess when response status is successed', async () => {
        // Arrange
        const data = {
          command: 'command',
          databaseId: '123',
          id: mockItemId,
          createdAt: new Date(),
          result: [{
            response: 'test',
            status: CommandExecutionStatus.Success
          }]
        }
        const responsePayload = { data, status: 200 }

        apiService.delete = jest.fn().mockResolvedValue(responsePayload)

        // Act
        await store.dispatch<any>(deleteWBCommandAction(mockItemId))

        // Assert
        const expectedActions = [
          processWBCommand(mockItemId),
          deleteWBCommandSuccess(mockItemId)
        ]
        expect(clearStoreActions(store.getActions())).toEqual(clearStoreActions(expectedActions))
      })

      it('call both deleteWBCommandAction and fetchWBCommandSuccess when response status is fail', async () => {
        // Arrange
        const commandId = `${Date.now()}`
        const data = {
          command: 'command',
          databaseId: '123',
          id: commandId,
          createdAt: new Date(),
          result: [{
            response: 'test',
            status: CommandExecutionStatus.Fail
          }]
        }
        const responsePayload = { data, status: 200 }

        apiService.delete = jest.fn().mockResolvedValue(responsePayload)

        // Act
        await store.dispatch<any>(deleteWBCommandAction(commandId))

        // Assert
        const expectedActions = [
          processWBCommand(commandId),
          deleteWBCommandSuccess(commandId),
        ]

        expect(clearStoreActions(store.getActions())).toEqual(clearStoreActions(expectedActions))
      })

      it('call both deleteWBCommandAction and processWBCommandFailure when fetch is fail', async () => {
        // Arrange
        const command = 'keys *'
        const commandId = `${Date.now()}`
        const errorMessage = 'Could not connect to aoeu:123, please check the connection details.'
        const responsePayload = {
          response: {
            status: 500,
            data: { message: errorMessage },
          },
        }

        apiService.delete = jest.fn().mockRejectedValueOnce(responsePayload)

        // Act
        await store.dispatch<any>(deleteWBCommandAction(commandId))

        // Assert
        const expectedActions = [
          processWBCommand(commandId),
          addErrorNotification(responsePayload as AxiosError),
          processWBCommandFailure({ command, error: responsePayload.response.data.message }),
        ]
        expect(clearStoreActions(store.getActions())).toEqual(clearStoreActions(expectedActions))
      })
    })

    describe('Fetch list of commands', () => {
      it('call both fetchWBHistoryAction and fetchWBCommandSuccess when response status is successed', async () => {
        // Arrange
        const data = [{
          command: 'command1',
          id: '1',
          databaseId: '1',
          createdAt: new Date(),
          result: [],
        }, {
          id: '2',
          command: 'command2',
          databaseId: '1',
          createdAt: new Date(),
          result: [],
        }]
        const responsePayload = { data, status: 200 }

        apiService.get = jest.fn().mockResolvedValue(responsePayload)

        // Act
        await store.dispatch<any>(fetchWBHistoryAction(mockItemId))

        // Assert
        const expectedActions = [
          loadWBHistory(),
          loadWBHistorySuccess(data)
        ]
        expect(clearStoreActions(store.getActions())).toEqual(clearStoreActions(expectedActions))
      })

      it('call both fetchWBHistoryAction and processWBCommandFailure when fetch is fail', async () => {
        // Arrange
        const commandId = `${Date.now()}`
        const errorMessage = 'Could not connect to aoeu:123, please check the connection details.'
        const responsePayload = {
          response: {
            status: 500,
            data: { message: errorMessage },
          },
        }

        apiService.get = jest.fn().mockRejectedValueOnce(responsePayload)

        // Act
        await store.dispatch<any>(fetchWBHistoryAction(commandId))

        // Assert
        const expectedActions = [
          loadWBHistory(),
          addErrorNotification(responsePayload as AxiosError),
          loadWBHistoryFailure(responsePayload.response.data.message),
        ]
        expect(clearStoreActions(store.getActions())).toEqual(clearStoreActions(expectedActions))
      })
    })
  })
})<|MERGE_RESOLUTION|>--- conflicted
+++ resolved
@@ -11,11 +11,8 @@
 import { addErrorNotification } from 'uiSrc/slices/app/notifications'
 import { ClusterNodeRole, CommandExecutionStatus } from 'uiSrc/slices/interfaces/cli'
 import { EMPTY_COMMAND } from 'uiSrc/constants'
-<<<<<<< HEAD
 import { ResultsMode } from 'uiSrc/slices/interfaces'
-=======
 import { setDbIndexState } from 'uiSrc/slices/app/context'
->>>>>>> c6ff61c1
 import { SendClusterCommandDto } from 'apiSrc/modules/cli/dto/cli.dto'
 import reducer, {
   initialState,
