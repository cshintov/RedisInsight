--- conflicted
+++ resolved
@@ -38,7 +38,7 @@
   getPlansFailure,
   setIsOpenSelectPlanDialog,
   showOAuthProgress,
-<<<<<<< HEAD
+  setAgreement,
   getCapiKeys,
   getCapiKeysSuccess,
   getCapiKeysFailure,
@@ -51,9 +51,6 @@
   getCapiKeysAction,
   removeAllCapiKeysAction,
   removeCapiKeyAction,
-=======
-  setAgreement,
->>>>>>> 21a9d9bb
 } from '../../oauth/cloud'
 
 let store: typeof mockedStore
