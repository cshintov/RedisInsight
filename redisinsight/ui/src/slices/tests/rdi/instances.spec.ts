--- conflicted
+++ resolved
@@ -13,25 +13,17 @@
   instancesSelector,
   fetchConnectedInstanceAction,
   checkConnectToRdiInstanceAction,
-<<<<<<< HEAD
   createInstanceAction,
-  defaultInstanceChanging, defaultInstanceChangingSuccess, loadInstances,
-  defaultInstanceChangingFailure } from 'uiSrc/slices/rdi/instances'
-=======
-  editInstanceAction,
   defaultInstanceChanging,
   defaultInstanceChangingSuccess,
   defaultInstanceChangingFailure,
+  editInstanceAction,
   updateConnectedInstance } from 'uiSrc/slices/rdi/instances'
->>>>>>> 65c65ff9
 import { apiService } from 'uiSrc/services'
 import { addErrorNotification, addMessageNotification, IAddInstanceErrorPayload } from 'uiSrc/slices/app/notifications'
 import { RdiInstance } from 'uiSrc/slices/interfaces'
-<<<<<<< HEAD
 import successMessages from 'uiSrc/components/notifications/success-messages'
-=======
 import { Rdi } from 'apiSrc/modules/rdi/models'
->>>>>>> 65c65ff9
 
 let store: typeof mockedStore
 
@@ -250,7 +242,6 @@
       })
     })
 
-<<<<<<< HEAD
     describe('createInstanceAction', () => {
       const onSuccess = jest.fn()
       const onFail = jest.fn()
@@ -263,35 +254,19 @@
         // Act
         await store.dispatch<any>(
           createInstanceAction(mockRdiInstance, onSuccess, onFail)
-=======
-    describe('editInstanceAction', () => {
-      it('succeed to edit data and calls a success callback', async () => {
-        const onSuccess = jest.fn()
-        const responsePayload = { data: mockRdiInstance, status: 200 }
-
-        apiService.patch = jest.fn().mockResolvedValue(responsePayload)
-
-        // Act
-        await store.dispatch<any>(
-          editInstanceAction('123', mockRdiInstance, onSuccess)
->>>>>>> 65c65ff9
         )
 
         // Assert
         const expectedActions = [
           defaultInstanceChanging(),
           defaultInstanceChangingSuccess(),
-<<<<<<< HEAD
           addMessageNotification(successMessages.ADDED_NEW_RDI_INSTANCE(mockRdiInstance.name))
-=======
->>>>>>> 65c65ff9
         ]
 
         expect(store.getActions()).toEqual(expect.arrayContaining(expectedActions))
         expect(onSuccess).toBeCalledWith(mockRdiInstance)
       })
 
-<<<<<<< HEAD
       it('failed to create data and call onFail callback', async () => {
         const errorMessage = 'Something was wrong!'
         const errorCode = 11403
@@ -307,7 +282,42 @@
         // Act
         await store.dispatch<any>(
           createInstanceAction(mockRdiInstance, onSuccess, onFail)
-=======
+        )
+
+        // Assert
+        const expectedActions = [
+          defaultInstanceChanging(),
+          defaultInstanceChangingFailure(errorMessage),
+          addErrorNotification(responsePayload as AxiosError),
+        ]
+
+        expect(store.getActions()).toEqual(expectedActions)
+        expect(onFail).toBeCalledWith(errorCode)
+      })
+    })
+
+    describe('editInstanceAction', () => {
+      it('succeed to edit data and calls a success callback', async () => {
+        const onSuccess = jest.fn()
+        const responsePayload = { data: mockRdiInstance, status: 200 }
+
+        apiService.patch = jest.fn().mockResolvedValue(responsePayload)
+
+        // Act
+        await store.dispatch<any>(
+          editInstanceAction('123', mockRdiInstance, onSuccess)
+        )
+
+        // Assert
+        const expectedActions = [
+          defaultInstanceChanging(),
+          defaultInstanceChangingSuccess(),
+        ]
+
+        expect(store.getActions()).toEqual(expect.arrayContaining(expectedActions))
+        expect(onSuccess).toBeCalledWith(mockRdiInstance)
+      })
+
       it('failed to edit data', async () => {
         const errorMessage = 'Something was wrong!'
         const responsePayload = {
@@ -322,7 +332,6 @@
         // Act
         await store.dispatch<any>(
           editInstanceAction('123', mockRdiInstance)
->>>>>>> 65c65ff9
         )
 
         // Assert
@@ -333,10 +342,6 @@
         ]
 
         expect(store.getActions()).toEqual(expectedActions)
-<<<<<<< HEAD
-        expect(onFail).toBeCalledWith(errorCode)
-=======
->>>>>>> 65c65ff9
       })
     })
 
