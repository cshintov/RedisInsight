import { cloneDeep } from 'lodash'
import { AxiosError } from 'axios'
import { AnyAction } from '@reduxjs/toolkit'
import { cleanup, clearStoreActions, initialStateDefault, mockedStore } from 'uiSrc/utils/test-utils'
import { MOCK_RDI_PIPELINE_DATA, MOCK_RDI_PIPELINE_JSON_DATA, MOCK_RDI_PIPELINE_STATUS_DATA } from 'uiSrc/mocks/data/rdi'
import reducer, {
  initialState,
  getPipeline,
  getPipelineSuccess,
  getPipelineFailure,
  deployPipeline,
  deployPipelineSuccess,
  deployPipelineFailure,
  getPipelineStrategies,
  getPipelineStrategiesSuccess,
  getPipelineStrategiesFailure,
  setPipelineSchema,
  setPipeline,
  setChangedFile,
  setChangedFiles,
  deleteChangedFile,
  getPipelineStatus,
  getPipelineStatusSuccess,
  getPipelineStatusFailure,
  fetchRdiPipeline,
  deployPipelineAction,
  fetchRdiPipelineSchema,
  fetchPipelineStrategies,
  fetchPipelineTemplate,
<<<<<<< HEAD
  setJobFunctions,
  fetchRdiPipelineJobFunctions,
=======
  getPipelineStatusAction,
  rdiPipelineSelector,
  rdiPipelineStatusSelector,
>>>>>>> fd89d45f
} from 'uiSrc/slices/rdi/pipeline'
import { apiService } from 'uiSrc/services'
import { addErrorNotification, addInfiniteNotification } from 'uiSrc/slices/app/notifications'
import { INFINITE_MESSAGES } from 'uiSrc/components/notifications/components'
import { FileChangeType } from 'uiSrc/slices/interfaces'

let store: typeof mockedStore

beforeEach(() => {
  cleanup()
  store = cloneDeep(mockedStore)
  store.clearActions()
})

describe('rdi pipe slice', () => {
  describe('reducer, actions and selectors', () => {
    it('should return the initial state', () => {
      // Arrange
      const nextState = initialState

      // Act
      const result = reducer(undefined, {} as AnyAction)

      // Assert
      expect(result).toEqual(nextState)
    })
  })

  describe('rdiPipelineSelector', () => {
    it('should properly set state', () => {
      // Arrange
      const state = {
        ...initialState,
        loading: true,
      }

      // Act
      const nextState = reducer(initialState, getPipeline())

      // Assert
      const rootState = Object.assign(initialStateDefault, {
        rdi: {
          pipeline: nextState,
        }
      })
      expect(rdiPipelineSelector(rootState)).toEqual(state)
    })
  })

  describe('setPipeline', () => {
    it('should properly set state', () => {
      // Arrange
      const state = {
        ...initialState,
        data: MOCK_RDI_PIPELINE_DATA,
      }

      // Act
      const nextState = reducer(initialState, setPipeline(MOCK_RDI_PIPELINE_DATA))

      // Assert
      const rootState = Object.assign(initialStateDefault, {
        rdi: {
          pipeline: nextState,
        }
      })
      expect(rdiPipelineSelector(rootState)).toEqual(state)
    })
  })

  describe('getPipelineSuccess', () => {
    it('should properly set state', () => {
      // Arrange
      const state = {
        ...initialState,
        loading: false,
        data: MOCK_RDI_PIPELINE_DATA,
      }
      // Act
      const nextState = reducer(initialState, getPipelineSuccess(MOCK_RDI_PIPELINE_DATA))

      // Assert
      const rootState = Object.assign(initialStateDefault, {
        rdi: {
          pipeline: nextState,
        }
      })
      expect(rdiPipelineSelector(rootState)).toEqual(state)
    })
  })

  describe('getPipelineFailure', () => {
    it('should properly set state', () => {
      // Arrange
      const error = 'error'
      const state = {
        ...initialState,
        loading: false,
        error,
      }

      // Act
      const nextState = reducer(initialState, getPipelineFailure(error))

      // Assert
      const rootState = Object.assign(initialStateDefault, {
        rdi: {
          pipeline: nextState,
        }
      })
      expect(rdiPipelineSelector(rootState)).toEqual(state)
    })
  })

  describe('deployPipeline', () => {
    it('should set loading = true', () => {
      // Arrange
      const state = {
        ...initialState,
        loading: true,
      }

      // Act
      const nextState = reducer(initialState, deployPipeline())

      // Assert
      const rootState = Object.assign(initialStateDefault, {
        rdi: {
          pipeline: nextState,
        }
      })
      expect(rdiPipelineSelector(rootState)).toEqual(state)
    })
  })

  describe('deployPipelineSuccess', () => {
    it('should set loading = false', () => {
      // Arrange
      const state = {
        ...initialState,
        loading: false,
      }

      // Act
      const nextState = reducer(initialState, deployPipelineSuccess())

      // Assert
      const rootState = Object.assign(initialStateDefault, {
        rdi: {
          pipeline: nextState,
        }
      })
      expect(rdiPipelineSelector(rootState)).toEqual(state)
    })
  })

  describe('deployPipelineFailure', () => {
    it('should set loading = false', () => {
      // Arrange
      const state = {
        ...initialState,
        loading: false,
      }

      // Act
      const nextState = reducer(initialState, deployPipelineFailure())

      // Assert
      const rootState = Object.assign(initialStateDefault, {
        rdi: {
          pipeline: nextState,
        }
      })
      expect(rdiPipelineSelector(rootState)).toEqual(state)
    })
  })

  describe('getPipelineStrategies', () => {
    it('should set loading = true', () => {
      // Arrange
      const state = {
        ...initialState,
        strategies: {
          ...initialState.strategies,
          loading: true
        },
      }

      // Act
      const nextState = reducer(initialState, getPipelineStrategies())

      // Assert
      const rootState = Object.assign(initialStateDefault, {
        rdi: {
          pipeline: nextState,
        }
      })
      expect(rdiPipelineSelector(rootState)).toEqual(state)
    })
  })

  describe('getPipelineStrategiesSuccess', () => {
    it('should set loading = false', () => {
      const mockData = [{ strategy: 'ingest', databases: ['oracle'] }]
      // Arrange
      const state = {
        ...initialState,
        strategies: {
          ...initialState.strategies,
          data: mockData,
        },
      }

      // Act
      const nextState = reducer(initialState, getPipelineStrategiesSuccess(mockData))

      // Assert
      const rootState = Object.assign(initialStateDefault, {
        rdi: {
          pipeline: nextState,
        }
      })
      expect(rdiPipelineSelector(rootState)).toEqual(state)
    })
  })

  describe('getPipelineStrategiesFailure', () => {
    it('should set loading = false', () => {
      const mockError = 'some error'
      // Arrange
      const state = {
        ...initialState,
        strategies: {
          ...initialState.strategies,
          error: mockError,
        },
      }

      // Act
      const nextState = reducer(initialState, getPipelineStrategiesFailure(mockError))

      // Assert
      const rootState = Object.assign(initialStateDefault, {
        rdi: {
          pipeline: nextState,
        }
      })
      expect(rdiPipelineSelector(rootState)).toEqual(state)
    })
  })

  describe('setChangedFile', () => {
    it('should set change file', () => {
      const mockChangedFile = { name: 'name', status: FileChangeType.Added }
      // Arrange
      const state = {
        ...initialState,
        changes: {
          name: FileChangeType.Added,
        },
      }

      // Act
      const nextState = reducer(initialState, setChangedFile(mockChangedFile))

      // Assert
      const rootState = Object.assign(initialStateDefault, {
        rdi: {
          pipeline: nextState,
        }
      })
      expect(rdiPipelineSelector(rootState)).toEqual(state)
    })
  })

  describe('deleteChangedFile', () => {
    it('should remove changed file', () => {
      const mockChangedFile = { name: 'name', status: FileChangeType.Added }
      // Arrange
      const state = {
        ...initialState,
        changes: {
          name: FileChangeType.Added,
        },
      }

      // Act
      const nextState = reducer(state, deleteChangedFile(mockChangedFile.name))

      // Assert
      const rootState = Object.assign(initialStateDefault, {
        rdi: {
          pipeline: nextState,
        }
      })
      expect(rdiPipelineSelector(rootState)).toEqual(initialState)
    })
  })

  describe('setChangedFiles', () => {
    it('should replace changed files', () => {
      const mockChangedFiles1 = { name: FileChangeType.Modified }
      const mockChangedFiles2 = { name: FileChangeType.Removed }

      // Arrange
      const state = {
        ...initialState,
        changes: mockChangedFiles2,
      }

      // Act
      const nextState = reducer({ ...initialState, changes: mockChangedFiles1 }, setChangedFiles(mockChangedFiles2))

      // Assert
      const rootState = Object.assign(initialStateDefault, {
        rdi: {
          pipeline: nextState,
        }
      })
      expect(rdiPipelineSelector(rootState)).toEqual(state)
    })
  })

<<<<<<< HEAD
  describe('setJobFunctions', () => {
    it('should set job functions as monaco compilation items', () => {
      const functionValue = 'function'
      const descriptionValue = 'description'
      const exampleValue = 'example'
      const commentsValue = 'comments'
      const mockData = [{
        function: functionValue,
        description: descriptionValue,
        example: exampleValue,
        comments: commentsValue,
      }]

      // Arrange
      const state = {
        ...initialState,
        jobFunctions: [{ label: functionValue, detail: exampleValue, documentation: descriptionValue }]
      }

      // Act
      const nextState = reducer(initialState, setJobFunctions(mockData))
=======
  describe('getPipelineStatus', () => {
    it('should set loading = true', () => {
      // Arrange
      const state = {
        ...initialState.status,
        loading: true,
      }

      // Act
      const nextState = reducer(initialState, getPipelineStatus())

      // Assert
      const rootState = Object.assign(initialStateDefault, {
        rdi: {
          pipeline: nextState,
        }
      })
      expect(rdiPipelineStatusSelector(rootState)).toEqual(state)
    })
  })

  describe('getPipelineStatusSuccess', () => {
    it('should proper data', () => {
      const data = MOCK_RDI_PIPELINE_STATUS_DATA
      // Arrange
      const state = {
        ...initialState.status,
        loading: false,
        data,
      }

      // Act
      const nextState = reducer(initialState, getPipelineStatusSuccess(data))

      // Assert
      const rootState = Object.assign(initialStateDefault, {
        rdi: {
          pipeline: nextState,
        }
      })
      expect(rdiPipelineStatusSelector(rootState)).toEqual(state)
    })
  })

  describe('getPipelineStatusFailure', () => {
    it('should set error', () => {
      const error = 'some error'
      // Arrange
      const state = {
        ...initialState.status,
        loading: false,
        error,
      }

      // Act
      const nextState = reducer(initialState, getPipelineStatusFailure(error))
>>>>>>> fd89d45f

      // Assert
      const rootState = Object.assign(initialStateDefault, {
        rdi: {
          pipeline: nextState,
        }
      })
<<<<<<< HEAD
      expect(rdiPipelineSelector(rootState)).toEqual(state)
=======
      expect(rdiPipelineStatusSelector(rootState)).toEqual(state)
>>>>>>> fd89d45f
    })
  })

  // thunks
  describe('thunks', () => {
    describe('fetchRdiPipeline', () => {
      it('succeed to fetch data', async () => {
        const data = MOCK_RDI_PIPELINE_JSON_DATA
        const responsePayload = { data, status: 200 }

        apiService.get = jest.fn().mockResolvedValue(responsePayload)

        // Act
        await store.dispatch<any>(
          fetchRdiPipeline('123')
        )

        // Assert
        const expectedActions = [
          getPipeline(),
          getPipelineSuccess(MOCK_RDI_PIPELINE_DATA),
          setChangedFiles({})
        ]

        expect(store.getActions()).toEqual(expectedActions)
      })

      it('failed to fetch data', async () => {
        const errorMessage = 'Something was wrong!'
        const responsePayload = {
          response: {
            status: 500,
            data: { message: errorMessage },
          },
        }

        apiService.get = jest.fn().mockRejectedValue(responsePayload)

        // Act
        await store.dispatch<any>(
          fetchRdiPipeline('123')
        )

        // Assert
        const expectedActions = [
          getPipeline(),
          addErrorNotification(responsePayload as AxiosError),
          getPipelineFailure(errorMessage)
        ]

        expect(store.getActions()).toEqual(expectedActions)
      })
    })

    describe('deployPipelineAction', () => {
      it('succeed to post data', async () => {
        const mockData = { config: {}, jobs: [] }
        const responsePayload = { status: 200 }

        apiService.post = jest.fn().mockResolvedValue(responsePayload)

        // Act
        await store.dispatch<any>(
          deployPipelineAction('123', mockData)
        )

        // Assert
        const expectedActions = [
          deployPipeline(),
          deployPipelineSuccess(),
          addInfiniteNotification(INFINITE_MESSAGES.SUCCESS_DEPLOY_PIPELINE()),
        ]

        expect(clearStoreActions(store.getActions())).toEqual(clearStoreActions(expectedActions))
      })

      it('failed to post data', async () => {
        const mockData = { config: {}, jobs: [] }
        const errorMessage = 'Something was wrong!'
        const responsePayload = {
          response: {
            status: 500,
            data: { message: errorMessage },
          },
        }

        apiService.post = jest.fn().mockRejectedValue(responsePayload)

        // Act
        await store.dispatch<any>(
          deployPipelineAction('123', mockData)
        )

        // Assert
        const expectedActions = [
          deployPipeline(),
          addErrorNotification(responsePayload as AxiosError),
          deployPipelineFailure()
        ]

        expect(store.getActions()).toEqual(expectedActions)
      })
    })

    describe('fetchRdiPipelineSchema', () => {
      it('succeed to fetch data', async () => {
        const data = { config: 'string' }
        const responsePayload = { data, status: 200 }

        apiService.get = jest.fn().mockResolvedValue(responsePayload)

        // Act
        await store.dispatch<any>(
          fetchRdiPipelineSchema('123')
        )

        // Assert
        const expectedActions = [
          setPipelineSchema(data),
        ]

        expect(store.getActions()).toEqual(expectedActions)
      })

      it('failed to fetch data', async () => {
        const errorMessage = 'Something was wrong!'
        const responsePayload = {
          response: {
            status: 500,
            data: { message: errorMessage },
          },
        }

        apiService.get = jest.fn().mockRejectedValue(responsePayload)

        // Act
        await store.dispatch<any>(
          fetchRdiPipelineSchema('123')
        )

        // Assert
        const expectedActions = [
          setPipelineSchema(null),
        ]

        expect(store.getActions()).toEqual(expectedActions)
      })
    })

    describe('fetchRdiPipelineJobFunctions', () => {
      it('succeed to fetch data', async () => {
        const data = [{ function: 'func', comments: '123', description: 'desc', example: 'ex' }]
        const responsePayload = { data, status: 200 }

        apiService.get = jest.fn().mockResolvedValue(responsePayload)

        // Act
        await store.dispatch<any>(
          fetchRdiPipelineJobFunctions('123')
        )

        // Assert
        const expectedActions = [
          setJobFunctions(data),
        ]

        expect(store.getActions()).toEqual(expectedActions)
      })

      it('failed to fetch data', async () => {
        const errorMessage = 'Something was wrong!'
        const responsePayload = {
          response: {
            status: 500,
            data: { message: errorMessage },
          },
        }

        apiService.get = jest.fn().mockRejectedValue(responsePayload)

        // Act
        await store.dispatch<any>(
          fetchRdiPipelineJobFunctions('123')
        )

        expect(store.getActions().length).toEqual(0)
      })
    })

    describe('fetchPipelineStrategies', () => {
      it('succeed to fetch data', async () => {
        const data = { strategies: [{ strategy: 'ingest', databases: ['oracle'] }] }

        const responsePayload = { data, status: 200 }

        apiService.get = jest.fn().mockResolvedValue(responsePayload)

        // Act
        await store.dispatch<any>(
          fetchPipelineStrategies('123')
        )

        // Assert
        const expectedActions = [
          getPipelineStrategies(),
          getPipelineStrategiesSuccess(data.strategies),
        ]

        expect(store.getActions()).toEqual(expectedActions)
      })

      it('failed to fetch data', async () => {
        const errorMessage = 'Something was wrong!'
        const responsePayload = {
          response: {
            status: 500,
            data: { message: errorMessage },
          },
        }

        apiService.get = jest.fn().mockRejectedValue(responsePayload)

        // Act
        await store.dispatch<any>(
          fetchPipelineStrategies('123')
        )

        // Assert
        const expectedActions = [
          getPipelineStrategies(),
          getPipelineStrategiesFailure(errorMessage),
        ]

        expect(store.getActions()).toEqual(expectedActions)
      })
    })

    describe('fetchPipelineTemplate', () => {
      it('failed to fetch data', async () => {
        const mockOptions = { dbType: 'db type' }
        const errorMessage = 'Something was wrong!'
        const responsePayload = {
          response: {
            status: 500,
            data: { message: errorMessage },
          },
        }

        apiService.get = jest.fn().mockRejectedValue(responsePayload)

        // Act
        await store.dispatch<any>(
          fetchPipelineTemplate('123', mockOptions)
        )

        // Assert
        const expectedActions = [
          addErrorNotification(responsePayload as AxiosError),
        ]

        expect(store.getActions()).toEqual(expectedActions)
      })
    })

    describe('getPipelineStatusAction', () => {
      it('succeed to fetch data', async () => {
        const data = MOCK_RDI_PIPELINE_STATUS_DATA
        const responsePayload = { data, status: 200 }

        apiService.get = jest.fn().mockResolvedValue(responsePayload)

        // Act
        await store.dispatch<any>(
          getPipelineStatusAction('123')
        )

        // Assert
        const expectedActions = [
          getPipelineStatus(),
          getPipelineStatusSuccess(MOCK_RDI_PIPELINE_STATUS_DATA),
        ]

        expect(store.getActions()).toEqual(expectedActions)
      })

      it('failed to fetch data', async () => {
        const errorMessage = 'Something was wrong!'
        const responsePayload = {
          response: {
            status: 500,
            data: { message: errorMessage },
          },
        }

        apiService.get = jest.fn().mockRejectedValue(responsePayload)

        // Act
        await store.dispatch<any>(
          getPipelineStatusAction('123')
        )

        // Assert
        const expectedActions = [
          getPipelineStatus(),
          getPipelineStatusFailure(errorMessage)
        ]

        expect(store.getActions()).toEqual(expectedActions)
      })
    })
  })
})<|MERGE_RESOLUTION|>--- conflicted
+++ resolved
@@ -27,14 +27,11 @@
   fetchRdiPipelineSchema,
   fetchPipelineStrategies,
   fetchPipelineTemplate,
-<<<<<<< HEAD
   setJobFunctions,
   fetchRdiPipelineJobFunctions,
-=======
   getPipelineStatusAction,
   rdiPipelineSelector,
   rdiPipelineStatusSelector,
->>>>>>> fd89d45f
 } from 'uiSrc/slices/rdi/pipeline'
 import { apiService } from 'uiSrc/services'
 import { addErrorNotification, addInfiniteNotification } from 'uiSrc/slices/app/notifications'
@@ -358,7 +355,6 @@
     })
   })
 
-<<<<<<< HEAD
   describe('setJobFunctions', () => {
     it('should set job functions as monaco compilation items', () => {
       const functionValue = 'function'
@@ -380,7 +376,18 @@
 
       // Act
       const nextState = reducer(initialState, setJobFunctions(mockData))
-=======
+
+      // Assert
+      const rootState = Object.assign(initialStateDefault, {
+        rdi: {
+          pipeline: nextState,
+        }
+      })
+      expect(rdiPipelineSelector(rootState)).toEqual(state)
+    })
+  })
+
+
   describe('getPipelineStatus', () => {
     it('should set loading = true', () => {
       // Arrange
@@ -437,19 +444,14 @@
 
       // Act
       const nextState = reducer(initialState, getPipelineStatusFailure(error))
->>>>>>> fd89d45f
-
-      // Assert
-      const rootState = Object.assign(initialStateDefault, {
-        rdi: {
-          pipeline: nextState,
-        }
-      })
-<<<<<<< HEAD
-      expect(rdiPipelineSelector(rootState)).toEqual(state)
-=======
+
+      // Assert
+      const rootState = Object.assign(initialStateDefault, {
+        rdi: {
+          pipeline: nextState,
+        }
+      })
       expect(rdiPipelineStatusSelector(rootState)).toEqual(state)
->>>>>>> fd89d45f
     })
   })
 
