--- conflicted
+++ resolved
@@ -99,8 +99,6 @@
       }
     },
 
-<<<<<<< HEAD
-=======
     // set edited instance
     setEditedInstance: (state, { payload }: { payload: Nullable<RdiInstance> }) => {
       state.editedInstance.data = payload
@@ -126,7 +124,6 @@
       state.connectedInstance.loading = false
     },
 
->>>>>>> 22974db4
     // reset connected instance
     resetConnectedInstance: (state) => {
       state.connectedInstance = initialState.connectedInstance
@@ -149,13 +146,10 @@
   setDefaultInstanceSuccess,
   setDefaultInstanceFailure,
   setConnectedInstanceId,
-<<<<<<< HEAD
-=======
   setEditedInstance,
   setConnectedInstance,
   setConnectedInstanceSuccess,
   setConnectedInstanceFailure,
->>>>>>> 22974db4
   resetConnectedInstance
 } = instancesSlice.actions
 
