--- conflicted
+++ resolved
@@ -175,15 +175,12 @@
   schema: Nullable<object>
   strategies: IRdiPipelineStrategies
   changes: Record<string, FileChangeType>
-<<<<<<< HEAD
   jobFunctions: IStateJobFunction[]
-=======
   status: {
     loading: boolean
     error: string
     data: Nullable<IPipelineStatus>
   }
->>>>>>> fd89d45f
 }
 
 export interface IStateRdiDryRunJob {
