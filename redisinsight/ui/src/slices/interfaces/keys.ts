--- conflicted
+++ resolved
@@ -8,10 +8,7 @@
   type: KeyTypes
   ttl: number
   size: number
-<<<<<<< HEAD
   length: number
-=======
->>>>>>> db25013e
 }
 
 export enum KeyViewType {
@@ -26,28 +23,9 @@
   filter: Nullable<KeyTypes | UnsupportedKeyTypes>
   isFiltered: boolean
   isSearched: boolean
-<<<<<<< HEAD
   isBrowserFullScreen: boolean
   viewType: KeyViewType
-  data: {
-    total: number
-    scanned: number
-    nextCursor: string
-    keys: Key[]
-    shardsMeta: Record<string, {
-      cursor: number
-      scanned: number
-      total: number
-      host?: string
-      port?: number
-    }>
-    previousResultCount: number
-    lastRefreshTime: Nullable<number>
-  };
-=======
-  viewType: KeyViewType,
   data: KeysStoreData
->>>>>>> db25013e
   selectedKey: {
     loading: boolean
     refreshing: boolean
@@ -59,9 +37,6 @@
   addKey: {
     loading: boolean
     error: string
-<<<<<<< HEAD
-  };
-=======
   }
 }
 
@@ -79,5 +54,4 @@
   }>
   previousResultCount: number
   lastRefreshTime: Nullable<number>
->>>>>>> db25013e
 }