import { first, map } from 'lodash'
import { createSlice } from '@reduxjs/toolkit'
import axios, { AxiosError, CancelTokenSource } from 'axios'

import ApiErrors from 'uiSrc/constants/apiErrors'
import { apiService, localStorageService } from 'uiSrc/services'
import { ApiEndpoints, BrowserStorageItem } from 'uiSrc/constants'
import { setAppContextInitialState } from 'uiSrc/slices/app/context'
import successMessages from 'uiSrc/components/notifications/success-messages'
import { checkRediStack, getApiErrorMessage, isStatusSuccessful, Nullable } from 'uiSrc/utils'
import { Database as DatabaseInstanceResponse } from 'apiSrc/modules/database/models/database'
import { fetchMastersSentinelAction } from './sentinel'

import { AppDispatch, RootState } from '../store'
import { addErrorNotification, addMessageNotification } from '../app/notifications'
import { Instance, InitialStateInstances, ConnectionType } from '../interfaces'

export const initialState: InitialStateInstances = {
  loading: false,
  error: '',
  data: [],
  loadingChanging: false,
  errorChanging: '',
  changedSuccessfully: false,
  deletedSuccessfully: false,
  connectedInstance: {
    id: '',
    name: '',
    host: '',
    port: 0,
    nameFromProvider: '',
    lastConnection: new Date(),
    connectionType: ConnectionType.Standalone,
    isRediStack: false,
    modules: [],
    loading: false,
  },
  editedInstance: {
    loading: false,
    error: '',
    data: null,
  },
  instanceOverview: {
    version: '',
  },
}

// A slice for recipes
const instancesSlice = createSlice({
  name: 'instances',
  initialState,
  reducers: {
    // load instances
    loadInstances: (state) => {
      state.loading = true
      state.error = ''
    },
    loadInstancesSuccess: (state, { payload }: { payload: Instance[] }) => {
      state.data = checkRediStack(payload)
      state.loading = false
      if (state.connectedInstance.id) {
        const isRediStack = state.data.find((db) => db.id === state.connectedInstance.id)?.isRediStack
        state.connectedInstance.isRediStack = isRediStack || false
      }
    },
    loadInstancesFailure: (state, { payload }) => {
      state.loading = false
      state.error = payload
    },

    // add/edit instance
    defaultInstanceChanging: (state) => {
      state.loadingChanging = true
      state.changedSuccessfully = false
      state.errorChanging = ''
    },
    defaultInstanceChangingSuccess: (state) => {
      state.changedSuccessfully = true
      state.loadingChanging = false
    },
    defaultInstanceChangingFailure: (state, { payload = '' }) => {
      state.loadingChanging = false
      state.changedSuccessfully = false
      state.errorChanging = payload.toString()
    },

    changeInstanceAlias: (state) => {
      state.loadingChanging = true
      state.errorChanging = ''
    },
    changeInstanceAliasSuccess: (state, { payload }) => {
      const { id, newName } = payload
      state.data = state.data.map((item: Instance) => {
        if (item.id === id) {
          item.name = newName
        }
        return item
      })
      state.loadingChanging = false
    },
    changeInstanceAliasFailure: (state, { payload = '' }) => {
      state.loadingChanging = false
      state.errorChanging = payload.toString()
    },

    resetInstanceUpdate: (state) => {
      state.loadingChanging = false
    },

    // delete instances
    setDefaultInstance: (state) => {
      state.loading = true
      state.error = ''
    },
    setDefaultInstanceSuccess: (state) => {
      state.loading = false
    },
    setDefaultInstanceFailure: (state, { payload }) => {
      state.loading = false
      state.error = payload
    },
    getDatabaseConfigInfo: (state) => {
      state.loading = true
      state.error = ''
    },
    getDatabaseConfigInfoSuccess: (state, { payload }) => {
      state.loading = false
      state.instanceOverview = {
        version: state.instanceOverview.version,
        ...payload
      }
    },
    getDatabaseConfigInfoFailure: (state, { payload }) => {
      state.loading = false
      state.error = payload
    },

    // set connected instance id
    setConnectedInstanceId: (state, { payload }: { payload: string }) => {
      state.connectedInstance = {
        ...state.connectedInstance,
        id: payload,
      }
    },

    // set connected instance
    setConnectedInstance: (state) => {
      state.connectedInstance.loading = true
    },

    // set connected instance success
    setConnectedInstanceSuccess: (state, { payload }: { payload: Instance }) => {
      const isRediStack = state.data?.find((db) => db.id === state.connectedInstance.id)?.isRediStack
      state.connectedInstance = payload
      state.connectedInstance.loading = false
      state.connectedInstance.isRediStack = isRediStack || false
    },

<<<<<<< HEAD
    setConnectedInstanceFailure: (state) => {
      state.connectedInstance.loading = false
=======
    // set edited instance
    setEditedInstance: (state, { payload }: { payload:Nullable<Instance> }) => {
      state.editedInstance.data = payload
>>>>>>> 9621020e
    },

    // reset connected instance
    resetConnectedInstance: (state) => {
      state.connectedInstance = initialState.connectedInstance
    },
  },
})

// Actions generated from the slice
export const {
  loadInstances,
  loadInstancesSuccess,
  loadInstancesFailure,
  defaultInstanceChanging,
  defaultInstanceChangingSuccess,
  defaultInstanceChangingFailure,
  setDefaultInstance,
  setDefaultInstanceSuccess,
  setDefaultInstanceFailure,
  setConnectedInstanceSuccess,
  setConnectedInstanceFailure,
  setConnectedInstance,
  setConnectedInstanceId,
  resetConnectedInstance,
  getDatabaseConfigInfo,
  getDatabaseConfigInfoSuccess,
  getDatabaseConfigInfoFailure,
  changeInstanceAlias,
  changeInstanceAliasSuccess,
  changeInstanceAliasFailure,
  resetInstanceUpdate,
  setEditedInstance,
} = instancesSlice.actions

// selectors
export const instancesSelector = (state: RootState) => state.connections.instances
export const connectedInstanceSelector = (state: RootState) =>
  state.connections.instances.connectedInstance
export const editedInstanceSelector = (state: RootState) =>
  state.connections.instances.editedInstance
export const connectedInstanceOverviewSelector = (state: RootState) =>
  state.connections.instances.instanceOverview

// The reducer
export default instancesSlice.reducer

// eslint-disable-next-line import/no-mutable-exports
export let sourceInstance: Nullable<CancelTokenSource> = null

// Asynchronous thunk action
export function fetchInstancesAction(onSuccess?: (data?: DatabaseInstanceResponse[]) => void) {
  return async (dispatch: AppDispatch) => {
    dispatch(loadInstances())

    try {
      const {
        data,
        status,
      }: {
        data: DatabaseInstanceResponse[];
        status: number;
      } = await apiService.get(`${ApiEndpoints.DATABASES}`)

      if (isStatusSuccessful(status)) {
        localStorageService.set(BrowserStorageItem.instancesCount, data?.length)
        onSuccess?.(data)
        dispatch(loadInstancesSuccess(data))
      }
    } catch (error) {
      const errorMessage = getApiErrorMessage(error)
      dispatch(loadInstancesFailure(errorMessage))
      dispatch(addErrorNotification(error))

      localStorageService.set(BrowserStorageItem.instancesCount, '0')
    }
  }
}

// Asynchronous thunk action
export function createInstanceStandaloneAction(
  payload: Instance,
  onRedirectToSentinel: () => void
) {
  return async (dispatch: AppDispatch) => {
    dispatch(defaultInstanceChanging())

    try {
      const { status } = await apiService.post(`${ApiEndpoints.DATABASES}`, payload)

      if (isStatusSuccessful(status)) {
        dispatch(defaultInstanceChangingSuccess())
        dispatch<any>(fetchInstancesAction())

        dispatch(addMessageNotification(successMessages.ADDED_NEW_INSTANCE(payload.name ?? '')))
      }
    } catch (_error) {
      const error: AxiosError = _error
      const errorMessage = getApiErrorMessage(error)

      dispatch(defaultInstanceChangingFailure(errorMessage))

      if (error?.response?.data?.error === ApiErrors.SentinelParamsRequired) {
        checkoutToSentinelFlow(payload, dispatch, onRedirectToSentinel)
        return
      }

      dispatch(addErrorNotification(error))
    }
  }
}

// Asynchronous thunk action
export function updateInstanceAction({ id, ...payload }: Instance, onSuccess?: () => void) {
  return async (dispatch: AppDispatch) => {
    dispatch(defaultInstanceChanging())

    try {
      const { status } = await apiService.put(`${ApiEndpoints.DATABASES}/${id}`, payload)

      if (isStatusSuccessful(status)) {
        dispatch(defaultInstanceChangingSuccess())
        dispatch<any>(fetchInstancesAction())
        onSuccess?.()
      }
    } catch (error) {
      const errorMessage = getApiErrorMessage(error)
      dispatch(defaultInstanceChangingFailure(errorMessage))
      dispatch(addErrorNotification(error))
    }
  }
}

// Asynchronous thunk action
export function deleteInstancesAction(instances: Instance[], onSuccess?: () => void) {
  return async (dispatch: AppDispatch, stateInit: () => RootState) => {
    dispatch(setDefaultInstance())

    try {
      const state = stateInit()
      const databasesIds = map(instances, 'id')
      const { status } = await apiService.delete(ApiEndpoints.DATABASES, {
        data: { ids: databasesIds },
      })

      if (isStatusSuccessful(status)) {
        dispatch(setDefaultInstanceSuccess())
        dispatch<any>(fetchInstancesAction())

        if (databasesIds.includes(state.app.context.contextInstanceId)) {
          dispatch(resetConnectedInstance())
          dispatch(setAppContextInitialState())
        }
        onSuccess?.()

        if (instances.length === 1) {
          dispatch(
            addMessageNotification(successMessages.DELETE_INSTANCE(first(instances)?.name ?? ''))
          )
        } else {
          dispatch(
            addMessageNotification(successMessages.DELETE_INSTANCES(map(instances, 'name')))
          )
        }
      }
    } catch (error) {
      const errorMessage = getApiErrorMessage(error)
      dispatch(setDefaultInstanceFailure(errorMessage))
      dispatch(addErrorNotification(error))
    }
  }
}

// Asynchronous thunk action
export function fetchConnectedInstanceAction(id: string, onSuccess?: () => void) {
  return async (dispatch: AppDispatch) => {
    dispatch(setDefaultInstance())
    dispatch(setConnectedInstance())

    try {
      const { data, status } = await apiService.get<Instance>(`${ApiEndpoints.DATABASES}/${id}`)

      if (isStatusSuccessful(status)) {
<<<<<<< HEAD
        dispatch(setConnectedInstanceSuccess(data))
=======
        dispatch(setConnectedInstance(data))
        dispatch(setDefaultInstanceSuccess())
      }
      onSuccess?.()
    } catch (error) {
      const errorMessage = getApiErrorMessage(error)
      dispatch(setDefaultInstanceFailure(errorMessage))
      dispatch(addErrorNotification(error))
    }
  }
}

// Asynchronous thunk action
export function fetchEditedInstanceAction(id: string, onSuccess?: () => void) {
  return async (dispatch: AppDispatch) => {
    dispatch(setDefaultInstance())

    try {
      const { data, status } = await apiService.get<Instance>(`${ApiEndpoints.DATABASES}/${id}`)

      if (isStatusSuccessful(status)) {
        dispatch(setEditedInstance(data))
        dispatch(setDefaultInstanceSuccess())
>>>>>>> 9621020e
      }
      onSuccess?.()
    } catch (error) {
      const errorMessage = getApiErrorMessage(error)
      dispatch(setConnectedInstanceFailure())
      dispatch(setDefaultInstanceFailure(errorMessage))
      dispatch(addErrorNotification(error))
    }
  }
}

// Asynchronous thunk action
export function checkConnectToInstanceAction(
  id: string = '',
  onSuccessAction?: (id: string) => void,
  onFailAction?: () => void
) {
  return async (dispatch: AppDispatch) => {
    dispatch(setDefaultInstance())
    dispatch(resetConnectedInstance())
    try {
      const { status } = await apiService.get(`${ApiEndpoints.DATABASES}/${id}/connect`)

      if (isStatusSuccessful(status)) {
        dispatch(setDefaultInstanceSuccess())
        onSuccessAction?.(id)
      }
    } catch (error) {
      const errorMessage = getApiErrorMessage(error)
      dispatch(setDefaultInstanceFailure(errorMessage))
      dispatch(addErrorNotification({ ...error, instanceId: id }))
      onFailAction?.()
    }
  }
}

const checkoutToSentinelFlow = (
  payload: Instance,
  dispatch: AppDispatch,
  onRedirectToSentinel: () => void
) => {
  const payloadSentinel = { ...payload }
  delete payloadSentinel.name
  delete payloadSentinel.db

  dispatch<any>(fetchMastersSentinelAction(payloadSentinel, onRedirectToSentinel))
}

// Asynchronous thunk action
export function getDatabaseConfigInfoAction(
  id: string,
  onSuccessAction?: (id: string) => void,
  onFailAction?: () => void
) {
  return async (dispatch: AppDispatch) => {
    dispatch(getDatabaseConfigInfo())
    try {
      const { status, data } = await apiService.get(`${ApiEndpoints.DATABASES}/${id}/overview`)

      if (isStatusSuccessful(status)) {
        dispatch(getDatabaseConfigInfoSuccess(data))
        onSuccessAction?.(id)
      }
    } catch (error) {
      const errorMessage = getApiErrorMessage(error)
      dispatch(addErrorNotification(error))
      dispatch(getDatabaseConfigInfoFailure(errorMessage))
      onFailAction?.()
    }
  }
}

// Asynchronous thunk action
export function changeInstanceAliasAction(
  id: string = '',
  newName: string,
  onSuccessAction?: () => void,
  onFailAction?: () => void
) {
  return async (dispatch: AppDispatch) => {
    dispatch(changeInstanceAlias())

    try {
      sourceInstance?.cancel?.()
      const { CancelToken } = axios
      sourceInstance = CancelToken.source()

      const { status } = await apiService.patch(
        `${ApiEndpoints.DATABASES}/${id}/name`,
        { newName },
        { cancelToken: sourceInstance.token }
      )

      sourceInstance = null
      if (isStatusSuccessful(status)) {
        dispatch(changeInstanceAliasSuccess({ id, newName }))
        onSuccessAction?.()
      }
    } catch (error) {
      if (!axios.isCancel(error)) {
        const errorMessage = getApiErrorMessage(error)
        dispatch(changeInstanceAliasFailure(errorMessage))
        dispatch(addErrorNotification(error))
        onFailAction?.()
      }
    }
  }
}

export function resetInstanceUpdateAction() {
  return async (dispatch: AppDispatch) => {
    dispatch(resetInstanceUpdate())
    sourceInstance?.cancel?.()
  }
}<|MERGE_RESOLUTION|>--- conflicted
+++ resolved
@@ -156,14 +156,13 @@
       state.connectedInstance.isRediStack = isRediStack || false
     },
 
-<<<<<<< HEAD
-    setConnectedInstanceFailure: (state) => {
-      state.connectedInstance.loading = false
-=======
     // set edited instance
     setEditedInstance: (state, { payload }: { payload:Nullable<Instance> }) => {
       state.editedInstance.data = payload
->>>>>>> 9621020e
+    },
+
+    setConnectedInstanceFailure: (state) => {
+      state.connectedInstance.loading = false
     },
 
     // reset connected instance
@@ -347,10 +346,7 @@
       const { data, status } = await apiService.get<Instance>(`${ApiEndpoints.DATABASES}/${id}`)
 
       if (isStatusSuccessful(status)) {
-<<<<<<< HEAD
         dispatch(setConnectedInstanceSuccess(data))
-=======
-        dispatch(setConnectedInstance(data))
         dispatch(setDefaultInstanceSuccess())
       }
       onSuccess?.()
@@ -373,7 +369,6 @@
       if (isStatusSuccessful(status)) {
         dispatch(setEditedInstance(data))
         dispatch(setDefaultInstanceSuccess())
->>>>>>> 9621020e
       }
       onSuccess?.()
     } catch (error) {
