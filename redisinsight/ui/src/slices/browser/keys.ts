import { createSlice, PayloadAction } from '@reduxjs/toolkit'
import { cloneDeep, remove, get, isUndefined } from 'lodash'
import axios, { AxiosError, CancelTokenSource } from 'axios'
import { apiService, localStorageService } from 'uiSrc/services'
import {
  ApiEndpoints,
  BrowserStorageItem,
  KeyTypes,
  KeyValueFormat,
<<<<<<< HEAD
  SortOrder,
  KeyTypeBasedOnEndpoint,
  KEYS_BASED_ON_ENDPOINT,
=======
  SearchHistoryMode,
  SortOrder
>>>>>>> 936414c2
} from 'uiSrc/constants'
import {
  getApiErrorMessage,
  isStatusNotFoundError,
  Nullable,
  parseKeysListResponse,
  getUrl,
  isStatusSuccessful,
  Maybe,
  bufferToString,
  isEqualBuffers,
  isRedisearchAvailable,
} from 'uiSrc/utils'
import { DEFAULT_SEARCH_MATCH, SCAN_COUNT_DEFAULT } from 'uiSrc/constants/api'
import { getBasedOnViewTypeEvent, sendEventTelemetry, TelemetryEvent, getAdditionalAddedEventData, getMatchType } from 'uiSrc/telemetry'
import successMessages from 'uiSrc/components/notifications/success-messages'
import { IKeyPropTypes } from 'uiSrc/constants/prop-types/keys'

import {
  CreateListWithExpireDto,
  SetStringWithExpireDto,
  CreateZSetWithExpireDto,
  CreateHashWithExpireDto,
  CreateRejsonRlWithExpireDto,
  CreateSetWithExpireDto,
  GetKeyInfoResponse,
} from 'apiSrc/modules/browser/dto'
import { CreateStreamDto } from 'apiSrc/modules/browser/dto/stream.dto'

import { fetchString } from './string'
import { setZsetInitialState, fetchZSetMembers } from './zset'
import { fetchSetMembers } from './set'
import { fetchReJSON } from './rejson'
import { setHashInitialState, fetchHashFields } from './hash'
import { setListInitialState, fetchListElements } from './list'
import { fetchStreamEntries, setStreamInitialState } from './stream'
import {
  deleteRedisearchHistoryAction,
  deleteRedisearchKeyFromList,
  editRedisearchKeyFromList,
  editRedisearchKeyTTLFromList,
  fetchMoreRedisearchKeysAction,
  fetchRedisearchHistoryAction,
  fetchRedisearchKeysAction,
  resetRedisearchKeysData,
  setLastBatchRedisearchKeys,
  setQueryRedisearch,
} from './redisearch'
import { addErrorNotification, addMessageNotification } from '../app/notifications'
import { KeysStore, KeyViewType, SearchHistoryItem, SearchMode } from '../interfaces/keys'
import { AppDispatch, RootState } from '../store'
import { StreamViewType } from '../interfaces/stream'
import { RedisResponseBuffer, RedisString } from '../interfaces'

const defaultViewFormat = KeyValueFormat.Unicode

export const initialState: KeysStore = {
  loading: false,
  error: '',
  filter: null,
  search: '',
  isSearched: false,
  isFiltered: false,
  isBrowserFullScreen: false,
  searchMode: localStorageService?.get(BrowserStorageItem.browserSearchMode) ?? SearchMode.Pattern,
  viewType: localStorageService?.get(BrowserStorageItem.browserViewType) ?? KeyViewType.Browser,
  data: {
    total: 0,
    scanned: 0,
    nextCursor: '0',
    keys: [],
    shardsMeta: {},
    previousResultCount: 0,
    lastRefreshTime: null,
  },
  selectedKey: {
    loading: false,
    refreshing: false,
    lastRefreshTime: null,
    error: '',
    data: null,
    length: 0,
    viewFormat: localStorageService?.get(BrowserStorageItem.viewFormat) ?? defaultViewFormat,
  },
  addKey: {
    loading: false,
    error: '',
  },
  searchHistory: {
    data: null,
    loading: false
  }
}

export const initialKeyInfo = {
  ttl: -1,
  name: null,
  nameString: null,
  type: KeyTypes.String,
  size: 1,
  length: 0,
}

const getInitialSelectedKeyState = (state: KeysStore) =>
  ({ ...initialState.selectedKey, viewFormat: state.selectedKey.viewFormat })

// A slice for recipes
const keysSlice = createSlice({
  name: 'keys',
  initialState,
  reducers: {
    // load Keys
    loadKeys: (state) => {
      state.loading = true
      state.error = ''
    },
    loadKeysSuccess: (state, { payload: { data, isSearched, isFiltered } }) => {
      state.data = {
        ...data,
        previousResultCount: data.keys?.length,
      }
      state.loading = false
      state.isSearched = isSearched
      state.isFiltered = isFiltered
      state.data.lastRefreshTime = Date.now()
    },
    loadKeysFailure: (state, { payload }) => {
      state.loading = false
      state.error = payload
    },

    // load more Keys for infinity scroll
    loadMoreKeys: (state) => {
      state.loading = true
      state.error = ''
    },
    loadMoreKeysSuccess: (state, { payload: { total, scanned, nextCursor, keys, shardsMeta } }) => {
      state.data.keys = keys
      state.data.total = total
      state.data.scanned = scanned
      state.data.nextCursor = nextCursor
      state.data.shardsMeta = shardsMeta
      state.data.previousResultCount = keys.length

      state.loading = false
    },
    loadMoreKeysFailure: (state, { payload }) => {
      state.loading = false
      state.error = payload
    },

    setLastBatchPatternKeys: (state, { payload }) => {
      const newKeys = state.data.keys
      newKeys.splice(-payload.length, payload.length, ...payload)
      state.data.keys = newKeys
    },

    loadKeyInfoSuccess: (state, { payload }) => {
      state.selectedKey = {
        ...state.selectedKey,
        loading: false,
        data: {
          ...payload,
          nameString: bufferToString(payload.name),
        },
      }
    },
    refreshKeyInfo: (state) => {
      state.selectedKey = {
        ...state.selectedKey,
        refreshing: true,
      }
    },
    refreshKeyInfoSuccess: (state, { payload }) => {
      state.selectedKey = {
        ...state.selectedKey,
        data: { ...state.selectedKey.data, ...payload },
        refreshing: false,
      }
    },
    refreshKeyInfoFail: (state) => {
      state.selectedKey = {
        ...state.selectedKey,
        refreshing: false,
      }
    },
    updateSelectedKeyRefreshTime: (state, { payload }) => {
      state.selectedKey.lastRefreshTime = payload
    },
    // delete Key
    deleteKey: (state) => {
      state.selectedKey = {
        ...state.selectedKey,
        loading: true,
        error: '',
      }
    },
    deleteKeySuccess: (state) => {
      state.selectedKey = {
        ...state.selectedKey,
        loading: false,
        data: null,
      }
    },
    deleteKeyFailure: (state, { payload }) => {
      state.selectedKey = {
        ...state.selectedKey,
        loading: false,
        error: payload,
      }
    },
    deletePatternKeyFromList: (state, { payload }) => {
      remove(state.data?.keys, (key) => isEqualBuffers(key.name, payload))

      state.data = {
        ...state.data,
        total: state.data.total - 1,
        scanned: state.data.scanned - 1,
      }
    },

    // edit TTL or Key actions
    defaultSelectedKeyAction: (state) => {
      state.selectedKey = {
        ...state.selectedKey,
        loading: true,
        error: '',
      }
    },
    defaultSelectedKeyActionSuccess: (state) => {
      state.selectedKey = {
        ...state.selectedKey,
        loading: false,
        // data: null,
      }
    },
    defaultSelectedKeyActionFailure: (state, { payload }) => {
      state.selectedKey = {
        ...state.selectedKey,
        loading: false,
        error: payload,
      }
    },
    editPatternKeyFromList: (state, { payload }) => {
      const keys = state.data.keys.map((key) => {
        if (isEqualBuffers(key.name, payload?.key)) {
          key.name = payload?.newKey
          key.nameString = bufferToString(payload?.newKey)
        }
        return key
      })

      state.data = {
        ...state.data,
        keys,
      }
    },

    editPatternKeyTTLFromList: (state, { payload: [key, ttl] }: PayloadAction<[RedisResponseBuffer, number]>) => {
      const keys = state.data.keys.map((keyData) => {
        if (isEqualBuffers(keyData.name, key)) {
          keyData.ttl = ttl
        }
        return keyData
      })

      state.data = {
        ...state.data,
        keys,
      }
    },

    // update length for Selected Key
    updateSelectedKeyLength: (state, { payload }) => {
      state.selectedKey = {
        ...state.selectedKey,
        data: {
          ...state.selectedKey.data,
          length: payload,
        },
      }
    },

    // Add Key
    addKey: (state) => {
      state.addKey = {
        ...state.addKey,
        loading: true,
        error: '',
      }
    },
    addKeySuccess: (state) => {
      state.addKey = {
        ...state.addKey,
        loading: false,
        error: '',
      }
    },
    updateKeyList: (state, { payload }) => {
      state.data?.keys.unshift({ name: payload.keyName })

      state.data = {
        ...state.data,
        total: state.data.total + 1,
        scanned: state.data.scanned + 1,
      }
    },
    addKeyFailure: (state, { payload }) => {
      state.addKey = {
        ...state.addKey,
        loading: false,
        error: payload,
      }
    },

    setPatternSearchMatch: (state, { payload }) => {
      state.search = payload
    },
    setFilter: (state, { payload }) => {
      state.filter = payload
    },

    changeKeyViewType: (state, { payload }:{ payload: KeyViewType }) => {
      state.viewType = payload
    },

    changeSearchMode: (state, { payload }:{ payload: SearchMode }) => {
      state.searchMode = payload
    },

    resetAddKey: (state) => {
      state.addKey = cloneDeep(initialState.addKey)
    },

    resetKeyInfo: (state) => {
      state.selectedKey = cloneDeep(getInitialSelectedKeyState(state as KeysStore))
    },

    // reset keys for keys slice
    resetKeys: (state) => cloneDeep(
      {
        ...initialState,
        viewType: localStorageService?.get(BrowserStorageItem.browserViewType) ?? KeyViewType.Browser,
        searchMode: localStorageService?.get(BrowserStorageItem.browserSearchMode) ?? SearchMode.Pattern,
        selectedKey: getInitialSelectedKeyState(state as KeysStore)
      }
    ),

    resetPatternKeysData: (state) => {
      // state.data.keys = []
      state.data.total = 0
      state.data.scanned = 0
      state.data.keys.length = 0
    },

    toggleBrowserFullScreen: (state, { payload }: { payload: Maybe<boolean> }) => {
      if (!isUndefined(payload)) {
        state.isBrowserFullScreen = payload
        return
      }
      state.isBrowserFullScreen = !state.isBrowserFullScreen
    },

    setViewFormat: (state, { payload }: PayloadAction<KeyValueFormat>) => {
      state.selectedKey.viewFormat = payload
      localStorageService?.set(BrowserStorageItem.viewFormat, payload)
    },
    loadSearchHistory: (state) => {
      state.searchHistory.loading = true
    },
    loadSearchHistorySuccess: (state, { payload }: PayloadAction<SearchHistoryItem[]>) => {
      state.searchHistory.loading = false
      state.searchHistory.data = payload
    },
    loadSearchHistoryFailure: (state) => {
      state.searchHistory.loading = false
    },
    deleteSearchHistory: (state) => {
      state.searchHistory.loading = true
    },
    deleteSearchHistorySuccess: (state, { payload }: { payload: string[] }) => {
      state.searchHistory.loading = false
      if (state.searchHistory.data) {
        remove(state.searchHistory.data, (item) => payload.includes(item.id))
      }
    },
    deleteSearchHistoryFailure: (state) => {
      state.searchHistory.loading = false
    },
  },
})

// Actions generated from the slice
export const {
  loadKeys,
  loadKeysSuccess,
  loadKeysFailure,
  loadMoreKeys,
  loadMoreKeysSuccess,
  loadMoreKeysFailure,
  loadKeyInfoSuccess,
  updateSelectedKeyRefreshTime,
  refreshKeyInfo,
  refreshKeyInfoSuccess,
  refreshKeyInfoFail,
  defaultSelectedKeyAction,
  defaultSelectedKeyActionSuccess,
  defaultSelectedKeyActionFailure,
  setLastBatchPatternKeys,
  addKey,
  updateKeyList,
  addKeyFailure,
  addKeySuccess,
  resetAddKey,
  deleteKey,
  deleteKeySuccess,
  deleteKeyFailure,
  deletePatternKeyFromList,
  editPatternKeyFromList,
  editPatternKeyTTLFromList,
  updateSelectedKeyLength,
  setPatternSearchMatch,
  setFilter,
  changeKeyViewType,
  resetKeyInfo,
  resetKeys,
  resetPatternKeysData,
  toggleBrowserFullScreen,
  setViewFormat,
  changeSearchMode,
  loadSearchHistory,
  loadSearchHistorySuccess,
  loadSearchHistoryFailure,
  deleteSearchHistory,
  deleteSearchHistorySuccess,
  deleteSearchHistoryFailure
} = keysSlice.actions

// A selector
export const keysSelector = (state: RootState) => state.browser.keys
export const keysDataSelector = (state: RootState) => state.browser.keys.data
export const selectedKeySelector = (state: RootState) => state.browser.keys?.selectedKey
export const selectedKeyDataSelector = (state: RootState) => state.browser.keys?.selectedKey?.data
export const addKeyStateSelector = (state: RootState) => state.browser.keys?.addKey
export const keysSearchHistorySelector = (state: RootState) => state.browser.keys.searchHistory

// The reducer
export default keysSlice.reducer

// eslint-disable-next-line import/no-mutable-exports
export let sourceKeysFetch: Nullable<CancelTokenSource> = null

export function setInitialStateByType(type: string) {
  return (dispatch: AppDispatch) => {
    if (type === KeyTypes.Hash) {
      dispatch(setHashInitialState())
    }
    if (type === KeyTypes.List) {
      dispatch(setListInitialState())
    }
    if (type === KeyTypes.ZSet) {
      dispatch(setZsetInitialState())
    }
    if (type === KeyTypes.Stream) {
      dispatch(setStreamInitialState())
    }
  }
}
// Asynchronous thunk action
export function fetchPatternKeysAction(
  cursor: string,
  count: number,
  telemetryProperties: { [key: string]: any } = {},
  onSuccess?: () => void,
  onFailed?: () => void
) {
  return async (dispatch: AppDispatch, stateInit: () => RootState) => {
    dispatch(loadKeys())

    try {
      sourceKeysFetch?.cancel?.()

      const { CancelToken } = axios
      sourceKeysFetch = CancelToken.source()

      const state = stateInit()
      const { search: match, filter: type } = state.browser.keys
      const { encoding } = state.app.info

      const { data, status } = await apiService.post<GetKeyInfoResponse[]>(
        getUrl(
          state.connections.instances?.connectedInstance?.id ?? '',
          ApiEndpoints.KEYS
        ),
        {
          cursor, count, type, match: match || DEFAULT_SEARCH_MATCH, keysInfo: false,
        },
        {
          params: { encoding },
          cancelToken: sourceKeysFetch.token,
        },
      )

      sourceKeysFetch = null
      if (isStatusSuccessful(status)) {
        dispatch(
          loadKeysSuccess({
            data: parseKeysListResponse({}, data),
            isSearched: !!match,
            isFiltered: !!type,
          })
        )
        if (!!type || !!match) {
          let matchValue = '*'
          if (match !== '*' && !!match) {
            matchValue = getMatchType(match)
          }
          sendEventTelemetry({
            event: getBasedOnViewTypeEvent(
              state.browser.keys?.viewType,
              TelemetryEvent.BROWSER_KEYS_SCANNED_WITH_FILTER_ENABLED,
              TelemetryEvent.TREE_VIEW_KEYS_SCANNED_WITH_FILTER_ENABLED
            ),
            eventData: {
              databaseId: state.connections.instances?.connectedInstance?.id,
              keyType: type,
              match: matchValue,
              databaseSize: data[0].total,
              numberOfKeysScanned: data[0].scanned,
              scanCount: count,
              source: telemetryProperties.source ?? 'manual',
              ...telemetryProperties,
            }
          })
        }
        if (!type && !match && cursor === '0') {
          sendEventTelemetry({
            event: getBasedOnViewTypeEvent(
              state.browser.keys?.viewType,
              TelemetryEvent.BROWSER_KEYS_SCANNED,
              TelemetryEvent.TREE_VIEW_KEYS_SCANNED
            ),
            eventData: {
              databaseId: state.connections.instances?.connectedInstance?.id,
              databaseSize: data[0].total,
              numberOfKeysScanned: data[0].scanned,
              scanCount: count,
            }
          })
        }
        onSuccess?.()
      }
    } catch (error) {
      if (!axios.isCancel(error)) {
        const errorMessage = getApiErrorMessage(error)
        dispatch(addErrorNotification(error))
        dispatch(loadKeysFailure(errorMessage))
        onFailed?.()
      }
    }
  }
}

// Asynchronous thunk action
export function fetchMorePatternKeysAction(oldKeys: IKeyPropTypes[] = [], cursor: string, count: number) {
  return async (dispatch: AppDispatch, stateInit: () => RootState) => {
    dispatch(loadMoreKeys())

    try {
      sourceKeysFetch?.cancel?.()

      const { CancelToken } = axios
      sourceKeysFetch = CancelToken.source()

      const state = stateInit()
      const { search: match, filter: type } = state.browser.keys
      const { encoding } = state.app.info
      const { data, status } = await apiService.post(
        getUrl(
          state.connections.instances?.connectedInstance?.id ?? '',
          ApiEndpoints.KEYS
        ),
        {
          cursor, count, type, match: match || DEFAULT_SEARCH_MATCH, keysInfo: false,
        },
        {
          params: { encoding },
          cancelToken: sourceKeysFetch.token,
        },
      )

      sourceKeysFetch = null
      if (isStatusSuccessful(status)) {
        const newKeysData = parseKeysListResponse(state.browser.keys.data.shardsMeta, data)
        dispatch(loadMoreKeysSuccess({
          ...newKeysData,
          keys: oldKeys.concat(newKeysData.keys)
        }))
        sendEventTelemetry({
          event: getBasedOnViewTypeEvent(
            state.browser.keys?.viewType,
            TelemetryEvent.BROWSER_KEYS_ADDITIONALLY_SCANNED,
            TelemetryEvent.TREE_VIEW_KEYS_ADDITIONALLY_SCANNED
          ),
          eventData: {
            databaseId: state.connections.instances?.connectedInstance?.id,
            databaseSize: data[0].total,
            numberOfKeysScanned: state.browser.keys.data.scanned + data[0].scanned,
            scanCount: count,
          }
        })
      }
    } catch (error) {
      if (!axios.isCancel(error)) {
        const errorMessage = getApiErrorMessage(error)
        dispatch(addErrorNotification(error))
        dispatch(loadMoreKeysFailure(errorMessage))
      }
    }
  }
}

// Asynchronous thunk action
export function fetchKeyInfo(key: RedisResponseBuffer, resetData?: boolean) {
  return async (dispatch: AppDispatch, stateInit: () => RootState) => {
    dispatch(defaultSelectedKeyAction())

    try {
      const state = stateInit()
      const { encoding } = state.app.info
      const { data, status } = await apiService.post(
        getUrl(
          state.connections.instances?.connectedInstance?.id ?? '',
          ApiEndpoints.KEY_INFO
        ),
        { keyName: key },
        { params: { encoding } }
      )

      if (isStatusSuccessful(status)) {
        dispatch(loadKeyInfoSuccess(data))
        dispatch(updateSelectedKeyRefreshTime(Date.now()))
      }

      if (data.type === KeyTypes.Hash) {
        dispatch<any>(fetchHashFields(key, 0, SCAN_COUNT_DEFAULT, '*', resetData))
      }
      if (data.type === KeyTypes.List) {
        dispatch<any>(fetchListElements(key, 0, SCAN_COUNT_DEFAULT, resetData))
      }
      if (data.type === KeyTypes.String) {
        dispatch<any>(fetchString(key, resetData))
      }
      if (data.type === KeyTypes.ZSet) {
        dispatch<any>(
          fetchZSetMembers(key, 0, SCAN_COUNT_DEFAULT, SortOrder.ASC, resetData)
        )
      }
      if (data.type === KeyTypes.Set) {
        dispatch<any>(fetchSetMembers(key, 0, SCAN_COUNT_DEFAULT, '*', resetData))
      }
      if (data.type === KeyTypes.ReJSON) {
        dispatch<any>(fetchReJSON(key, '.', resetData))
      }
      if (data.type === KeyTypes.Stream) {
        const { viewType } = state.browser.stream

        if (viewType === StreamViewType.Data) {
          dispatch<any>(fetchStreamEntries(
            key,
            SCAN_COUNT_DEFAULT,
            SortOrder.DESC,
            resetData
          ))
        }
      }
    } catch (_err) {
      const error = _err as AxiosError
      const errorMessage = getApiErrorMessage(error)
      dispatch(addErrorNotification(error))
      dispatch(defaultSelectedKeyActionFailure(errorMessage))
    }
  }
}

// Asynchronous thunk action
export function refreshKeyInfoAction(key: RedisResponseBuffer) {
  return async (dispatch: AppDispatch, stateInit: () => RootState) => {
    dispatch(refreshKeyInfo())
    try {
      const state = stateInit()
      const { encoding } = state.app.info
      const { data, status } = await apiService.post(
        getUrl(
          state.connections.instances?.connectedInstance?.id ?? '',
          ApiEndpoints.KEY_INFO
        ),
        { keyName: key },
        { params: { encoding } }
      )
      if (isStatusSuccessful(status)) {
        dispatch(refreshKeyInfoSuccess(data))
        dispatch(updateSelectedKeyRefreshTime(Date.now()))
      }
    } catch (error) {
      dispatch(refreshKeyInfoFail())
      dispatch(addErrorNotification(error))
      if (isStatusNotFoundError(get(error, ['response', 'status']))) {
        dispatch(resetKeyInfo())
        dispatch(deleteKeyFromList(key))
      }
    }
  }
}

function addTypedKey(
  data: any,
  endpoint: ApiEndpoints,
  onSuccessAction?: () => void,
  onFailAction?: () => void
) {
  return async (dispatch: AppDispatch, stateInit: () => RootState) => {
    dispatch(addKey())
    try {
      const state = stateInit()
      const { encoding } = state.app.info
      const { status } = await apiService.post(
        getUrl(state.connections.instances?.connectedInstance?.id ?? '', endpoint),
        data,
        { params: { encoding } },
      )
      if (isStatusSuccessful(status)) {
        const additionalData = getAdditionalAddedEventData(endpoint, data)
        if (onSuccessAction) {
          onSuccessAction()
        }
        dispatch(addKeySuccess())
        dispatch<any>(addKeyIntoList({ key: data.keyName, keyType: endpoint }))
        dispatch(
          addMessageNotification(successMessages.ADDED_NEW_KEY(data.keyName))
        )
        sendEventTelemetry({
          event: getBasedOnViewTypeEvent(
            state.browser.keys?.viewType,
            TelemetryEvent.BROWSER_KEY_ADDED,
            TelemetryEvent.TREE_VIEW_KEY_ADDED
          ),
          eventData: {
            databaseId: state.connections.instances?.connectedInstance?.id,
            ...additionalData
          }
        })
      }
    } catch (error) {
      if (onFailAction) {
        onFailAction()
      }
      const errorMessage = getApiErrorMessage(error)
      dispatch(addErrorNotification(error))
      dispatch(addKeyFailure(errorMessage))
    }
  }
}

// Asynchronous thunk action
export function addHashKey(
  data: CreateHashWithExpireDto,
  onSuccessAction?: () => void,
  onFailAction?: () => void
) {
  const endpoint = ApiEndpoints.HASH
  return addTypedKey(data, endpoint, onSuccessAction, onFailAction)
}

// Asynchronous thunk action
export function addZsetKey(
  data: CreateZSetWithExpireDto,
  onSuccessAction?: () => void,
  onFailAction?: () => void
) {
  const endpoint = ApiEndpoints.ZSET
  return addTypedKey(data, endpoint, onSuccessAction, onFailAction)
}

// Asynchronous thunk action
export function addSetKey(
  data: CreateSetWithExpireDto,
  onSuccessAction?: () => void,
  onFailAction?: () => void
) {
  const endpoint = ApiEndpoints.SET
  return addTypedKey(data, endpoint, onSuccessAction, onFailAction)
}

// Asynchronous thunk action
export function addStringKey(
  data: SetStringWithExpireDto,
  onSuccessAction?: () => void,
  onFailAction?: () => void
) {
  const endpoint = ApiEndpoints.STRING
  return addTypedKey(data, endpoint, onSuccessAction, onFailAction)
}

// Asynchronous thunk action
export function addListKey(
  data: CreateListWithExpireDto,
  onSuccessAction?: () => void,
  onFailAction?: () => void
) {
  const endpoint = ApiEndpoints.LIST
  return addTypedKey(data, endpoint, onSuccessAction, onFailAction)
}

// Asynchronous thunk action
export function addReJSONKey(
  data: CreateRejsonRlWithExpireDto,
  onSuccessAction?: () => void,
  onFailAction?: () => void
) {
  const endpoint = ApiEndpoints.REJSON
  return addTypedKey(data, endpoint, onSuccessAction, onFailAction)
}

// Asynchronous thunk action
export function addStreamKey(
  data: CreateStreamDto,
  onSuccessAction?: () => void,
  onFailAction?: () => void
) {
  const endpoint = ApiEndpoints.STREAMS
  return addTypedKey(data, endpoint, onSuccessAction, onFailAction)
}

// Asynchronous thunk action
export function deleteKeyAction(key: RedisResponseBuffer, onSuccessAction?: () => void) {
  return async (dispatch: AppDispatch, stateInit: () => RootState) => {
    dispatch(deleteKey())

    try {
      const state = stateInit()
      const { encoding } = state.app.info
      const { status } = await apiService.delete(
        getUrl(
          state.connections.instances?.connectedInstance?.id ?? '',
          ApiEndpoints.KEYS
        ),
        {
          data: { keyNames: [key] },
          params: { encoding },
        }
      )

      if (isStatusSuccessful(status)) {
        sendEventTelemetry({
          event: getBasedOnViewTypeEvent(
            state.browser.keys?.viewType,
            TelemetryEvent.BROWSER_KEYS_DELETED,
            TelemetryEvent.TREE_VIEW_KEYS_DELETED
          ),
          eventData: {
            databaseId: state.connections.instances?.connectedInstance?.id,
            numberOfDeletedKeys: 1
          }
        })
        dispatch(deleteKeySuccess())
        dispatch<any>(deleteKeyFromList(key))
        onSuccessAction?.()
        dispatch(addMessageNotification(successMessages.DELETED_KEY(key)))
      }
    } catch (error) {
      const errorMessage = getApiErrorMessage(error)
      dispatch(addErrorNotification(error))
      dispatch(deleteKeyFailure(errorMessage))
    }
  }
}

// Asynchronous thunk action
export function editKey(
  key: RedisResponseBuffer,
  newKey: RedisResponseBuffer,
  onSuccess?: () => void,
  onFailure?: () => void
) {
  return async (dispatch: AppDispatch, stateInit: () => RootState) => {
    dispatch(defaultSelectedKeyAction())

    try {
      const state = stateInit()
      const { encoding } = state.app.info
      const { status } = await apiService.patch(
        getUrl(
          state.connections.instances?.connectedInstance?.id ?? '',
          ApiEndpoints.KEY_NAME
        ),
        { keyName: key, newKeyName: newKey },
        { params: { encoding } },
      )

      if (isStatusSuccessful(status)) {
        dispatch<any>(editKeyFromList({ key, newKey }))
        onSuccess?.()
      }
    } catch (error) {
      const errorMessage = getApiErrorMessage(error)
      dispatch(addErrorNotification(error))
      dispatch(defaultSelectedKeyActionFailure(errorMessage))
      onFailure?.()
    }
  }
}

// Asynchronous thunk action
export function editKeyTTL(key: RedisResponseBuffer, ttl: number) {
  return async (dispatch: AppDispatch, stateInit: () => RootState) => {
    dispatch(defaultSelectedKeyAction())

    try {
      const state = stateInit()
      const { encoding } = state.app.info
      const { status } = await apiService.patch(
        getUrl(
          state.connections.instances?.connectedInstance?.id ?? '',
          ApiEndpoints.KEY_TTL
        ),
        { keyName: key, ttl },
        { params: { encoding } }
      )
      if (isStatusSuccessful(status)) {
        sendEventTelemetry({
          event: getBasedOnViewTypeEvent(
            state.browser.keys?.viewType,
            TelemetryEvent.BROWSER_KEY_TTL_CHANGED,
            TelemetryEvent.TREE_VIEW_KEY_TTL_CHANGED
          ),
          eventData: {
            databaseId: state.connections.instances?.connectedInstance?.id,
            ttl: ttl >= 0 ? ttl : -1,
            previousTTL: state.browser.keys.selectedKey?.data?.ttl,
          }
        })
        if (ttl !== 0) {
          dispatch<any>(editKeyTTLFromList([key, ttl]))
          dispatch<any>(fetchKeyInfo(key))
        } else {
          dispatch(deleteKeySuccess())
          dispatch<any>(deleteKeyFromList(key))
        }
        dispatch(defaultSelectedKeyActionSuccess())
      }
    } catch (error) {
      const errorMessage = getApiErrorMessage(error)
      dispatch(addErrorNotification(error))
      dispatch(defaultSelectedKeyActionFailure(errorMessage))
    }
  }
}

// Asynchronous thunk action
export function fetchKeysMetadata(
  keys: RedisString[],
  signal: AbortSignal,
  onSuccessAction?: (data: GetKeyInfoResponse[]) => void,
  onFailAction?: () => void
) {
  return async (_dispatch: AppDispatch, stateInit: () => RootState) => {
    try {
      const state = stateInit()
      const { data } = await apiService.post<GetKeyInfoResponse[]>(
        getUrl(
          state.connections.instances?.connectedInstance?.id,
          ApiEndpoints.KEYS_METADATA
        ),
        { keys },
        { params: { encoding: state.app.info.encoding }, signal }
      )

      onSuccessAction?.(data)
    } catch (_err) {
      if (!axios.isCancel(_err)) {
        const error = _err as AxiosError
        onFailAction?.()
        console.error(error)
      }
    }
  }
}

export function fetchPatternHistoryAction(
  onSuccess?: () => void,
  onFailed?: () => void,
) {
  return async (dispatch: AppDispatch, stateInit: () => RootState) => {
    dispatch(loadSearchHistory())

    try {
      const state = stateInit()
      const { data, status } = await apiService.get<SearchHistoryItem[]>(
        getUrl(
          state.connections.instances.connectedInstance?.id,
          ApiEndpoints.HISTORY
        ),
        {
          params: {
            mode: SearchHistoryMode.Pattern
          }
        }
      )

      if (isStatusSuccessful(status)) {
        dispatch(loadSearchHistorySuccess(data))
        onSuccess?.()
      }
    } catch (_err) {
      dispatch(loadSearchHistoryFailure())
      onFailed?.()
    }
  }
}

export function deletePatternHistoryAction(
  ids: string[],
  onSuccess?: () => void,
  onFailed?: () => void,
) {
  return async (dispatch: AppDispatch, stateInit: () => RootState) => {
    dispatch(deleteSearchHistory())

    try {
      const state = stateInit()
      const { status } = await apiService.delete(
        getUrl(
          state.connections.instances.connectedInstance?.id,
          ApiEndpoints.HISTORY
        ),
        {
          data: {
            ids
          },
          params: {
            mode: SearchHistoryMode.Pattern
          }
        }
      )

      if (isStatusSuccessful(status)) {
        dispatch(deleteSearchHistorySuccess(ids))
        onSuccess?.()
      }
    } catch (_err) {
      dispatch(deleteSearchHistoryFailure())
      onFailed?.()
    }
  }
}

export function fetchSearchHistoryAction(
  searchMode: SearchMode,
  onSuccess?: () => void,
  onFailed?: () => void,
) {
  return async (dispatch: AppDispatch) => (searchMode === SearchMode.Pattern
    ? dispatch<any>(fetchPatternHistoryAction(onSuccess, onFailed))
    : dispatch<any>(fetchRedisearchHistoryAction(onSuccess, onFailed)))
}

export function deleteSearchHistoryAction(
  searchMode: SearchMode,
  ids: string[],
  onSuccess?: () => void,
  onFailed?: () => void,
) {
  return async (dispatch: AppDispatch) => (searchMode === SearchMode.Pattern
    ? dispatch<any>(deletePatternHistoryAction(ids, onSuccess, onFailed))
    : dispatch<any>(deleteRedisearchHistoryAction(ids, onSuccess, onFailed)))
}

// Asynchronous thunk action
export function fetchKeys(
  options: {
    searchMode: SearchMode,
    cursor: string,
    count: number,
    telemetryProperties?: {},
  },
  onSuccess?: () => void,
  onFailed?: () => void,
) {
  return async (dispatch: AppDispatch, stateInit: () => RootState) => {
    const state = stateInit()
    const isRedisearchExists = isRedisearchAvailable(state.connections.instances.connectedInstance.modules)
    const { searchMode, count, cursor, telemetryProperties } = options

    return searchMode === SearchMode.Pattern || !isRedisearchExists
      ? dispatch<any>(fetchPatternKeysAction(cursor, count, telemetryProperties, onSuccess, onFailed))
      : dispatch<any>(fetchRedisearchKeysAction(cursor, count, telemetryProperties, onSuccess, onFailed))
  }
}

// Asynchronous thunk action
export function fetchMoreKeys(
  searchMode: SearchMode,
  oldKeys: IKeyPropTypes[] = [],
  cursor: string,
  count: number,
) {
  return searchMode === SearchMode.Pattern
    ? fetchMorePatternKeysAction(oldKeys, cursor, count)
    : fetchMoreRedisearchKeysAction(oldKeys, cursor, count)
}

export function setLastBatchKeys(keys: GetKeyInfoResponse[], searchMode: SearchMode) {
  return searchMode === SearchMode.Pattern
    ? setLastBatchPatternKeys(keys)
    : setLastBatchRedisearchKeys(keys)
}

export function setSearchMatch(query: string, searchMode: SearchMode) {
  return searchMode === SearchMode.Pattern
    ? setPatternSearchMatch(query)
    : setQueryRedisearch(query)
}

export function resetKeysData(searchMode: SearchMode) {
  return searchMode === SearchMode.Pattern
    ? resetPatternKeysData()
    : resetRedisearchKeysData()
}

export function deleteKeyFromList(key: RedisResponseBuffer) {
  return async (dispatch: AppDispatch, stateInit: () => RootState) => {
    const state = stateInit()

    return state.browser.keys?.searchMode === SearchMode.Pattern
      ? dispatch(deletePatternKeyFromList(key))
      : dispatch(deleteRedisearchKeyFromList(key))
  }
}

export function editKeyFromList(data: { key: RedisResponseBuffer, newKey: RedisResponseBuffer }) {
  return async (dispatch: AppDispatch, stateInit: () => RootState) => {
    const state = stateInit()

    return state.browser.keys?.searchMode === SearchMode.Pattern
      ? dispatch(editPatternKeyFromList(data))
      : dispatch(editRedisearchKeyFromList(data))
  }
}

export function addKeyIntoList({ key, keyType }: { key: RedisString, keyType: ApiEndpoints }) {
  return async (dispatch: AppDispatch, stateInit: () => RootState) => {
    const state = stateInit()
    if (state.browser.keys?.search && state.browser.keys?.search !== '*') {
      return null
    }
    if (!state.browser.keys?.filter
       || state.browser.keys?.filter === KEYS_BASED_ON_ENDPOINT[keyType as KeyTypeBasedOnEndpoint]) {
      return dispatch(updateKeyList({ keyName: key, keyType }))
    }
    return null
  }
}

export function editKeyTTLFromList(data: [RedisResponseBuffer, number]) {
  return async (dispatch: AppDispatch, stateInit: () => RootState) => {
    const state = stateInit()

    return state.browser.keys?.searchMode === SearchMode.Pattern
      ? dispatch(editPatternKeyTTLFromList(data))
      : dispatch(editRedisearchKeyTTLFromList(data))
  }
}<|MERGE_RESOLUTION|>--- conflicted
+++ resolved
@@ -7,14 +7,10 @@
   BrowserStorageItem,
   KeyTypes,
   KeyValueFormat,
-<<<<<<< HEAD
-  SortOrder,
   KeyTypeBasedOnEndpoint,
   KEYS_BASED_ON_ENDPOINT,
-=======
   SearchHistoryMode,
   SortOrder
->>>>>>> 936414c2
 } from 'uiSrc/constants'
 import {
   getApiErrorMessage,
