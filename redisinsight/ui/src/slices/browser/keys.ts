import { createSlice, PayloadAction } from '@reduxjs/toolkit'
import { cloneDeep, remove, get, isUndefined } from 'lodash'
import axios, { AxiosError, CancelTokenSource } from 'axios'
import { apiService, localStorageService } from 'uiSrc/services'
import { ApiEndpoints, BrowserStorageItem, KeyTypes, KeyValueFormat, SortOrder } from 'uiSrc/constants'
import {
  getApiErrorMessage,
  isStatusNotFoundError,
  Nullable,
  parseKeysListResponse,
  getUrl,
  isStatusSuccessful,
  Maybe,
  bufferToString,
  isEqualBuffers
} from 'uiSrc/utils'
import { DEFAULT_SEARCH_MATCH, SCAN_COUNT_DEFAULT } from 'uiSrc/constants/api'
import { getBasedOnViewTypeEvent, sendEventTelemetry, TelemetryEvent, getAdditionalAddedEventData, getMatchType } from 'uiSrc/telemetry'
import successMessages from 'uiSrc/components/notifications/success-messages'
import { IKeyPropTypes } from 'uiSrc/constants/prop-types/keys'

import {
  CreateListWithExpireDto,
  SetStringWithExpireDto,
  CreateZSetWithExpireDto,
  CreateHashWithExpireDto,
  CreateRejsonRlWithExpireDto,
  CreateSetWithExpireDto,
  GetKeyInfoResponse,
} from 'apiSrc/modules/browser/dto'
import { CreateStreamDto } from 'apiSrc/modules/browser/dto/stream.dto'

import { fetchString } from './string'
import { setZsetInitialState, fetchZSetMembers } from './zset'
import { fetchSetMembers } from './set'
import { fetchReJSON } from './rejson'
import { setHashInitialState, fetchHashFields } from './hash'
import { setListInitialState, fetchListElements } from './list'
import { fetchStreamEntries, setStreamInitialState } from './stream'
import { addErrorNotification, addMessageNotification } from '../app/notifications'
import { KeysStore, KeyViewType } from '../interfaces/keys'
import { AppDispatch, RootState } from '../store'
import { StreamViewType } from '../interfaces/stream'
import { RedisResponseBuffer } from '../interfaces'

const defaultViewFormat = KeyValueFormat.Unicode

export const initialState: KeysStore = {
  loading: false,
  error: '',
  filter: null,
  search: '',
  isSearched: false,
  isFiltered: false,
  isBrowserFullScreen: false,
  viewType: localStorageService?.get(BrowserStorageItem.browserViewType) ?? KeyViewType.Browser,
  data: {
    total: 0,
    scanned: 0,
    nextCursor: '0',
    keys: [],
    shardsMeta: {},
    previousResultCount: 0,
    lastRefreshTime: null,
  },
  selectedKey: {
    loading: false,
    refreshing: false,
    lastRefreshTime: null,
    error: '',
    data: null,
    length: 0,
    viewFormat: localStorageService?.get(BrowserStorageItem.viewFormat) ?? defaultViewFormat,
  },
  addKey: {
    loading: false,
    error: '',
  },
}

export const initialKeyInfo = {
  ttl: -1,
  name: null,
  nameString: null,
  type: KeyTypes.String,
  size: 1,
  length: 0,
}

const getInitialSelectedKeyState = (state: KeysStore) =>
  ({ ...initialState.selectedKey, viewFormat: state.selectedKey.viewFormat })

// A slice for recipes
const keysSlice = createSlice({
  name: 'keys',
  initialState,
  reducers: {
    // load Keys
    loadKeys: (state) => {
      state.loading = true
      state.error = ''
    },
    loadKeysSuccess: (state, { payload: { data, isSearched, isFiltered } }) => {
      state.data = {
        ...data,
        previousResultCount: data.keys?.length,
      }
      state.loading = false
      state.isSearched = isSearched
      state.isFiltered = isFiltered
      state.data.lastRefreshTime = Date.now()
    },
    loadKeysFailure: (state, { payload }) => {
      state.loading = false
      state.error = payload
    },

    // load more Keys for infinity scroll
    loadMoreKeys: (state) => {
      state.loading = true
      state.error = ''
    },
    loadMoreKeysSuccess: (state, { payload: { total, scanned, nextCursor, keys, shardsMeta } }) => {
      state.data.keys = keys
      state.data.total = total
      state.data.scanned = scanned
      state.data.nextCursor = nextCursor
      state.data.shardsMeta = shardsMeta
      state.data.previousResultCount = keys.length

      state.loading = false
    },
    loadMoreKeysFailure: (state, { payload }) => {
      state.loading = false
      state.error = payload
    },

    setLastBatchKeys: (state, { payload }) => {
      const newKeys = state.data.keys
      newKeys.splice(-payload.length, payload.length, ...payload)
      state.data.keys = newKeys
    },

    loadKeyInfoSuccess: (state, { payload }) => {
      state.selectedKey = {
        ...state.selectedKey,
        loading: false,
        data: {
          ...payload,
          nameString: bufferToString(payload.name),
        },
      }
    },
    refreshKeyInfo: (state) => {
      state.selectedKey = {
        ...state.selectedKey,
        refreshing: true,
      }
    },
    refreshKeyInfoSuccess: (state, { payload }) => {
      state.selectedKey = {
        ...state.selectedKey,
        data: { ...state.selectedKey.data, ...payload },
        refreshing: false,
      }
    },
    refreshKeyInfoFail: (state) => {
      state.selectedKey = {
        ...state.selectedKey,
        refreshing: false,
      }
    },
    updateSelectedKeyRefreshTime: (state, { payload }) => {
      state.selectedKey.lastRefreshTime = payload
    },
    // delete Key
    deleteKey: (state) => {
      state.selectedKey = {
        ...state.selectedKey,
        loading: true,
        error: '',
      }
    },
    deleteKeySuccess: (state) => {
      state.selectedKey = {
        ...state.selectedKey,
        loading: false,
        data: null,
      }
    },
    deleteKeyFailure: (state, { payload }) => {
      state.selectedKey = {
        ...state.selectedKey,
        loading: false,
        error: payload,
      }
    },
    deleteKeyFromList: (state, { payload }) => {
      remove(state.data?.keys, (key) => isEqualBuffers(key.name, payload))

      state.data = {
        ...state.data,
        total: state.data.total - 1,
        scanned: state.data.scanned - 1,
      }
    },

    // edit TTL or Key actions
    defaultSelectedKeyAction: (state) => {
      state.selectedKey = {
        ...state.selectedKey,
        loading: true,
        error: '',
      }
    },
    defaultSelectedKeyActionSuccess: (state) => {
      state.selectedKey = {
        ...state.selectedKey,
        loading: false,
        // data: null,
      }
    },
    defaultSelectedKeyActionFailure: (state, { payload }) => {
      state.selectedKey = {
        ...state.selectedKey,
        loading: false,
        error: payload,
      }
    },
    editKeyTTLFromList: (state, { payload }) => {
      const keys = state.data.keys.map((key) => {
        if (isEqualBuffers(key.name, payload?.key)) {
          key.ttl = payload?.ttl
        }
        return key
      })

      state.data = {
        ...state.data,
        keys,
      }
    },
    editKeyFromList: (state, { payload }) => {
      const keys = state.data.keys.map((key) => {
        if (isEqualBuffers(key.name, payload?.key)) {
          key.name = payload?.newKey
        }
        return key
      })

      state.data = {
        ...state.data,
        keys,
      }
    },
    updateKeySizeFromList: (state, { payload }) => {
      const keys = state.data.keys.map((key) => {
        if (isEqualBuffers(key.name, payload?.key)) {
          key.size = payload?.size
        }
        return key
      })

      state.data = {
        ...state.data,
        keys,
      }
    },

    // update length for Selected Key
    updateSelectedKeyLength: (state, { payload }) => {
      state.selectedKey = {
        ...state.selectedKey,
        data: {
          ...state.selectedKey.data,
          length: payload,
        },
      }
    },

    // Add Key
    addKey: (state) => {
      state.addKey = {
        ...state.addKey,
        loading: true,
        error: '',
      }
    },
    addKeySuccess: (state) => {
      state.addKey = {
        ...state.addKey,
        loading: false,
      }
    },
    addKeyFailure: (state, { payload }) => {
      state.addKey = {
        ...state.addKey,
        loading: false,
        error: payload,
      }
    },

    setSearchMatch: (state, { payload }) => {
      state.search = payload
    },
    setFilter: (state, { payload }) => {
      state.filter = payload
    },

    changeKeyViewType: (state, { payload }:{ payload: KeyViewType }) => {
      state.viewType = payload
    },

    resetAddKey: (state) => {
      state.addKey = cloneDeep(initialState.addKey)
    },

    resetKeyInfo: (state) => {
      state.selectedKey = cloneDeep(getInitialSelectedKeyState(state as KeysStore))
    },

    // reset keys for keys slice
    resetKeys: (state) => cloneDeep(
      {
        ...initialState,
        viewType: localStorageService?.get(BrowserStorageItem.browserViewType) ?? KeyViewType.Browser,
        selectedKey: getInitialSelectedKeyState(state as KeysStore)
      }
    ),

    resetKeysData: (state) => {
      // state.data.keys = []
      state.data.keys.length = 0
    },

    toggleBrowserFullScreen: (state, { payload }: { payload: Maybe<boolean> }) => {
      if (!isUndefined(payload)) {
        state.isBrowserFullScreen = payload
        return
      }
      state.isBrowserFullScreen = !state.isBrowserFullScreen
    },

    setViewFormat: (state, { payload }: PayloadAction<KeyValueFormat>) => {
      state.selectedKey.viewFormat = payload
      localStorageService?.set(BrowserStorageItem.viewFormat, payload)
    }
  },
})

// Actions generated from the slice
export const {
  loadKeys,
  loadKeysSuccess,
  loadKeysFailure,
  loadMoreKeys,
  loadMoreKeysSuccess,
  loadMoreKeysFailure,
  loadKeyInfoSuccess,
  updateSelectedKeyRefreshTime,
  refreshKeyInfo,
  refreshKeyInfoSuccess,
  refreshKeyInfoFail,
  defaultSelectedKeyAction,
  defaultSelectedKeyActionSuccess,
  defaultSelectedKeyActionFailure,
  setLastBatchKeys,
  addKey,
  addKeySuccess,
  addKeyFailure,
  resetAddKey,
  deleteKey,
  deleteKeySuccess,
  deleteKeyFailure,
  deleteKeyFromList,
  editKeyTTLFromList,
  editKeyFromList,
  updateKeySizeFromList,
  updateSelectedKeyLength,
  setSearchMatch,
  setFilter,
  changeKeyViewType,
  resetKeyInfo,
  resetKeys,
  resetKeysData,
  toggleBrowserFullScreen,
  setViewFormat,
} = keysSlice.actions

// A selector
export const keysSelector = (state: RootState) => state.browser.keys
export const keysDataSelector = (state: RootState) => state.browser.keys.data
export const selectedKeySelector = (state: RootState) => state.browser.keys?.selectedKey
export const selectedKeyDataSelector = (state: RootState) => state.browser.keys?.selectedKey?.data
export const addKeyStateSelector = (state: RootState) => state.browser.keys?.addKey

// The reducer
export default keysSlice.reducer

// eslint-disable-next-line import/no-mutable-exports
export let sourceKeysFetch: Nullable<CancelTokenSource> = null

export function setInitialStateByType(type: string) {
  return (dispatch: AppDispatch) => {
    if (type === KeyTypes.Hash) {
      dispatch(setHashInitialState())
    }
    if (type === KeyTypes.List) {
      dispatch(setListInitialState())
    }
    if (type === KeyTypes.ZSet) {
      dispatch(setZsetInitialState())
    }
    if (type === KeyTypes.Stream) {
      dispatch(setStreamInitialState())
    }
  }
}
// Asynchronous thunk action
export function fetchKeys(cursor: string, count: number, onSuccess?: () => void, onFailed?: () => void) {
  return async (dispatch: AppDispatch, stateInit: () => RootState) => {
    dispatch(loadKeys())

    try {
      sourceKeysFetch?.cancel?.()

      const { CancelToken } = axios
      sourceKeysFetch = CancelToken.source()

      const state = stateInit()
      const { search: match, filter: type } = state.browser.keys
      const { encoding } = state.app.info

<<<<<<< HEAD
      const { data, status } = await apiService.get<GetKeyInfoResponse[]>(
=======
      const { data, status } = await apiService.post(
>>>>>>> 096db2b4
        getUrl(
          state.connections.instances?.connectedInstance?.id ?? '',
          ApiEndpoints.KEYS
        ),
        {
<<<<<<< HEAD
          params: { cursor, count, type, match: match || DEFAULT_SEARCH_MATCH, encoding, keysInfo: false },
=======
          cursor, count, type, match: match || DEFAULT_SEARCH_MATCH,
        },
        {
          params: { encoding },
>>>>>>> 096db2b4
          cancelToken: sourceKeysFetch.token,
        },
      )

      sourceKeysFetch = null
      if (isStatusSuccessful(status)) {
        dispatch(
          loadKeysSuccess({
            data: parseKeysListResponse({}, data),
            isSearched: !!match,
            isFiltered: !!type,
          })
        )
        if (!!type || !!match) {
          let matchValue = '*'
          if (match !== '*' && !!match) {
            matchValue = getMatchType(match)
          }
          sendEventTelemetry({
            event: getBasedOnViewTypeEvent(
              state.browser.keys?.viewType,
              TelemetryEvent.BROWSER_KEYS_SCANNED_WITH_FILTER_ENABLED,
              TelemetryEvent.TREE_VIEW_KEYS_SCANNED_WITH_FILTER_ENABLED
            ),
            eventData: {
              databaseId: state.connections.instances?.connectedInstance?.id,
              keyType: type,
              match: matchValue,
              databaseSize: data[0].total,
              numberOfKeysScanned: data[0].scanned,
              scanCount: count,
            }
          })
        }
        if (!type && !match && cursor === '0') {
          sendEventTelemetry({
            event: getBasedOnViewTypeEvent(
              state.browser.keys?.viewType,
              TelemetryEvent.BROWSER_KEYS_SCANNED,
              TelemetryEvent.TREE_VIEW_KEYS_SCANNED
            ),
            eventData: {
              databaseId: state.connections.instances?.connectedInstance?.id,
              databaseSize: data[0].total,
              numberOfKeysScanned: data[0].scanned,
              scanCount: count,
            }
          })
        }
        onSuccess?.()
      }
    } catch (error) {
      if (!axios.isCancel(error)) {
        const errorMessage = getApiErrorMessage(error)
        dispatch(addErrorNotification(error))
        dispatch(loadKeysFailure(errorMessage))
        onFailed?.()
      }
    }
  }
}

// Asynchronous thunk action
export function fetchMoreKeys(oldKeys: IKeyPropTypes[] = [], cursor: string, count: number) {
  return async (dispatch: AppDispatch, stateInit: () => RootState) => {
    dispatch(loadMoreKeys())

    try {
      sourceKeysFetch?.cancel?.()

      const { CancelToken } = axios
      sourceKeysFetch = CancelToken.source()

      const state = stateInit()
      const { search: match, filter: type } = state.browser.keys
      const { encoding } = state.app.info
      const { data, status } = await apiService.post(
        getUrl(
          state.connections.instances?.connectedInstance?.id ?? '',
          ApiEndpoints.KEYS
        ),
        {
<<<<<<< HEAD
          params: { cursor, count, type, match: match || DEFAULT_SEARCH_MATCH, encoding, keysInfo: false },
=======
          cursor, count, type, match: match || DEFAULT_SEARCH_MATCH,
        },
        {
          params: { encoding },
>>>>>>> 096db2b4
          cancelToken: sourceKeysFetch.token,
        },
      )

      sourceKeysFetch = null
      if (isStatusSuccessful(status)) {
        const newKeysData = parseKeysListResponse(state.browser.keys.data.shardsMeta, data)
        dispatch(loadMoreKeysSuccess({
          ...newKeysData,
          keys: oldKeys.concat(newKeysData.keys)
        }))
        sendEventTelemetry({
          event: getBasedOnViewTypeEvent(
            state.browser.keys?.viewType,
            TelemetryEvent.BROWSER_KEYS_ADDITIONALLY_SCANNED,
            TelemetryEvent.TREE_VIEW_KEYS_ADDITIONALLY_SCANNED
          ),
          eventData: {
            databaseId: state.connections.instances?.connectedInstance?.id,
            databaseSize: data[0].total,
            numberOfKeysScanned: state.browser.keys.data.scanned + data[0].scanned,
            scanCount: count,
          }
        })
      }
    } catch (error) {
      if (!axios.isCancel(error)) {
        const errorMessage = getApiErrorMessage(error)
        dispatch(addErrorNotification(error))
        dispatch(loadMoreKeysFailure(errorMessage))
      }
    }
  }
}

// Asynchronous thunk action
export function fetchKeyInfo(key: RedisResponseBuffer, resetData?: boolean) {
  return async (dispatch: AppDispatch, stateInit: () => RootState) => {
    dispatch(defaultSelectedKeyAction())

    try {
      const state = stateInit()
      const { encoding } = state.app.info
      const { data, status } = await apiService.post(
        getUrl(
          state.connections.instances?.connectedInstance?.id ?? '',
          ApiEndpoints.KEY_INFO
        ),
        { keyName: key },
        { params: { encoding } }
      )

      if (isStatusSuccessful(status)) {
        dispatch(loadKeyInfoSuccess(data))
        dispatch(updateSelectedKeyRefreshTime(Date.now()))
        if (isEqualBuffers(state.browser.keys.selectedKey?.data?.name, key)) {
          dispatch(updateKeySizeFromList({ key, size: data?.size }))
        }
      }

      if (data.type === KeyTypes.Hash) {
        dispatch<any>(fetchHashFields(key, 0, SCAN_COUNT_DEFAULT, '*', resetData))
      }
      if (data.type === KeyTypes.List) {
        dispatch<any>(fetchListElements(key, 0, SCAN_COUNT_DEFAULT, resetData))
      }
      if (data.type === KeyTypes.String) {
        dispatch<any>(fetchString(key, resetData))
      }
      if (data.type === KeyTypes.ZSet) {
        dispatch<any>(
          fetchZSetMembers(key, 0, SCAN_COUNT_DEFAULT, SortOrder.ASC, resetData)
        )
      }
      if (data.type === KeyTypes.Set) {
        dispatch<any>(fetchSetMembers(key, 0, SCAN_COUNT_DEFAULT, '*', resetData))
      }
      if (data.type === KeyTypes.ReJSON) {
        dispatch<any>(fetchReJSON(key, '.', resetData))
      }
      if (data.type === KeyTypes.Stream) {
        const { viewType } = state.browser.stream

        if (viewType === StreamViewType.Data) {
          dispatch<any>(fetchStreamEntries(
            key,
            SCAN_COUNT_DEFAULT,
            SortOrder.DESC,
            resetData
          ))
        }
      }
    } catch (_err) {
      const error = _err as AxiosError
      const errorMessage = getApiErrorMessage(error)
      dispatch(addErrorNotification(error))
      dispatch(defaultSelectedKeyActionFailure(errorMessage))
    }
  }
}

// Asynchronous thunk action
export function refreshKeyInfoAction(key: RedisResponseBuffer) {
  return async (dispatch: AppDispatch, stateInit: () => RootState) => {
    dispatch(refreshKeyInfo())
    try {
      const state = stateInit()
      const { encoding } = state.app.info
      const { data, status } = await apiService.post(
        getUrl(
          state.connections.instances?.connectedInstance?.id ?? '',
          ApiEndpoints.KEY_INFO
        ),
        { keyName: key },
        { params: { encoding } }
      )
      if (isStatusSuccessful(status)) {
        dispatch(refreshKeyInfoSuccess(data))
        dispatch(updateSelectedKeyRefreshTime(Date.now()))
        if (isEqualBuffers(state.browser.keys.selectedKey?.data?.name, key)) {
          dispatch(updateKeySizeFromList({ key, size: data?.size }))
        }
      }
    } catch (error) {
      dispatch(refreshKeyInfoFail())
      dispatch(addErrorNotification(error))
      if (isStatusNotFoundError(get(error, ['response', 'status']))) {
        dispatch(resetKeyInfo())
        dispatch(deleteKeyFromList(key))
      }
    }
  }
}

function addTypedKey(
  data: any,
  endpoint: ApiEndpoints,
  onSuccessAction?: () => void,
  onFailAction?: () => void
) {
  return async (dispatch: AppDispatch, stateInit: () => RootState) => {
    dispatch(addKey())
    try {
      const state = stateInit()
      const { encoding } = state.app.info
      const { status } = await apiService.post(
        getUrl(state.connections.instances?.connectedInstance?.id ?? '', endpoint),
        data,
        { params: { encoding } },
      )
      if (isStatusSuccessful(status)) {
        const additionalData = getAdditionalAddedEventData(endpoint, data)
        if (onSuccessAction) {
          onSuccessAction()
        }
        dispatch(addKeySuccess())
        dispatch(
          addMessageNotification(successMessages.ADDED_NEW_KEY(data.keyName))
        )
        sendEventTelemetry({
          event: getBasedOnViewTypeEvent(
            state.browser.keys?.viewType,
            TelemetryEvent.BROWSER_KEY_ADDED,
            TelemetryEvent.TREE_VIEW_KEY_ADDED
          ),
          eventData: {
            databaseId: state.connections.instances?.connectedInstance?.id,
            ...additionalData
          }
        })
      }
    } catch (error) {
      if (onFailAction) {
        onFailAction()
      }
      const errorMessage = getApiErrorMessage(error)
      dispatch(addErrorNotification(error))
      dispatch(addKeyFailure(errorMessage))
    }
  }
}

// Asynchronous thunk action
export function addHashKey(
  data: CreateHashWithExpireDto,
  onSuccessAction?: () => void,
  onFailAction?: () => void
) {
  const endpoint = ApiEndpoints.HASH
  return addTypedKey(data, endpoint, onSuccessAction, onFailAction)
}

// Asynchronous thunk action
export function addZsetKey(
  data: CreateZSetWithExpireDto,
  onSuccessAction?: () => void,
  onFailAction?: () => void
) {
  const endpoint = ApiEndpoints.ZSET
  return addTypedKey(data, endpoint, onSuccessAction, onFailAction)
}

// Asynchronous thunk action
export function addSetKey(
  data: CreateSetWithExpireDto,
  onSuccessAction?: () => void,
  onFailAction?: () => void
) {
  const endpoint = ApiEndpoints.SET
  return addTypedKey(data, endpoint, onSuccessAction, onFailAction)
}

// Asynchronous thunk action
export function addStringKey(
  data: SetStringWithExpireDto,
  onSuccessAction?: () => void,
  onFailAction?: () => void
) {
  const endpoint = ApiEndpoints.STRING
  return addTypedKey(data, endpoint, onSuccessAction, onFailAction)
}

// Asynchronous thunk action
export function addListKey(
  data: CreateListWithExpireDto,
  onSuccessAction?: () => void,
  onFailAction?: () => void
) {
  const endpoint = ApiEndpoints.LIST
  return addTypedKey(data, endpoint, onSuccessAction, onFailAction)
}

// Asynchronous thunk action
export function addReJSONKey(
  data: CreateRejsonRlWithExpireDto,
  onSuccessAction?: () => void,
  onFailAction?: () => void
) {
  const endpoint = ApiEndpoints.REJSON
  return addTypedKey(data, endpoint, onSuccessAction, onFailAction)
}

// Asynchronous thunk action
export function addStreamKey(
  data: CreateStreamDto,
  onSuccessAction?: () => void,
  onFailAction?: () => void
) {
  const endpoint = ApiEndpoints.STREAMS
  return addTypedKey(data, endpoint, onSuccessAction, onFailAction)
}

// Asynchronous thunk action
export function deleteKeyAction(key: RedisResponseBuffer, onSuccessAction?: () => void) {
  return async (dispatch: AppDispatch, stateInit: () => RootState) => {
    dispatch(deleteKey())

    try {
      const state = stateInit()
      const { encoding } = state.app.info
      const { status } = await apiService.delete(
        getUrl(
          state.connections.instances?.connectedInstance?.id ?? '',
          ApiEndpoints.KEYS
        ),
        {
          data: { keyNames: [key] },
          params: { encoding },
        }
      )

      if (isStatusSuccessful(status)) {
        sendEventTelemetry({
          event: getBasedOnViewTypeEvent(
            state.browser.keys?.viewType,
            TelemetryEvent.BROWSER_KEYS_DELETED,
            TelemetryEvent.TREE_VIEW_KEYS_DELETED
          ),
          eventData: {
            databaseId: state.connections.instances?.connectedInstance?.id,
            numberOfDeletedKeys: 1
          }
        })
        dispatch(deleteKeySuccess())
        dispatch(deleteKeyFromList(key))
        onSuccessAction?.()
        dispatch(addMessageNotification(successMessages.DELETED_KEY(key)))
      }
    } catch (error) {
      const errorMessage = getApiErrorMessage(error)
      dispatch(addErrorNotification(error))
      dispatch(deleteKeyFailure(errorMessage))
    }
  }
}

// Asynchronous thunk action
export function editKey(
  key: RedisResponseBuffer,
  newKey: RedisResponseBuffer,
  onSuccess?: () => void,
  onFailure?: () => void
) {
  return async (dispatch: AppDispatch, stateInit: () => RootState) => {
    dispatch(defaultSelectedKeyAction())

    try {
      const state = stateInit()
      const { encoding } = state.app.info
      const { status } = await apiService.patch(
        getUrl(
          state.connections.instances?.connectedInstance?.id ?? '',
          ApiEndpoints.KEY_NAME
        ),
        { keyName: key, newKeyName: newKey },
        { params: { encoding } },
      )

      if (isStatusSuccessful(status)) {
        dispatch(editKeyFromList({ key, newKey }))
        onSuccess?.()
      }
    } catch (error) {
      const errorMessage = getApiErrorMessage(error)
      dispatch(addErrorNotification(error))
      dispatch(defaultSelectedKeyActionFailure(errorMessage))
      onFailure?.()
    }
  }
}

// Asynchronous thunk action
export function editKeyTTL(key: string, ttl: number) {
  return async (dispatch: AppDispatch, stateInit: () => RootState) => {
    dispatch(defaultSelectedKeyAction())

    try {
      const state = stateInit()
      const { encoding } = state.app.info
      const { status } = await apiService.patch(
        getUrl(
          state.connections.instances?.connectedInstance?.id ?? '',
          ApiEndpoints.KEY_TTL
        ),
        { keyName: key, ttl },
        { params: { encoding } }
      )
      if (isStatusSuccessful(status)) {
        sendEventTelemetry({
          event: getBasedOnViewTypeEvent(
            state.browser.keys?.viewType,
            TelemetryEvent.BROWSER_KEY_TTL_CHANGED,
            TelemetryEvent.TREE_VIEW_KEY_TTL_CHANGED
          ),
          eventData: {
            databaseId: state.connections.instances?.connectedInstance?.id,
            ttl: ttl >= 0 ? ttl : -1,
            previousTTL: state.browser.keys.selectedKey?.data?.ttl,
          }
        })
        if (ttl !== 0) {
          dispatch(editKeyTTLFromList({ key, ttl }))
          dispatch<any>(fetchKeyInfo(key))
        } else {
          dispatch(deleteKeySuccess())
          dispatch(deleteKeyFromList(key))
        }
        dispatch(defaultSelectedKeyActionSuccess())
      }
    } catch (error) {
      const errorMessage = getApiErrorMessage(error)
      dispatch(addErrorNotification(error))
      dispatch(defaultSelectedKeyActionFailure(errorMessage))
    }
  }
}

// Asynchronous thunk action
export function fetchKeysMetadata(
  keys: GetKeyInfoResponse[],
  onSuccessAction?: (data: GetKeyInfoResponse[]) => void,
  onFailAction?: () => void
) {
  return async (_dispatch: AppDispatch, stateInit: () => RootState) => {
    try {
      const state = stateInit()
      const { data } = await apiService.post<GetKeyInfoResponse[]>(
        getUrl(
          state.connections.instances?.connectedInstance?.id,
          ApiEndpoints.KEYS_METADATA
        ),
        { keys },
        { params: { encoding: state.app.info.encoding } }
      )

      onSuccessAction?.(data)
    } catch (error) {
      onFailAction?.()
      console.error(error)
    }
  }
}<|MERGE_RESOLUTION|>--- conflicted
+++ resolved
@@ -431,24 +431,16 @@
       const { search: match, filter: type } = state.browser.keys
       const { encoding } = state.app.info
 
-<<<<<<< HEAD
-      const { data, status } = await apiService.get<GetKeyInfoResponse[]>(
-=======
-      const { data, status } = await apiService.post(
->>>>>>> 096db2b4
+      const { data, status } = await apiService.post<GetKeyInfoResponse[]>(
         getUrl(
           state.connections.instances?.connectedInstance?.id ?? '',
           ApiEndpoints.KEYS
         ),
         {
-<<<<<<< HEAD
-          params: { cursor, count, type, match: match || DEFAULT_SEARCH_MATCH, encoding, keysInfo: false },
-=======
-          cursor, count, type, match: match || DEFAULT_SEARCH_MATCH,
+          cursor, count, type, match: match || DEFAULT_SEARCH_MATCH, keysInfo: false,
         },
         {
           params: { encoding },
->>>>>>> 096db2b4
           cancelToken: sourceKeysFetch.token,
         },
       )
@@ -531,14 +523,10 @@
           ApiEndpoints.KEYS
         ),
         {
-<<<<<<< HEAD
-          params: { cursor, count, type, match: match || DEFAULT_SEARCH_MATCH, encoding, keysInfo: false },
-=======
-          cursor, count, type, match: match || DEFAULT_SEARCH_MATCH,
+          cursor, count, type, match: match || DEFAULT_SEARCH_MATCH, keysInfo: false,
         },
         {
           params: { encoding },
->>>>>>> 096db2b4
           cancelToken: sourceKeysFetch.token,
         },
       )
