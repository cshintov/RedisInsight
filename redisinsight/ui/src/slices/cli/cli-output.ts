--- conflicted
+++ resolved
@@ -7,19 +7,13 @@
   cliParseTextResponseWithOffset,
   cliParseTextResponseWithRedirect, getDbIndexFromSelectQuery,
 } from 'uiSrc/utils/cliHelper'
-<<<<<<< HEAD
-import { getApiErrorMessage, getUrl, isStatusSuccessful } from 'uiSrc/utils'
+import { getApiErrorMessage, getApiErrorName, getUrl, isStatusSuccessful } from 'uiSrc/utils'
 import { cliUnsupportedCommandsSelector } from 'uiSrc/slices/cli/cli-settings'
 import { SendClusterCommandDto, SendClusterCommandResponse, SendCommandResponse, } from 'apiSrc/modules/cli/dto/cli.dto'
 
 import { showMonitor } from './monitor'
-=======
-import { getApiErrorMessage, getApiErrorName, getUrl, isStatusSuccessful } from 'uiSrc/utils'
-import { SendClusterCommandDto, SendClusterCommandResponse, SendCommandResponse, } from 'apiSrc/modules/cli/dto/cli.dto'
-
 import { updateCliClientAction } from 'uiSrc/slices/cli/cli-settings'
 import ApiErrors from 'uiSrc/constants/apiErrors'
->>>>>>> 4e3ecd41
 import { AppDispatch, RootState } from '../store'
 import { CommandExecutionStatus, StateCliOutput } from '../interfaces/cli'
 
@@ -265,7 +259,6 @@
   }
 }
 
-<<<<<<< HEAD
 export function processMonitorCommand(
   command: string = '',
   onSuccessAction?: () => void
@@ -284,7 +277,9 @@
     )
 
     onSuccessAction?.()
-=======
+  }
+}
+
 function handleRecreateClient(dispatch: AppDispatch, stateInit: () => RootState, command = ''): void {
   const state = stateInit()
   const { cliClientUuid } = state.cli.settings
@@ -299,6 +294,5 @@
         cliParseTextResponseWithOffset(`\n${message}`, command, CommandExecutionStatus.Fail)
       )),
     ))
->>>>>>> 4e3ecd41
   }
 }