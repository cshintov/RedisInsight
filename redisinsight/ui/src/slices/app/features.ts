import { createSlice, PayloadAction } from '@reduxjs/toolkit'
import { remove } from 'lodash'
import { ApiEndpoints, BrowserStorageItem, FeatureFlags } from 'uiSrc/constants'
import { BUILD_FEATURES } from 'uiSrc/constants/featuresHighlighting'
import { apiService, localStorageService } from 'uiSrc/services'
import { StateAppFeatures } from 'uiSrc/slices/interfaces'
import { AppDispatch, RootState } from 'uiSrc/slices/store'
import { getPagesForFeatures } from 'uiSrc/utils/features'
import { OnboardingSteps } from 'uiSrc/constants/onboarding'
import { isStatusSuccessful, Maybe } from 'uiSrc/utils'

export const initialState: StateAppFeatures = {
  highlighting: {
    version: '',
    features: [],
    pages: {}
  },
  onboarding: {
    currentStep: 0,
    totalSteps: 0,
    isActive: false,
  },
  featureFlags: {
    loading: false,
    features: {
      [FeatureFlags.insightsRecommendations]: {
        flag: false
      },
      [FeatureFlags.cloudSso]: {
        flag: false
      },
      [FeatureFlags.cloudSsoRecommendedSettings]: {
        flag: false
      },
      [FeatureFlags.documentationChat]: {
        flag: false
      },
      [FeatureFlags.databaseChat]: {
        flag: false
      },
<<<<<<< HEAD
      [FeatureFlags.appSettings]: {
        flag: false
      },
      [FeatureFlags.profiler]: {
        flag: false
      },
      [FeatureFlags.dbAnalysis]: {
        flag: false
      },
      [FeatureFlags.appNotifications]: {
        flag: false
      },
      [FeatureFlags.triggersAndFunctions]: {
=======
      [FeatureFlags.hashFieldExpiration]: {
        flag: false
      },
      [FeatureFlags.rdi]: {
>>>>>>> 05030d9f
        flag: false
      }
    }
  }
}

const appFeaturesSlice = createSlice({
  name: 'appFeatures',
  initialState,
  reducers: {
    setFeaturesInitialState: () => initialState,
    setFeaturesToHighlight: (state, { payload }: { payload: { version: string, features: string[] } }) => {
      state.highlighting.features = payload.features
      state.highlighting.version = payload.version
      state.highlighting.pages = getPagesForFeatures(payload.features)
    },
    removeFeatureFromHighlighting: (state, { payload }: { payload: string }) => {
      remove(state.highlighting.features, (f) => f === payload)

      const pageName = BUILD_FEATURES[payload].page
      if (pageName && pageName in state.highlighting.pages) {
        remove(state.highlighting.pages[pageName], (f) => f === payload)
      }

      const { version, features } = state.highlighting
      localStorageService.set(BrowserStorageItem.featuresHighlighting, { version, features })
    },
    setOnboarding: (state, { payload }) => {
      if (payload.currentStep > payload.totalSteps) {
        localStorageService.set(BrowserStorageItem.onboardingStep, null)
        return
      }

      state.onboarding.currentStep = payload.currentStep ?? 0
      state.onboarding.totalSteps = payload.totalSteps
      state.onboarding.isActive = true
      localStorageService.set(BrowserStorageItem.onboardingStep, payload.currentStep ?? 0)
    },
    skipOnboarding: (state) => {
      state.onboarding.isActive = false
      localStorageService.set(BrowserStorageItem.onboardingStep, null)
    },
    setOnboardPrevStep: (state) => {
      const { currentStep, isActive } = state.onboarding
      if (!isActive) return

      const step = currentStep > 0 ? currentStep - 1 : 0
      state.onboarding.currentStep = step

      localStorageService.set(BrowserStorageItem.onboardingStep, step)
    },
    setOnboardNextStep: (state, { payload = 0 }: PayloadAction<Maybe<number>>) => {
      const { currentStep, isActive } = state.onboarding
      if (!isActive) return

      const step = currentStep + 1 + payload
      state.onboarding.currentStep = step

      if (state.onboarding.currentStep > state.onboarding.totalSteps) {
        state.onboarding.isActive = false
        localStorageService.set(BrowserStorageItem.onboardingStep, null)
        return
      }

      localStorageService.set(BrowserStorageItem.onboardingStep, step)
    },
    getFeatureFlags: (state) => {
      state.featureFlags.loading = true
    },
    getFeatureFlagsSuccess: (state, { payload }) => {
      state.featureFlags.loading = false
      state.featureFlags.features = payload.features
    },
    getFeatureFlagsFailure: (state) => {
      state.featureFlags.loading = false
    },
  }
})

export const {
  setFeaturesInitialState,
  setFeaturesToHighlight,
  removeFeatureFromHighlighting,
  skipOnboarding,
  setOnboardPrevStep,
  setOnboardNextStep,
  setOnboarding,
  getFeatureFlags,
  getFeatureFlagsSuccess,
  getFeatureFlagsFailure
} = appFeaturesSlice.actions

export const appFeatureSelector = (state: RootState) => state.app.features
export const appFeatureHighlightingSelector = (state: RootState) => state.app.features.highlighting
export const appFeaturePagesHighlightingSelector = (state: RootState) => state.app.features.highlighting.pages

export const appFeatureOnboardingSelector = (state: RootState) => state.app.features.onboarding
export const appFeatureFlagsSelector = (state: RootState) => state.app.features.featureFlags
export const appFeatureFlagsFeaturesSelector = (state: RootState) => state.app.features.featureFlags.features

export default appFeaturesSlice.reducer

export function incrementOnboardStepAction(step: OnboardingSteps, skipCount = 0, onSuccess?: () => void) {
  return async (dispatch: AppDispatch, stateInit: () => RootState) => {
    const state = stateInit()
    const { currentStep, isActive } = state.app.features.onboarding
    if (isActive && currentStep === step) {
      dispatch(setOnboardNextStep(skipCount))
      onSuccess?.()
    }
  }
}

export function fetchFeatureFlags(
  onSuccessAction?: (data: any) => void,
  onFailAction?: () => void
) {
  return async (dispatch: AppDispatch) => {
    dispatch(getFeatureFlags())

    try {
      const { data, status } = await apiService.get(
        ApiEndpoints.FEATURES
      )

      if (isStatusSuccessful(status)) {
        dispatch(getFeatureFlagsSuccess(data))
        onSuccessAction?.(data)
      }
    } catch (error) {
      dispatch(getFeatureFlagsFailure())
      onFailAction?.()
    }
  }
}<|MERGE_RESOLUTION|>--- conflicted
+++ resolved
@@ -38,26 +38,10 @@
       [FeatureFlags.databaseChat]: {
         flag: false
       },
-<<<<<<< HEAD
-      [FeatureFlags.appSettings]: {
-        flag: false
-      },
-      [FeatureFlags.profiler]: {
-        flag: false
-      },
-      [FeatureFlags.dbAnalysis]: {
-        flag: false
-      },
-      [FeatureFlags.appNotifications]: {
-        flag: false
-      },
-      [FeatureFlags.triggersAndFunctions]: {
-=======
       [FeatureFlags.hashFieldExpiration]: {
         flag: false
       },
       [FeatureFlags.rdi]: {
->>>>>>> 05030d9f
         flag: false
       }
     }
