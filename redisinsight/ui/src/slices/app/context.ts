--- conflicted
+++ resolved
@@ -194,14 +194,10 @@
 export const {
   setAppContextInitialState,
   setAppContextConnectedInstanceId,
-<<<<<<< HEAD
   setDbConfig,
   setSlowLogUnits,
-  setBrowserKeyListDataLoaded,
-=======
   setBrowserPatternKeyListDataLoaded,
   setBrowserRedisearchKeyListDataLoaded,
->>>>>>> 899528bb
   setBrowserSelectedKey,
   setBrowserPatternScrollPosition,
   setBrowserRedisearchScrollPosition,
