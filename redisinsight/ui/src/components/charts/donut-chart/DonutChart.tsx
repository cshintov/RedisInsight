import cx from 'classnames'
import * as d3 from 'd3'
import { isString, sumBy } from 'lodash'
import React, { useEffect, useRef, useState } from 'react'
import { flushSync } from 'react-dom'
import { Nullable, truncateNumberToRange } from 'uiSrc/utils'
import { rgb, RGBColor } from 'uiSrc/utils/colors'
import { getPercentage } from 'uiSrc/utils/numbers'

import styles from './styles.module.scss'

export interface ChartData {
  value: number
  name: string
  color: RGBColor | string
  meta?: {
    [key: string]: any
  }
}

interface IProps {
  name?: string
  data: ChartData[]
  width?: number
  height?: number
  title?: React.ReactElement | string
  config?: {
    percentToShowLabel?: number
    arcWidth?: number
    margin?: number
    radius?: number
  }
  classNames?: {
    chart?: string
    arc?: string
    arcLabel?: string
    arcLabelValue?: string
    tooltip?: string
  }
  renderLabel?: (data: ChartData) => string
  renderTooltip?: (data: ChartData) => React.ReactElement | string
  labelAs?: 'value' | 'percentage'
  hideLabelTitle?: boolean
}

const ANIMATION_DURATION_MS = 100

const DonutChart = (props: IProps) => {
  const {
    name = '',
    data,
    width = 380,
    height = 300,
    title,
    config,
    classNames,
    labelAs = 'value',
    renderLabel,
    renderTooltip,
<<<<<<< HEAD
    hideLabelTitle = false
=======
    hideLabelTitle = false,
>>>>>>> b0dd0d5d
  } = props

  const margin = config?.margin || 98
  const radius = config?.radius || (width / 2 - margin)
  const arcWidth = config?.arcWidth || 8
  const percentToShowLabel = config?.percentToShowLabel ?? 5

  const [hoveredData, setHoveredData] = useState<Nullable<ChartData>>(null)
  const svgRef = useRef<SVGSVGElement>(null)
  const tooltipRef = useRef<HTMLDivElement>(null)
  const sum = sumBy(data, 'value')

  const arc = d3.arc<d3.PieArcDatum<ChartData>>()
    .outerRadius(radius)
    .innerRadius(radius - arcWidth)

  const arcHover = d3.arc<d3.PieArcDatum<ChartData>>()
    .outerRadius(radius + 4)
    .innerRadius(radius - arcWidth)

  const onMouseEnterSlice = (e: MouseEvent, d: d3.PieArcDatum<ChartData>) => {
    d3
      .select<SVGPathElement, d3.PieArcDatum<ChartData>>(e.target as SVGPathElement)
      .transition()
      .duration(ANIMATION_DURATION_MS)
      .attr('d', arcHover)

    if (!tooltipRef.current) {
      return
    }

    // calculate position after tooltip rendering (do update as synchronous operation)
    if (e.type === 'mouseenter') {
      flushSync(() => { setHoveredData(d.data) })
    }

    tooltipRef.current.style.top = `${e.pageY + 15}px`
    tooltipRef.current.style.left = (window.innerWidth < (tooltipRef.current.scrollWidth + e.pageX + 20))
      ? `${e.pageX - tooltipRef.current.scrollWidth - 15}px`
      : `${e.pageX + 15}px`
    tooltipRef.current.style.visibility = 'visible'
  }

  const onMouseLeaveSlice = (e: MouseEvent) => {
    d3
      .select<SVGPathElement, d3.PieArcDatum<ChartData>>(e.target as SVGPathElement)
      .transition()
      .duration(ANIMATION_DURATION_MS)
      .attr('d', arc)

    if (tooltipRef.current) {
      tooltipRef.current.style.visibility = 'hidden'
      setHoveredData(null)
    }
  }

  const isShowLabel = (d: d3.PieArcDatum<ChartData>) =>
    (percentToShowLabel > 0 ? d.endAngle - d.startAngle > (Math.PI * 2) / (100 / percentToShowLabel) : true)

  const getLabelPosition = (d: d3.PieArcDatum<ChartData>) => {
    const [x, y] = arc.centroid(d)
    const h = Math.sqrt(x * x + y * y)
    return `translate(${(x / h) * (radius + 12)}, ${((y + 4) / h) * (radius + 12)})`
  }

  useEffect(() => {
    d3
      .select(svgRef.current)
      .attr('width', width)
      .attr('height', height)
      .select('g')
      .attr('transform', `translate(${width / 2},${height / 2})`)
  }, [height, width])

  useEffect(() => {
    const pie = d3.pie<ChartData>().value((d: ChartData) => d.value).sort(null)
    const dataReady = pie(data.filter((d) => d.value !== 0))

    d3
      .select(svgRef.current)
      .select('g')
      .remove()

    const svg = d3
      .select(svgRef.current)
      .attr('width', width)
      .attr('height', height)
      .attr('data-testid', `donut-svg-${name}`)
      .attr('class', cx(classNames?.chart))
      .append('g')
      .attr('transform', `translate(${width / 2},${height / 2})`)

    // add arcs
    svg
      .selectAll()
      .data(dataReady)
      .enter()
      .append('path')
      .attr('data-testid', (d) => `arc-${d.data.name}-${d.data.value}`)
      .attr('d', arc)
      .attr('fill', (d) => (isString(d.data.color) ? d.data.color : rgb(d.data.color)))
      .attr('class', cx(styles.arc, classNames?.arc))
      .on('mouseenter mousemove', onMouseEnterSlice)
      .on('mouseleave', onMouseLeaveSlice)

    // add labels
    svg
      .selectAll()
      .data(dataReady)
      .enter()
      .append('text')
      .attr('class', cx(styles.chartLabel, classNames?.arcLabel))
      .attr('transform', getLabelPosition)
      .text((d) => (isShowLabel(d) && !hideLabelTitle ? `${d.data.name}: ` : ''))
      .attr('data-testid', (d) => `label-${d.data.name}-${d.data.value}`)
      .style('text-anchor', (d) => ((d.endAngle + d.startAngle) / 2 > Math.PI ? 'end' : 'start'))
      .on('mouseenter mousemove', onMouseEnterSlice)
      .on('mouseleave', onMouseLeaveSlice)
      .append('tspan')
      .text((d) => {
        if (!isShowLabel(d)) {
          return ''
        }

        if (renderLabel) {
          return renderLabel(d.data)
        }

        if (labelAs === 'percentage') {
          return `${getPercentage(d.value, sum)}%`
        }

        return truncateNumberToRange(d.value)
      })
      .attr('class', cx(styles.chartLabelValue, classNames?.arcLabelValue))
  }, [data, hideLabelTitle])

  if (!data.length || sum === 0) {
    return null
  }

  return (
    <div className={styles.wrapper} data-testid={`donut-${name}`}>
      <svg ref={svgRef} />
      <div
        className={cx(styles.tooltip, classNames?.tooltip)}
        data-testid="chart-value-tooltip"
        ref={tooltipRef}
      >
        {(renderTooltip && hoveredData) ? renderTooltip(hoveredData) : (hoveredData?.value || '')}
      </div>
      {title && (
        <div className={styles.innerTextContainer}>
          {title}
        </div>
      )}
    </div>
  )
}

export default DonutChart<|MERGE_RESOLUTION|>--- conflicted
+++ resolved
@@ -57,11 +57,7 @@
     labelAs = 'value',
     renderLabel,
     renderTooltip,
-<<<<<<< HEAD
-    hideLabelTitle = false
-=======
     hideLabelTitle = false,
->>>>>>> b0dd0d5d
   } = props
 
   const margin = config?.margin || 98
