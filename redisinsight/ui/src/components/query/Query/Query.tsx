--- conflicted
+++ resolved
@@ -131,7 +131,6 @@
     }
   }
 
-<<<<<<< HEAD
   const onTriggerContentWidget = (position: Nullable<monacoEditor.Position>, language: string = ''): monaco.editor.IContentWidget => ({
     getId: () => 'syntax.content.widget',
     getDomNode: () => createSyntaxWidget(`Use ${language} Syntax`, 'Shift+Space'),
@@ -142,7 +141,7 @@
       ]
     })
   })
-=======
+
   const onQuickHistoryAccess = () => {
     if (!monacoObjects.current) return
     const { editor } = monacoObjects?.current
@@ -156,7 +155,6 @@
       execHistoryPos++
     }
   }
->>>>>>> eebbc0de
 
   const onKeyDownMonaco = (e: monacoEditor.IKeyboardEvent) => {
     // trigger parameter hints
