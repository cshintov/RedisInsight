--- conflicted
+++ resolved
@@ -22,16 +22,6 @@
 
   z-index: 10;
   overflow: auto;
-<<<<<<< HEAD
-=======
-
-  :global {
-    .euiFlexGroup,
-    .euiFlexItem {
-      margin: 0px !important;
-    }
-  }
->>>>>>> 61902f5b
 }
 
 .listWrapper {
