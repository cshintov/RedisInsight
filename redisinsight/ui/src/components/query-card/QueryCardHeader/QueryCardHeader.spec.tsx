--- conflicted
+++ resolved
@@ -3,6 +3,8 @@
 import { instance, mock } from 'ts-mockito'
 import { cleanup, mockedStore, render, fireEvent, act, screen, waitForEuiToolTipVisible } from 'uiSrc/utils/test-utils'
 import QueryCardHeader, { Props } from './QueryCardHeader'
+import { TelemetryEvent, sendEventTelemetry } from 'uiSrc/telemetry'
+import { INSTANCE_ID_MOCK } from 'uiSrc/mocks/handlers/instances/instancesHandlers'
 
 const mockedProps = mock<Props>()
 
@@ -26,6 +28,11 @@
   appPluginsSelector: jest.fn().mockReturnValue({
     visualizations: []
   }),
+}))
+
+jest.mock('uiSrc/telemetry', () => ({
+  ...jest.requireActual('uiSrc/telemetry'),
+  sendEventTelemetry: jest.fn(),
 }))
 
 describe('QueryCardHeader', () => {
@@ -57,7 +64,6 @@
 
     expect(screen.getByTestId('copy-command')).toBeDisabled()
   })
-<<<<<<< HEAD
 
   it('event telemetry WORKBENCH_COMMAND_COPIED should be call after click on copy btn', async () => {
     const command = 'info'
@@ -79,6 +85,4 @@
 
     (sendEventTelemetry as jest.Mock).mockRestore()
   })
-=======
->>>>>>> e42e71ea
 })