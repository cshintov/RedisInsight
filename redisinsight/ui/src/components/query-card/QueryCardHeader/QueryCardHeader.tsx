--- conflicted
+++ resolved
@@ -311,7 +311,6 @@
             />
           </div>
         </EuiFlexItem>
-<<<<<<< HEAD
         <EuiFlexItem className={styles.controls} grow={false}>
           <EuiFlexGroup alignItems="center" gutterSize="m" responsive={false}>
             <EuiFlexItem className={cx(styles.time)} data-testid="command-execution-date-time">
@@ -357,158 +356,115 @@
               grow={false}
               className={cx(styles.buttonIcon, styles.viewTypeIcon)}
               onClick={onDropDownViewClick}
-=======
-        <EuiFlexItem className={cx(styles.time)} data-testid="command-execution-date-time">
-          {!!createdAt && (
-            <EuiTextColor className={styles.timeText} component="div">
-              {getFormatTime()}
-            </EuiTextColor>
-          )}
+            >
+              {isOpen && canCommandProfile && !summaryText && (
+                <div className={styles.dropdownWrapper}>
+                  <div className={styles.dropdown}>
+                    <EuiSuperSelect
+                      options={profileOptions}
+                      itemClassName={cx(styles.changeViewItem, styles.dropdownProfileItem)}
+                      className={cx(styles.changeView, styles.dropdownProfileIcon)}
+                      valueOfSelected={ProfileQueryType.Profile}
+                      onChange={(value: ProfileQueryType) => onQueryProfile(value)}
+                      data-testid="run-profile-type"
+                    />
+                  </div>
+                </div>
+              )}
+            </EuiFlexItem>
+            <EuiFlexItem
+              grow={false}
+              className={cx(styles.buttonIcon, styles.viewTypeIcon)}
+              onClick={onDropDownViewClick}
+            >
+              {isOpen && options.length > 1 && !summaryText && (
+                <div className={styles.dropdownWrapper}>
+                  <div className={styles.dropdown}>
+                    <EuiSuperSelect
+                      options={modifiedOptions}
+                      itemClassName={cx(styles.changeViewItem)}
+                      className={cx(styles.changeView)}
+                      valueOfSelected={selectedValue}
+                      onChange={(value: string) => onChangeView(value)}
+                      data-testid="select-view-type"
+                    />
+                  </div>
+                </div>
+              )}
+            </EuiFlexItem>
+            <EuiFlexItem grow={false} className={styles.buttonIcon} onClick={onDropDownViewClick}>
+              {(isOpen || isFullScreen) && (
+                <FullScreen isFullScreen={isFullScreen} onToggleFullScreen={toggleFullScreen} />
+              )}
+            </EuiFlexItem>
+            <EuiFlexItem grow={false} className={styles.buttonIcon}>
+              <EuiButtonIcon
+                disabled={loading || clearing}
+                iconType="trash"
+                aria-label="Delete command"
+                data-testid="delete-command"
+                onClick={handleQueryDelete}
+              />
+            </EuiFlexItem>
+            {!isFullScreen && (
+              <EuiFlexItem grow={false} className={cx(styles.buttonIcon, styles.playIcon)}>
+                <EuiToolTip
+                  content="Run again"
+                  position="left"
+                >
+                  <EuiButtonIcon
+                    disabled={emptyCommand}
+                    iconType="play"
+                    aria-label="Re-run command"
+                    data-testid="re-run-command"
+                    onClick={handleQueryReRun}
+                  />
+                </EuiToolTip>
+              </EuiFlexItem>
+            )}
+            {!isFullScreen && (
+              <EuiFlexItem grow={false} className={styles.buttonIcon}>
+                {!isSilentModeWithoutError(resultsMode, summary?.fail)
+                  && <EuiButtonIcon iconType={isOpen ? 'arrowUp' : 'arrowDown'} aria-label="toggle collapse" />}
+              </EuiFlexItem>
+            )}
+            <EuiFlexItem grow={false} className={styles.buttonIcon}>
+              {(isRawMode(mode) || isGroupResults(resultsMode)) && (
+                <EuiToolTip
+                  className={styles.tooltip}
+                  anchorClassName={styles.tooltipAnchor}
+                  content={(
+                    <>
+                      {isGroupMode(resultsMode) && (
+                        <EuiTextColor className={cx(styles.mode)} data-testid="group-mode-tooltip">
+                          <EuiIcon type={GroupModeIcon} />
+                        </EuiTextColor>
+                      )}
+                      {isSilentMode(resultsMode) && (
+                        <EuiTextColor className={cx(styles.mode)} data-testid="silent-mode-tooltip">
+                          <EuiIcon type={SilentModeIcon} />
+                        </EuiTextColor>
+                      )}
+                      {isRawMode(mode) && (
+                        <EuiTextColor className={cx(styles.mode)} data-testid="raw-mode-tooltip">
+                          -r
+                        </EuiTextColor>
+                      )}
+                    </>
+                  )}
+                  position="bottom"
+                  data-testid="parameters-tooltip"
+                >
+                  <EuiIcon
+                    color="subdued"
+                    type="boxesVertical"
+                    data-testid="parameters-anchor"
+                  />
+                </EuiToolTip>
+              )}
+            </EuiFlexItem>
+          </EuiFlexGroup>
         </EuiFlexItem>
-        <EuiFlexItem grow={false} className={styles.summaryTextWrapper}>
-          {!!message && !isOpen && (
-            <EuiTextColor className={styles.summaryText} component="div">
-              {truncateText(message, 13)}
-            </EuiTextColor>
-          )}
-        </EuiFlexItem>
-        <EuiFlexItem grow={false} className={styles.executionTime} data-testid="command-execution-time">
-          {isNumber(executionTime) && (
-            <EuiToolTip
-              title="Processing Time"
-              content={getExecutionTimeString(executionTime)}
-              position="left"
-              anchorClassName={cx(styles.tooltipIcon, styles.alignCenter)}
-              data-testid="execution-time-tooltip"
->>>>>>> 1c0bd858
-            >
-              <>
-                <EuiIcon
-                  type={ExecutionTimeIcon}
-                  data-testid="command-execution-time-icon"
-                  className={styles.iconExecutingTime}
-                />
-                <EuiTextColor
-                  className={cx(styles.timeText, styles.executionTimeValue)}
-                  data-testid="command-execution-time-value"
-                >
-                  {getTruncatedExecutionTimeString(executionTime)}
-                </EuiTextColor>
-              </>
-            </EuiToolTip>
-          )}
-        </EuiFlexItem>
-        <EuiFlexItem
-          grow={false}
-          className={cx(styles.buttonIcon, styles.viewTypeIcon)}
-          onClick={onDropDownViewClick}
-        >
-          {isOpen && canCommandProfile && !summaryText && (
-            <div className={styles.dropdownWrapper}>
-              <div className={styles.dropdown}>
-                <EuiSuperSelect
-                  options={profileOptions}
-                  itemClassName={cx(styles.changeViewItem, styles.dropdownProfileItem)}
-                  className={cx(styles.changeView, styles.dropdownProfileIcon)}
-                  valueOfSelected={ProfileQueryType.Profile}
-                  onChange={(value: ProfileQueryType) => onQueryProfile(value)}
-                  data-testid="run-profile-type"
-                />
-              </div>
-            </div>
-          )}
-        </EuiFlexItem>
-        <EuiFlexItem
-          grow={false}
-          className={cx(styles.buttonIcon, styles.viewTypeIcon)}
-          onClick={onDropDownViewClick}
-        >
-          {isOpen && options.length > 1 && !summaryText && (
-            <div className={styles.dropdownWrapper}>
-              <div className={styles.dropdown}>
-                <EuiSuperSelect
-                  options={modifiedOptions}
-                  itemClassName={cx(styles.changeViewItem)}
-                  className={cx(styles.changeView)}
-                  valueOfSelected={selectedValue}
-                  onChange={(value: string) => onChangeView(value)}
-                  data-testid="select-view-type"
-                />
-              </div>
-            </div>
-          )}
-        </EuiFlexItem>
-        <EuiFlexItem grow={false} className={styles.buttonIcon} onClick={onDropDownViewClick}>
-          {(isOpen || isFullScreen) && (
-            <FullScreen isFullScreen={isFullScreen} onToggleFullScreen={toggleFullScreen} />
-          )}
-        </EuiFlexItem>
-        <EuiFlexItem grow={false} className={styles.buttonIcon}>
-          <EuiButtonIcon
-            disabled={loading || clearing}
-            iconType="trash"
-            aria-label="Delete command"
-            data-testid="delete-command"
-            onClick={handleQueryDelete}
-          />
-        </EuiFlexItem>
-        {!isFullScreen && (
-          <EuiFlexItem grow={false} className={cx(styles.buttonIcon, styles.playIcon)}>
-            <EuiToolTip
-              content="Run again"
-              position="left"
-            >
-              <EuiButtonIcon
-                disabled={emptyCommand}
-                iconType="play"
-                aria-label="Re-run command"
-                data-testid="re-run-command"
-                onClick={handleQueryReRun}
-              />
-            </EuiToolTip>
-          </EuiFlexItem>
-        )}
-        {!isFullScreen && (
-          <EuiFlexItem grow={false} className={styles.buttonIcon}>
-            {!isSilentModeWithoutError(resultsMode, summary?.fail)
-              && <EuiButtonIcon iconType={isOpen ? 'arrowUp' : 'arrowDown'} aria-label="toggle collapse" />}
-          </EuiFlexItem>
-        )}
-        {(isRawMode(mode) || isGroupResults(resultsMode)) && (
-          <EuiFlexItem grow={false} className={styles.buttonIcon}>
-            <EuiToolTip
-              className={styles.tooltip}
-              anchorClassName={styles.tooltipAnchor}
-              content={(
-                <>
-                  {isGroupMode(resultsMode) && (
-                    <EuiTextColor className={cx(styles.mode)} data-testid="group-mode-tooltip">
-                      <EuiIcon type={GroupModeIcon} />
-                    </EuiTextColor>
-                  )}
-                  {isSilentMode(resultsMode) && (
-                    <EuiTextColor className={cx(styles.mode)} data-testid="silent-mode-tooltip">
-                      <EuiIcon type={SilentModeIcon} />
-                    </EuiTextColor>
-                  )}
-                  {isRawMode(mode) && (
-                    <EuiTextColor className={cx(styles.mode)} data-testid="raw-mode-tooltip">
-                      -r
-                    </EuiTextColor>
-                  )}
-                </>
-              )}
-              position="bottom"
-              data-testid="parameters-tooltip"
-            >
-              <EuiIcon
-                color="subdued"
-                type="boxesVertical"
-                data-testid="parameters-anchor"
-              />
-            </EuiToolTip>
-          </EuiFlexItem>
-        )}
       </EuiFlexGroup>
     </div>
   )
