--- conflicted
+++ resolved
@@ -110,11 +110,8 @@
     setSelectedValue,
     onQueryDelete,
     onQueryReRun,
-<<<<<<< HEAD
     onQueryProfile,
-=======
     db,
->>>>>>> 9936d2c5
   } = props
 
   const { visualizations = [] } = useSelector(appPluginsSelector)
