--- conflicted
+++ resolved
@@ -5,11 +5,7 @@
 
 import { CommandExecutionResult } from 'uiSrc/slices/interfaces'
 import { ResultsMode } from 'uiSrc/slices/interfaces/workbench'
-<<<<<<< HEAD
-import { isGroupMode, Maybe } from 'uiSrc/utils'
-=======
-import { formatToText, Maybe } from 'uiSrc/utils'
->>>>>>> 096db2b4
+import { formatToText, isGroupMode, Maybe } from 'uiSrc/utils'
 
 import QueryCardCliDefaultResult from '../QueryCardCliDefaultResult'
 import QueryCardCliGroupResult from '../QueryCardCliGroupResult'
@@ -38,12 +34,7 @@
               The result is too big to be saved. It will be deleted after the application is closed.
             </EuiText>
           )}
-<<<<<<< HEAD
           {isGroupMode(resultsMode) && isArray(result[0]?.response)
-            ? <QueryCardCliGroupResult result={result} />
-            : <QueryCardCliDefaultResult query={query} result={result} />}
-=======
-          {resultsMode === ResultsMode.GroupMode && isArray(result[0]?.response)
             ? <QueryCardCliGroupResult result={result} isFullScreen={isFullScreen} />
             : (
               <QueryCardCliDefaultResult
@@ -51,7 +42,6 @@
                 items={formatToText(result[0].response || '(nil)', query).split('\n')}
               />
             )}
->>>>>>> 096db2b4
         </div>
       )}
       {loading && (
