import React from 'react'
import { useSelector } from 'react-redux'
import {
  checkUnsupportedCommand,
  checkUnsupportedModuleCommand,
  cliParseTextResponse,
  getCommandRepeat,
  isRepeatCountCorrect
} from 'uiSrc/utils'
<<<<<<< HEAD
import { cliTexts } from 'uiSrc/constants/cliOutput'
import { RootState } from 'uiSrc/slices/store'
import { CommandMonitor } from 'uiSrc/constants'
=======
import { cliTexts, SelectCommand } from 'uiSrc/constants/cliOutput'
>>>>>>> 4e3ecd41
import { CommandExecutionStatus } from 'uiSrc/slices/interfaces/cli'
import { RedisDefaultModules } from 'uiSrc/slices/interfaces'
import { RSNotLoadedContent } from 'uiSrc/pages/workbench/constants'

import { cliSettingsSelector, cliUnsupportedCommandsSelector } from 'uiSrc/slices/cli/cli-settings'
import { connectedInstanceSelector } from 'uiSrc/slices/instances'
import ModuleNotLoaded from 'uiSrc/pages/workbench/components/module-not-loaded'

const CommonErrorResponse = (command = '') => {
<<<<<<< HEAD
  const { blockingCommands } = useSelector(cliSettingsSelector)
  // Due to requirements, the monitor command should not appear in the list of supported commands
  // That is why we exclude it here
  const unsupportedCommands = useSelector(
    (state) => cliUnsupportedCommandsSelector(state as RootState, [CommandMonitor.toLowerCase()])
  )
=======
  const { unsupportedCommands: cliUnsupportedCommands, blockingCommands } = useSelector(cliSettingsSelector)
>>>>>>> 4e3ecd41
  const { modules } = useSelector(connectedInstanceSelector)
  const unsupportedCommands = [SelectCommand.toLowerCase(), ...cliUnsupportedCommands, ...blockingCommands]
  const [commandLine, countRepeat] = getCommandRepeat(command)

  // Flow if monitor command was executed
  if (checkUnsupportedCommand([CommandMonitor.toLowerCase()], commandLine)) {
    return cliParseTextResponse(
      cliTexts.MONITOR_COMMAND,
      commandLine,
      CommandExecutionStatus.Fail,
    )
  }

  const unsupportedCommand = checkUnsupportedCommand(unsupportedCommands, commandLine)

  if (!isRepeatCountCorrect(countRepeat)) {
    return cliParseTextResponse(
      cliTexts.REPEAT_COUNT_INVALID,
      commandLine,
      CommandExecutionStatus.Fail,
    )
  }

  if (unsupportedCommand) {
    return cliParseTextResponse(
      cliTexts.WORKBENCH_UNSUPPORTED_COMMANDS(
        commandLine.slice(0, unsupportedCommand.length),
        [...blockingCommands, ...unsupportedCommands].join(', '),
      ),
      commandLine,
      CommandExecutionStatus.Fail,
    )
  }
  const unsupportedModule = checkUnsupportedModuleCommand(modules, commandLine)

  if (unsupportedModule === RedisDefaultModules.Search) {
    return <ModuleNotLoaded content={RSNotLoadedContent} />
  }

  return null
}

export default CommonErrorResponse<|MERGE_RESOLUTION|>--- conflicted
+++ resolved
@@ -7,13 +7,9 @@
   getCommandRepeat,
   isRepeatCountCorrect
 } from 'uiSrc/utils'
-<<<<<<< HEAD
-import { cliTexts } from 'uiSrc/constants/cliOutput'
+import { cliTexts, SelectCommand } from 'uiSrc/constants/cliOutput'
 import { RootState } from 'uiSrc/slices/store'
 import { CommandMonitor } from 'uiSrc/constants'
-=======
-import { cliTexts, SelectCommand } from 'uiSrc/constants/cliOutput'
->>>>>>> 4e3ecd41
 import { CommandExecutionStatus } from 'uiSrc/slices/interfaces/cli'
 import { RedisDefaultModules } from 'uiSrc/slices/interfaces'
 import { RSNotLoadedContent } from 'uiSrc/pages/workbench/constants'
@@ -23,16 +19,7 @@
 import ModuleNotLoaded from 'uiSrc/pages/workbench/components/module-not-loaded'
 
 const CommonErrorResponse = (command = '') => {
-<<<<<<< HEAD
-  const { blockingCommands } = useSelector(cliSettingsSelector)
-  // Due to requirements, the monitor command should not appear in the list of supported commands
-  // That is why we exclude it here
-  const unsupportedCommands = useSelector(
-    (state) => cliUnsupportedCommandsSelector(state as RootState, [CommandMonitor.toLowerCase()])
-  )
-=======
   const { unsupportedCommands: cliUnsupportedCommands, blockingCommands } = useSelector(cliSettingsSelector)
->>>>>>> 4e3ecd41
   const { modules } = useSelector(connectedInstanceSelector)
   const unsupportedCommands = [SelectCommand.toLowerCase(), ...cliUnsupportedCommands, ...blockingCommands]
   const [commandLine, countRepeat] = getCommandRepeat(command)
