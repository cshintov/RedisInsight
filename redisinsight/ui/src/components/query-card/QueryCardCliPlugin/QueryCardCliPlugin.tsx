--- conflicted
+++ resolved
@@ -45,8 +45,6 @@
   const generatedIframeNameRef = useRef<string>('')
   const { theme } = useContext(ThemeContext)
 
-<<<<<<< HEAD
-=======
   const dispatch = useDispatch()
 
   const sendMessageToPlugin = (data = {}) => {
@@ -57,7 +55,6 @@
     pluginIframeRef?.current?.contentWindow?.dispatchEvent(event)
   }
 
->>>>>>> 352874b9
   const executeCommand = () => {
     sendMessageToPlugin({
       event: 'executeCommand',
@@ -66,22 +63,6 @@
     })
   }
 
-<<<<<<< HEAD
-  // const sendRedisCommand = (command: string, requestId: string) => {
-  //   dispatch(
-  //     sendPluginCommandAction({
-  //       command,
-  //       onSuccessAction: (response) => {
-  //         pluginIframeRef?.current?.contentWindow?.postMessage({
-  //           event: 'executeRedisCommand',
-  //           requestId,
-  //           data: response
-  //         }, '*')
-  //       }
-  //     })
-  //   )
-  // }
-=======
   const sendRedisCommand = (command: string, requestId: string) => {
     dispatch(
       sendPluginCommandAction({
@@ -96,7 +77,6 @@
       })
     )
   }
->>>>>>> 352874b9
 
   useEffect(() => {
     if (currentView === null) return
