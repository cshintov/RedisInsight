import React from 'react'
import cx from 'classnames'
import { EuiLoadingContent } from '@elastic/eui'

import { cliParseTextResponse, CliPrefix, Maybe } from 'uiSrc/utils'
import { CommandExecutionStatus } from 'uiSrc/slices/interfaces/cli'
import styles from './styles.module.scss'

export interface Props {
  status: Maybe<CommandExecutionStatus>;
  query: string;
  result: any;
  loading?: boolean;
}

const QueryCardCliResult = (props: Props) => {
<<<<<<< HEAD
  const { result, status, loading } = props
=======
  const { result, query, status } = props
>>>>>>> e0e5cdcf

  return (
    <div className={cx('queryResultsContainer', styles.container)}>
      {!loading && (
        <div data-testid="query-cli-result">
<<<<<<< HEAD
          {cliParseTextResponse(result || '(nil)', status, CliPrefix.QueryCard)}
=======
          {cliParseTextResponse(result, query, status, CliPrefix.QueryCard)}
>>>>>>> e0e5cdcf
        </div>
      )}
      {loading && (
        <div className={styles.loading}>
          <EuiLoadingContent lines={1} />
        </div>
      )}
    </div>
  )
}

export default QueryCardCliResult<|MERGE_RESOLUTION|>--- conflicted
+++ resolved
@@ -4,6 +4,7 @@
 
 import { cliParseTextResponse, CliPrefix, Maybe } from 'uiSrc/utils'
 import { CommandExecutionStatus } from 'uiSrc/slices/interfaces/cli'
+
 import styles from './styles.module.scss'
 
 export interface Props {
@@ -14,21 +15,13 @@
 }
 
 const QueryCardCliResult = (props: Props) => {
-<<<<<<< HEAD
-  const { result, status, loading } = props
-=======
-  const { result, query, status } = props
->>>>>>> e0e5cdcf
+  const { result, query, status, loading } = props
 
   return (
     <div className={cx('queryResultsContainer', styles.container)}>
       {!loading && (
         <div data-testid="query-cli-result">
-<<<<<<< HEAD
-          {cliParseTextResponse(result || '(nil)', status, CliPrefix.QueryCard)}
-=======
-          {cliParseTextResponse(result, query, status, CliPrefix.QueryCard)}
->>>>>>> e0e5cdcf
+          {cliParseTextResponse(result || '(nil)', query, status, CliPrefix.QueryCard)}
         </div>
       )}
       {loading && (
