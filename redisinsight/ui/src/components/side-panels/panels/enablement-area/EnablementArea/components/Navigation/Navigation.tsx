--- conflicted
+++ resolved
@@ -15,12 +15,8 @@
 } from 'uiSrc/slices/workbench/wb-custom-tutorials'
 
 import UploadWarning from 'uiSrc/components/upload-warning'
-<<<<<<< HEAD
-import { appFeatureFlagsFeaturesSelector } from 'uiSrc/slices/app/features'
-=======
-import { appFeatureOnboardingSelector } from 'uiSrc/slices/app/features'
+import { appFeatureFlagsFeaturesSelector, appFeatureOnboardingSelector } from 'uiSrc/slices/app/features'
 import { OnboardingSteps } from 'uiSrc/constants/onboarding'
->>>>>>> 1aaa7f9e
 import {
   FormValues
 } from '../UploadTutorialForm/UploadTutorialForm'
@@ -51,13 +47,10 @@
 
 const Navigation = (props: Props) => {
   const { tutorials, customTutorials, isInternalPageVisible } = props
-<<<<<<< HEAD
+  const { currentStep, isActive } = useSelector(appFeatureOnboardingSelector)
   const {
     [FeatureFlags.envDependent]: envDependentFeature
   } = useSelector(appFeatureFlagsFeaturesSelector)
-=======
-  const { currentStep, isActive } = useSelector(appFeatureOnboardingSelector)
->>>>>>> 1aaa7f9e
 
   const [isCreateOpen, setIsCreateOpen] = useState(false)
 
