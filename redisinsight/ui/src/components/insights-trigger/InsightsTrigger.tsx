import React, { useEffect } from 'react'
import cx from 'classnames'
import { EuiButton, EuiText, EuiToolTip } from '@elastic/eui'

import { useDispatch, useSelector } from 'react-redux'
import { useLocation, useParams } from 'react-router-dom'
import { changeSelectedTab, insightsPanelSelector, toggleInsightsPanel } from 'uiSrc/slices/panels/insights'

import { ReactComponent as TriggerIcon } from 'uiSrc/assets/img/bulb.svg'

import { recommendationsSelector, resetRecommendationsHighlighting } from 'uiSrc/slices/recommendations/recommendations'
import { InsightsPanelTabs } from 'uiSrc/slices/interfaces/insights'
import { sendEventTelemetry, TelemetryEvent } from 'uiSrc/telemetry'
import { connectedInstanceSelector } from 'uiSrc/slices/instances/instances'
import HighlightedFeature from 'uiSrc/components/hightlighted-feature/HighlightedFeature'
import { BUILD_FEATURES } from 'uiSrc/constants/featuresHighlighting'
import { appFeatureHighlightingSelector, removeFeatureFromHighlighting } from 'uiSrc/slices/app/features'
import { getHighlightingFeatures } from 'uiSrc/utils/highlighting'
import styles from './styles.module.scss'

const InsightsTrigger = () => {
  const { isOpen: isInsigtsOpen, tabSelected } = useSelector(insightsPanelSelector)
  const { isHighlighted, } = useSelector(recommendationsSelector)
  const { provider } = useSelector(connectedInstanceSelector)

  const { features } = useSelector(appFeatureHighlightingSelector)
  const { insights: insightsHighlighting } = getHighlightingFeatures(features)

  const dispatch = useDispatch()
  const { pathname, search } = useLocation()
  const { instanceId } = useParams<{ instanceId: string }>()

  const page = pathname
    .replace(instanceId, '')
    .replace(/^\//g, '')

  useEffect(() => {
    const searchParams = new URLSearchParams(search)
    const isExploreShouldBeOpened = searchParams.get('insights') === 'open'

    if (isExploreShouldBeOpened) {
      dispatch(toggleInsightsPanel(true))
      dispatch(changeSelectedTab(InsightsPanelTabs.Explore))
    }
  }, [search])

  const handleClickTrigger = () => {
    if (isHighlighted) {
      dispatch(resetRecommendationsHighlighting())
      dispatch(changeSelectedTab(InsightsPanelTabs.Recommendations))
    }
    dispatch(toggleInsightsPanel())

    sendEventTelemetry({
      event: isInsigtsOpen ? TelemetryEvent.INSIGHTS_PANEL_CLOSED : TelemetryEvent.INSIGHTS_PANEL_OPENED,
      eventData: {
        databaseId: instanceId,
        provider,
        page,
        tab: isHighlighted ? InsightsPanelTabs.Recommendations : tabSelected,
        source: 'overview'
      },
    })

    dispatch(removeFeatureFromHighlighting('insights'))
  }

  return (
    <div
      className={cx(styles.container, { [styles.isOpen]: isInsigtsOpen })}
    >
<<<<<<< HEAD
      <HighlightedFeature
        isHighlight={insightsHighlighting && !isHighlighted}
        hideFirstChild={!isHighlighted}
        {...(BUILD_FEATURES.insights || {})}
=======
      <EuiToolTip
        title={isHighlighted ? undefined : 'Insights'}
        content={isHighlighted
          ? 'New tips are available'
          : 'Open interactive tutorials to learn more about Redis or Redis Stack capabilities, or use tips to improve your database.'}
>>>>>>> ad090bb0
      >
        <EuiToolTip
          title={isHighlighted ? undefined : 'Insights'}
          content={isHighlighted
            ? 'New recommendations are available'
            : 'Open interactive tutorials to learn more about Redis or Redis Stack capabilities, or use recommendations to improve your database.'}
        >
          <EuiButton
            fill
            size="s"
            color="secondary"
            className={styles.btn}
            role="button"
            iconType={TriggerIcon}
            onClick={handleClickTrigger}
            data-testid="insights-trigger"
          >
            <EuiText className={cx(
              styles.triggerText,
            )}
            >
              Insights
            </EuiText>
            {isHighlighted && (<span className={styles.highlighting} />)}
          </EuiButton>
        </EuiToolTip>
      </HighlightedFeature>
    </div>
  )
}

export default InsightsTrigger<|MERGE_RESOLUTION|>--- conflicted
+++ resolved
@@ -69,24 +69,16 @@
     <div
       className={cx(styles.container, { [styles.isOpen]: isInsigtsOpen })}
     >
-<<<<<<< HEAD
       <HighlightedFeature
         isHighlight={insightsHighlighting && !isHighlighted}
         hideFirstChild={!isHighlighted}
         {...(BUILD_FEATURES.insights || {})}
-=======
-      <EuiToolTip
-        title={isHighlighted ? undefined : 'Insights'}
-        content={isHighlighted
-          ? 'New tips are available'
-          : 'Open interactive tutorials to learn more about Redis or Redis Stack capabilities, or use tips to improve your database.'}
->>>>>>> ad090bb0
       >
         <EuiToolTip
           title={isHighlighted ? undefined : 'Insights'}
           content={isHighlighted
-            ? 'New recommendations are available'
-            : 'Open interactive tutorials to learn more about Redis or Redis Stack capabilities, or use recommendations to improve your database.'}
+            ? 'New tips are available'
+            : 'Open interactive tutorials to learn more about Redis or Redis Stack capabilities, or use tips to improve your database.'}
         >
           <EuiButton
             fill
