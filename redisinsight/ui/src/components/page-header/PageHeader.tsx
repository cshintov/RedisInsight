--- conflicted
+++ resolved
@@ -54,19 +54,7 @@
           </EuiTitle>
           {subtitle ? <span data-testid="page-subtitle">{subtitle}</span> : ''}
         </div>
-<<<<<<< HEAD
-        <CapabilityPromotion wrapperClassName={cx(styles.section, styles.capabilityPromotion)} />
-        {showInsights ? (
-          <EuiFlexGroup style={{ flexGrow: 0 }} gutterSize="none">
-            <EuiFlexItem><InsightsTrigger source="home page" /></EuiFlexItem>
-            <EuiFlexItem style={{ marginLeft: 16 }}>
-              <OAuthUserProfile source={OAuthSocialSource.ListOfDatabases} />
-            </EuiFlexItem>
-          </EuiFlexGroup>
-        ) : (
-=======
         {logo || (
->>>>>>> 6c4d0c9e
           <div className={styles.pageHeaderLogo}>
             <EuiButtonEmpty
               aria-label="redisinsight"
