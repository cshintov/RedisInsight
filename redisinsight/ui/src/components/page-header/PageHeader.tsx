--- conflicted
+++ resolved
@@ -1,19 +1,10 @@
-<<<<<<< HEAD
-import React, { useContext } from 'react'
+import React from 'react'
 import { EuiButtonEmpty, EuiFlexGroup, EuiFlexItem, EuiTitle } from '@elastic/eui'
-=======
-import React from 'react'
-import { EuiButtonEmpty, EuiTitle } from '@elastic/eui'
->>>>>>> 9b96e9c2
 import { useDispatch } from 'react-redux'
 import { useHistory } from 'react-router-dom'
 
 import cx from 'classnames'
-<<<<<<< HEAD
-import { Theme, Pages, FeatureFlags } from 'uiSrc/constants'
-=======
-import { Pages } from 'uiSrc/constants'
->>>>>>> 9b96e9c2
+import { Pages, FeatureFlags } from 'uiSrc/constants'
 import { resetDataRedisCloud } from 'uiSrc/slices/instances/cloud'
 import { resetDataRedisCluster } from 'uiSrc/slices/instances/cluster'
 import { resetDataSentinel } from 'uiSrc/slices/instances/sentinel'
