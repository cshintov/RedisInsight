import React, { Ref, useCallback, useEffect, useRef, useState } from 'react'
import { useDispatch, useSelector } from 'react-redux'
import { EuiButtonEmpty, EuiText, EuiToolTip } from '@elastic/eui'
import { useParams } from 'react-router-dom'
import {
  aiExpertChatSelector,
  askExpertChatbotAction,
  getExpertChatHistoryAction,
  removeExpertChatHistoryAction,
} from 'uiSrc/slices/panels/aiAssistant'
<<<<<<< HEAD
import { getCommandsFromQuery, Nullable, scrollIntoView } from 'uiSrc/utils'
import { connectedInstanceSelector } from 'uiSrc/slices/instances/instances'
=======
import { getCommandsFromQuery, isRedisearchAvailable, scrollIntoView } from 'uiSrc/utils'
import { connectedInstanceSelector, freeInstancesSelector } from 'uiSrc/slices/instances/instances'
>>>>>>> 2dc63031

import { sendEventTelemetry, TelemetryEvent } from 'uiSrc/telemetry'
import { AiChatMessage, AiChatType } from 'uiSrc/slices/interfaces/aiAssistant'
import { appRedisCommandsSelector } from 'uiSrc/slices/app/redis-commands'
import ChatHistory from '../chat-history'
import ChatForm from '../chat-form'
import { ExpertChatInitialMessage } from '../chat-history/texts'

import styles from './styles.module.scss'

const ExpertChat = () => {
  const { messages, loading } = useSelector(aiExpertChatSelector)
  const { name: connectedInstanceName, modules, provider } = useSelector(connectedInstanceSelector)
  const { commandsArray: REDIS_COMMANDS_ARRAY } = useSelector(appRedisCommandsSelector)
  const freeInstances = useSelector(freeInstancesSelector) || []

  const [progressingMessage, setProgressingMessage] = useState<Nullable<AiChatMessage>>(null)

  const scrollDivRef: Ref<HTMLDivElement> = useRef(null)
  const { instanceId } = useParams<{ instanceId: string }>()

  const dispatch = useDispatch()

  useEffect(() => {
    if (messages.length) {
      scrollToBottom('auto')
      return
    }

    if (instanceId) {
      dispatch(getExpertChatHistoryAction(instanceId, () => scrollToBottom('auto')))
    }
  }, [instanceId])

  const handleSubmit = useCallback((message: string) => {
    scrollToBottom()

    dispatch(askExpertChatbotAction(
      instanceId,
      message,
      {
        onMessage: (message: AiChatMessage) => {
          setProgressingMessage({ ...message })
          scrollToBottom('auto')
        },
        onFinish: () => setProgressingMessage(null)
      }
    ))

    sendEventTelemetry({
      event: TelemetryEvent.AI_CHAT_MESSAGE_SENT,
      eventData: {
        chat: AiChatType.Query
      }
    })
  }, [instanceId])

  const onClearSession = () => {
    dispatch(removeExpertChatHistoryAction(instanceId))

    sendEventTelemetry({
      event: TelemetryEvent.AI_CHAT_SESSION_RESTARTED,
      eventData: {
        chat: AiChatType.Query
      }
    })
  }

  const onRunCommand = useCallback((query: string) => {
    const command = getCommandsFromQuery(query, REDIS_COMMANDS_ARRAY) || ''
    sendEventTelemetry({
      event: TelemetryEvent.AI_CHAT_BOT_COMMAND_RUN_CLICKED,
      eventData: {
        databaseId: instanceId,
        chat: AiChatType.Query,
        provider,
        command
      }
    })
  }, [instanceId, provider])

  const scrollToBottom = (behavior: ScrollBehavior = 'smooth') => {
    setTimeout(() => {
      scrollIntoView(scrollDivRef?.current, {
        behavior,
        block: 'start',
        inline: 'start',
      })
    }, 0)
  }

  const getValidationMessage = () => {
    if (!instanceId) {
      return {
        title: 'Open a database',
        content: 'Open your Redis database with search & query, or create a new database to get started.'
      }
    }

    if (!isRedisearchAvailable(modules)) {
      return {
        title: 'Search & query capability is not available',
        content: freeInstances?.length
          ? 'Use your free all-in-one Redis Cloud database to start exploring these capabilities.'
          : 'Create a free Redis Stack database with search & query capability that extends the core capabilities of open-source Redis.'
      }
    }

    return undefined
  }

  return (
    <div className={styles.wrapper} data-testid="ai-document-chat">
      <div className={styles.header}>
        {instanceId ? (
          <EuiToolTip
            content={connectedInstanceName}
            anchorClassName={styles.dbName}
          >
            <EuiText size="xs" className="truncateText">db: {connectedInstanceName}</EuiText>
          </EuiToolTip>
        ) : (<span />)}
        <EuiButtonEmpty
          disabled={!messages?.length}
          iconType="eraser"
          size="xs"
          onClick={onClearSession}
          className={styles.startSessionBtn}
        >
          Clear
        </EuiButtonEmpty>
      </div>
      <div className={styles.chatHistory}>
        <ChatHistory
          isLoading={loading}
          modules={modules}
<<<<<<< HEAD
          welcomeText={ExpertEmptyHistoryText}
          progressingMessage={progressingMessage}
=======
          initialMessage={ExpertChatInitialMessage}
          isLoadingAnswer={isLoading}
>>>>>>> 2dc63031
          history={messages}
          scrollDivRef={scrollDivRef}
          onRunCommand={onRunCommand}
        />
      </div>
      <div className={styles.chatForm}>
        <ChatForm
<<<<<<< HEAD
          isDisabled={!instanceId || !!progressingMessage}
          validationMessage={!instanceId ? 'Open a database' : undefined}
=======
          isDisabled={!instanceId || isLoading}
          validation={getValidationMessage()}
>>>>>>> 2dc63031
          placeholder="Type / for specialized expertise"
          onSubmit={handleSubmit}
        />
      </div>
    </div>
  )
}

export default ExpertChat<|MERGE_RESOLUTION|>--- conflicted
+++ resolved
@@ -8,13 +8,8 @@
   getExpertChatHistoryAction,
   removeExpertChatHistoryAction,
 } from 'uiSrc/slices/panels/aiAssistant'
-<<<<<<< HEAD
-import { getCommandsFromQuery, Nullable, scrollIntoView } from 'uiSrc/utils'
-import { connectedInstanceSelector } from 'uiSrc/slices/instances/instances'
-=======
-import { getCommandsFromQuery, isRedisearchAvailable, scrollIntoView } from 'uiSrc/utils'
+import { getCommandsFromQuery, isRedisearchAvailable, Nullable, scrollIntoView } from 'uiSrc/utils'
 import { connectedInstanceSelector, freeInstancesSelector } from 'uiSrc/slices/instances/instances'
->>>>>>> 2dc63031
 
 import { sendEventTelemetry, TelemetryEvent } from 'uiSrc/telemetry'
 import { AiChatMessage, AiChatType } from 'uiSrc/slices/interfaces/aiAssistant'
@@ -151,13 +146,8 @@
         <ChatHistory
           isLoading={loading}
           modules={modules}
-<<<<<<< HEAD
-          welcomeText={ExpertEmptyHistoryText}
+          initialMessage={ExpertChatInitialMessage}
           progressingMessage={progressingMessage}
-=======
-          initialMessage={ExpertChatInitialMessage}
-          isLoadingAnswer={isLoading}
->>>>>>> 2dc63031
           history={messages}
           scrollDivRef={scrollDivRef}
           onRunCommand={onRunCommand}
@@ -165,13 +155,8 @@
       </div>
       <div className={styles.chatForm}>
         <ChatForm
-<<<<<<< HEAD
           isDisabled={!instanceId || !!progressingMessage}
-          validationMessage={!instanceId ? 'Open a database' : undefined}
-=======
-          isDisabled={!instanceId || isLoading}
           validation={getValidationMessage()}
->>>>>>> 2dc63031
           placeholder="Type / for specialized expertise"
           onSubmit={handleSubmit}
         />
