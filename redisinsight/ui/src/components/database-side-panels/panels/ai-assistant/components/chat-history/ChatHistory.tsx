--- conflicted
+++ resolved
@@ -11,13 +11,8 @@
 import styles from './styles.module.scss'
 
 export interface Props {
-<<<<<<< HEAD
   isLoading?: boolean
-  suggestions?: AiChatSuggestion[]
-  welcomeText?: React.ReactNode
-=======
   initialMessage?: React.ReactNode
->>>>>>> 2dc63031
   progressingMessage?: Nullable<AiChatMessage>
   modules?: AdditionalRedisModule[]
   history: AiChatMessage[]
@@ -28,13 +23,8 @@
 
 const ChatHistory = (props: Props) => {
   const {
-<<<<<<< HEAD
     isLoading,
-    suggestions,
-    welcomeText,
-=======
     initialMessage,
->>>>>>> 2dc63031
     progressingMessage,
     modules,
     history = [],
@@ -62,15 +52,12 @@
     </div>
   ) : null), [modules])
 
-<<<<<<< HEAD
   if (isLoading) {
-    return <EmptyHistoryScreen isLoading />
+    // TODO: add loader
+    return null
   }
 
-  if (history.length === 0) {
-=======
   if (history.length === 0 && initialMessage) {
->>>>>>> 2dc63031
     return (
       <div className={styles.wrapper}>
         <div className={styles.history} data-testid="ai-chat-empty-history">
