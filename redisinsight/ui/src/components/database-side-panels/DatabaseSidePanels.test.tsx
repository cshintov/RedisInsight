--- conflicted
+++ resolved
@@ -229,8 +229,6 @@
     });
 
     (sendEventTelemetry as jest.Mock).mockRestore()
-<<<<<<< HEAD
-=======
   })
 
   describe('capability', () => {
@@ -265,6 +263,5 @@
       ]
       expect(store.getActions()).toEqual(expectedActions)
     })
->>>>>>> dbbe0e60
   })
 })