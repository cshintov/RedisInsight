import React from 'react'
import { cloneDeep, set } from 'lodash'
<<<<<<< HEAD
import { waitFor } from '@testing-library/react'
=======
>>>>>>> 254f5f8f
import { BuildType } from 'uiSrc/constants/env'
import { localStorageService } from 'uiSrc/services'
import { setFeaturesToHighlight, setOnboarding } from 'uiSrc/slices/app/features'
import { getNotifications } from 'uiSrc/slices/app/notifications'
import {
  render,
  mockedStore,
  cleanup,
  MOCKED_HIGHLIGHTING_FEATURES,
<<<<<<< HEAD
=======
  initialStateDefault,
  mockStore
>>>>>>> 254f5f8f
} from 'uiSrc/utils/test-utils'

import {
  getUserConfigSettings,
  getUserSettingsSpec,
  setSettingsPopupState,
  userSettingsSelector,
} from 'uiSrc/slices/user/user-settings'
import { appServerInfoSelector, getServerInfo, setServerLoaded } from 'uiSrc/slices/app/info'
import { processCliClient } from 'uiSrc/slices/cli/cli-settings'
import { getRedisCommands } from 'uiSrc/slices/app/redis-commands'
import { ONBOARDING_FEATURES } from 'uiSrc/components/onboarding-features'
import { getWBTutorials } from 'uiSrc/slices/workbench/wb-tutorials'
import { getContentRecommendations } from 'uiSrc/slices/recommendations/recommendations'
import { getGuideLinks } from 'uiSrc/slices/content/guide-links'
import { getWBCustomTutorials } from 'uiSrc/slices/workbench/wb-custom-tutorials'
import { setCapability } from 'uiSrc/slices/app/context'
import { FeatureFlags } from 'uiSrc/constants'
import Config from './Config'

let store: typeof mockedStore
beforeEach(() => {
  cleanup()
  store = cloneDeep(mockedStore)
  store.clearActions()
})

jest.mock('uiSrc/slices/user/user-settings', () => ({
  ...jest.requireActual('uiSrc/slices/user/user-settings'),
  userSettingsSelector: jest.fn().mockReturnValue({
    config: {
      agreements: {},
    },
    spec: {
      agreements: {},
    },
  }),
}))

jest.mock('uiSrc/slices/app/info', () => ({
  ...jest.requireActual('uiSrc/slices/app/info'),
  appServerInfoSelector: jest.fn()
}))

jest.mock('uiSrc/services', () => ({
  ...jest.requireActual('uiSrc/services'),
  localStorageService: {
    set: jest.fn(),
    get: jest.fn(),
  },
}))

const onboardingTotalSteps = Object.keys(ONBOARDING_FEATURES)?.length

describe('Config', () => {
  it('should render with spec call', async () => {
    set(
      store,
      `app.features.featureFlags.features.${FeatureFlags.envDependent}`,
      { flag: true }
    )

    render(<Config />)
    const afterRenderActions = [
      setCapability(),
      getServerInfo(),
      getNotifications(),
      getWBCustomTutorials(),
      processCliClient(),
      getRedisCommands(),
      getContentRecommendations(),
      getGuideLinks(),
      getWBTutorials(),
      getUserConfigSettings(),
      setSettingsPopupState(false)
    ]
    expect(store.getActions()).toEqual([...afterRenderActions])
    await waitFor(() => expect(store.getActions()).toContainEqual(getUserSettingsSpec()))
  })

  it('should render w/o settings spec call', async () => {
    set(
      store,
      `app.features.featureFlags.features.${FeatureFlags.envDependent}`,
      { flag: false }
    )

    render(<Config />)

    const afterRenderActions = [
      setCapability(),
      getServerInfo(),
      getNotifications(),
      getWBCustomTutorials(),
      processCliClient(),
      getRedisCommands(),
      getContentRecommendations(),
      getGuideLinks(),
      getWBTutorials(),
      getUserConfigSettings(),
      setSettingsPopupState(false)
    ]
    expect(store.getActions()).toEqual([...afterRenderActions])
    await waitFor(() => expect(store.getActions()).not.toContainEqual(getUserSettingsSpec()))
  })

  it('should render expected actions when envDependant feature is off', () => {
    const initialStoreState = set(
      cloneDeep(initialStateDefault),
      `app.features.featureFlags.features.${FeatureFlags.envDependent}`,
      { flag: false }
    )
    const mockedStore = mockStore(initialStoreState)

    render(<Config />, { store: mockedStore })
    const afterRenderActions = [
      setCapability(),
      setServerLoaded(),
      processCliClient(),
      getRedisCommands(),
      getContentRecommendations(),
      getGuideLinks(),
      getWBTutorials(),
      getUserConfigSettings(),
    ]
    expect(mockedStore.getActions()).toEqual([...afterRenderActions])
  })

  it('should call the list of actions', () => {
    const userSettingsSelectorMock = jest.fn().mockReturnValue({
      config: {
        agreements: {},
      },
      spec: {
        agreements: {
          eula: {
            defaultValue: false,
            required: true,
            editable: false,
            since: '1.0.0',
            title: 'EULA: Redis Insight License Terms',
            label: 'Label',
          },
        },
      },
    })
    userSettingsSelector.mockImplementation(userSettingsSelectorMock)
    render(<Config />)
    const afterRenderActions = [
      setCapability(),
      getServerInfo(),
      getNotifications(),
      getWBCustomTutorials(),
      processCliClient(),
      getRedisCommands(),
      getContentRecommendations(),
      getGuideLinks(),
      getWBTutorials(),
      getUserConfigSettings(),
      setSettingsPopupState(true),
    ]
    expect(store.getActions()).toEqual([...afterRenderActions])
  })

  it('should call updateHighlightingFeatures for new user with empty features', () => {
    const userSettingsSelectorMock = jest.fn().mockReturnValue({
      config: {
        agreements: null,
      }
    })
    const appServerInfoSelectorMock = jest.fn().mockReturnValue({
      buildType: BuildType.Electron,
      appVersion: '2.0.0'
    })
    userSettingsSelector.mockImplementation(userSettingsSelectorMock)
    appServerInfoSelector.mockImplementation(appServerInfoSelectorMock)

    render(<Config />)

    expect(store.getActions())
      .toEqual(expect.arrayContaining([setFeaturesToHighlight({ version: '2.0.0', features: [] })]))
  })

  it('should call updateHighlightingFeatures for existing user with proper data', () => {
    const userSettingsSelectorMock = jest.fn().mockReturnValue({
      config: {
        agreements: {},
      }
    })
    const appServerInfoSelectorMock = jest.fn().mockReturnValue({
      buildType: BuildType.Electron,
      appVersion: '2.0.0'
    })
    userSettingsSelector.mockImplementation(userSettingsSelectorMock)
    appServerInfoSelector.mockImplementation(appServerInfoSelectorMock)

    render(<Config />)

    expect(store.getActions())
      .toEqual(expect.arrayContaining([setFeaturesToHighlight({ version: '2.0.0', features: MOCKED_HIGHLIGHTING_FEATURES })]))
  })

  it('should call updateHighlightingFeatures for existing user with proper data with features from LS', () => {
    localStorageService.get = jest.fn().mockReturnValue({ version: '2.0.0', features: ['importDatabases'] })
    const userSettingsSelectorMock = jest.fn().mockReturnValue({
      config: {
        agreements: {},
      }
    })
    const appServerInfoSelectorMock = jest.fn().mockReturnValue({
      buildType: BuildType.Electron,
      appVersion: '2.0.0'
    })
    userSettingsSelector.mockImplementation(userSettingsSelectorMock)
    appServerInfoSelector.mockImplementation(appServerInfoSelectorMock)

    render(<Config />)

    expect(store.getActions())
      .toEqual(expect.arrayContaining([setFeaturesToHighlight({ version: '2.0.0', features: ['importDatabases'] })]))
  })

  it('should call updateHighlightingFeatures for existing user with proper data with features from LS for different version', () => {
    localStorageService.get = jest.fn().mockReturnValue({ version: '2.0.0', features: ['importDatabases'] })
    const userSettingsSelectorMock = jest.fn().mockReturnValue({
      config: {
        agreements: {},
      }
    })
    const appServerInfoSelectorMock = jest.fn().mockReturnValue({
      buildType: BuildType.Electron,
      appVersion: '2.0.12'
    })
    userSettingsSelector.mockImplementation(userSettingsSelectorMock)
    appServerInfoSelector.mockImplementation(appServerInfoSelectorMock)

    render(<Config />)

    expect(store.getActions())
      .toEqual(expect.arrayContaining([setFeaturesToHighlight({ version: '2.0.12', features: MOCKED_HIGHLIGHTING_FEATURES })]))
  })

  it('should call setOnboarding for new user', () => {
    const userSettingsSelectorMock = jest.fn().mockReturnValue({
      config: {
        agreements: null,
      }
    })
    const appServerInfoSelectorMock = jest.fn().mockReturnValue({
      buildType: BuildType.Electron,
    })
    userSettingsSelector.mockImplementation(userSettingsSelectorMock)
    appServerInfoSelector.mockImplementation(appServerInfoSelectorMock)

    render(<Config />)

    expect(store.getActions()).toEqual(expect.arrayContaining([setOnboarding(
      { currentStep: 0, totalSteps: onboardingTotalSteps }
    )]))
  })

  it('should call setOnboarding for existing user with not completed process', () => {
    localStorageService.get = jest.fn().mockReturnValue(5)
    const userSettingsSelectorMock = jest.fn().mockReturnValue({
      config: {
        agreements: {},
      }
    })
    const appServerInfoSelectorMock = jest.fn().mockReturnValue({
      buildType: BuildType.Electron,
    })
    userSettingsSelector.mockImplementation(userSettingsSelectorMock)
    appServerInfoSelector.mockImplementation(appServerInfoSelectorMock)

    render(<Config />)

    expect(store.getActions()).toEqual(expect.arrayContaining([setOnboarding(
      { currentStep: 5, totalSteps: onboardingTotalSteps }
    )]))
  })
})<|MERGE_RESOLUTION|>--- conflicted
+++ resolved
@@ -1,9 +1,6 @@
 import React from 'react'
 import { cloneDeep, set } from 'lodash'
-<<<<<<< HEAD
 import { waitFor } from '@testing-library/react'
-=======
->>>>>>> 254f5f8f
 import { BuildType } from 'uiSrc/constants/env'
 import { localStorageService } from 'uiSrc/services'
 import { setFeaturesToHighlight, setOnboarding } from 'uiSrc/slices/app/features'
@@ -13,11 +10,8 @@
   mockedStore,
   cleanup,
   MOCKED_HIGHLIGHTING_FEATURES,
-<<<<<<< HEAD
-=======
   initialStateDefault,
   mockStore
->>>>>>> 254f5f8f
 } from 'uiSrc/utils/test-utils'
 
 import {
