import { useEffect } from 'react'
import { useDispatch, useSelector } from 'react-redux'
import { useLocation } from 'react-router-dom'
import { isNumber } from 'lodash'
import { BrowserStorageItem, FeatureFlags } from 'uiSrc/constants'
import { BuildType } from 'uiSrc/constants/env'
import { BUILD_FEATURES } from 'uiSrc/constants/featuresHighlighting'
import { localStorageService } from 'uiSrc/services'
import {
  appFeatureFlagsFeaturesSelector,
  fetchFeatureFlags,
  setFeaturesToHighlight,
  setOnboarding
} from 'uiSrc/slices/app/features'
import { fetchNotificationsAction } from 'uiSrc/slices/app/notifications'

import {
  fetchUserConfigSettings,
  fetchUserSettingsSpec,
  userSettingsSelector,
  setSettingsPopupState,
} from 'uiSrc/slices/user/user-settings'
import {
  fetchServerInfo,
  appServerInfoSelector,
} from 'uiSrc/slices/app/info'

import { setFavicon, isDifferentConsentsExists } from 'uiSrc/utils'
import { fetchUnsupportedCliCommandsAction } from 'uiSrc/slices/cli/cli-settings'
import { fetchRedisCommandsInfo } from 'uiSrc/slices/app/redis-commands'
import { fetchTutorials } from 'uiSrc/slices/workbench/wb-tutorials'
import { fetchCustomTutorials } from 'uiSrc/slices/workbench/wb-custom-tutorials'
import { ONBOARDING_FEATURES } from 'uiSrc/components/onboarding-features'
import { fetchContentRecommendations } from 'uiSrc/slices/recommendations/recommendations'
import { fetchGuideLinksAction } from 'uiSrc/slices/content/guide-links'
import { setCapability } from 'uiSrc/slices/app/context'

<<<<<<< HEAD
import favicon from 'uiSrc/assets/favicon.ico'
import { fetchProfile } from 'uiSrc/slices/oauth/cloud'
=======
import favicon from 'uiSrc/assets/favicon.svg'
>>>>>>> 9b96e9c2

const SETTINGS_PAGE_PATH = '/settings'
const Config = () => {
  const serverInfo = useSelector(appServerInfoSelector)
  const { config, spec } = useSelector(userSettingsSelector)
  const { [FeatureFlags.cloudSso]: cloudSsoFeature } = useSelector(appFeatureFlagsFeaturesSelector)
  const { pathname } = useLocation()

  const dispatch = useDispatch()
  useEffect(() => {
    setFavicon(favicon)

    dispatch(setCapability(localStorageService?.get(BrowserStorageItem.capability)))

    dispatch(fetchServerInfo())
    dispatch(fetchUnsupportedCliCommandsAction())
    dispatch(fetchRedisCommandsInfo())
    dispatch(fetchNotificationsAction())
    dispatch(fetchContentRecommendations())
    dispatch(fetchGuideLinksAction())

    // get tutorials
    dispatch(fetchTutorials())
    dispatch(fetchCustomTutorials())

    dispatch(fetchFeatureFlags())

    // fetch config settings, after that take spec
    if (pathname !== SETTINGS_PAGE_PATH) {
      dispatch(fetchUserConfigSettings(() => dispatch(fetchUserSettingsSpec())))
    }
  }, [])

  useEffect(() => {
    if (config && spec) {
      checkSettingsToShowPopup()
    }
  }, [spec])

  useEffect(() => {
    if (cloudSsoFeature?.flag) {
      dispatch(fetchProfile())
    }
  }, [cloudSsoFeature])

  useEffect(() => {
    featuresHighlight()
    onboardUsers()
  }, [serverInfo, config])

  const featuresHighlight = () => {
    if (serverInfo?.buildType === BuildType.Electron && config) {
      // new user, set all features as viewed
      if (!config.agreements) {
        updateHighlightingFeatures({ version: serverInfo.appVersion, features: [] })
        return
      }

      const userFeatures = localStorageService.get(BrowserStorageItem.featuresHighlighting)

      // existing user with the same version of app, get not viewed features from LS
      if (userFeatures?.version === serverInfo.appVersion) {
        dispatch(setFeaturesToHighlight(userFeatures))
        return
      }

      // existing user, no any new features viewed (after application update e.g.)
      updateHighlightingFeatures({ version: serverInfo.appVersion, features: Object.keys(BUILD_FEATURES) })
    }
  }

  const updateHighlightingFeatures = (data: { version: string, features: string[] }) => {
    dispatch(setFeaturesToHighlight(data))
    localStorageService.set(BrowserStorageItem.featuresHighlighting, data)
  }

  const onboardUsers = () => {
    if (config) {
      const totalSteps = Object.keys(ONBOARDING_FEATURES).length
      const userCurrentStep = localStorageService.get(BrowserStorageItem.onboardingStep)

      // start onboarding for new electron users
      if (serverInfo?.buildType === BuildType.Electron && !config.agreements) {
        dispatch(setOnboarding({
          currentStep: 0,
          totalSteps
        }))

        return
      }

      // continue onboarding for all users
      if (isNumber(userCurrentStep)) {
        dispatch(setOnboarding({
          currentStep: userCurrentStep,
          totalSteps
        }))
      }
    }
  }

  const checkSettingsToShowPopup = () => {
    const specConsents = spec?.agreements
    const appliedConsents = config?.agreements

    dispatch(setSettingsPopupState(isDifferentConsentsExists(specConsents, appliedConsents)))
  }

  return null
}

export default Config<|MERGE_RESOLUTION|>--- conflicted
+++ resolved
@@ -35,12 +35,8 @@
 import { fetchGuideLinksAction } from 'uiSrc/slices/content/guide-links'
 import { setCapability } from 'uiSrc/slices/app/context'
 
-<<<<<<< HEAD
-import favicon from 'uiSrc/assets/favicon.ico'
+import favicon from 'uiSrc/assets/favicon.svg'
 import { fetchProfile } from 'uiSrc/slices/oauth/cloud'
-=======
-import favicon from 'uiSrc/assets/favicon.svg'
->>>>>>> 9b96e9c2
 
 const SETTINGS_PAGE_PATH = '/settings'
 const Config = () => {
