import { EuiTextColor } from '@elastic/eui'
import { isEmpty } from 'lodash'
import { decode } from 'html-entities'
import React, { useEffect, useState } from 'react'
import { useSelector, useDispatch } from 'react-redux'
import { useHotkeys } from 'react-hotkeys-hook'
import { useParams } from 'react-router-dom'

import {
  cliSettingsSelector,
  createCliClientAction,
  setCliEnteringCommand,
  clearSearchingCommand,
} from 'uiSrc/slices/cli/cli-settings'
import {
  concatToOutput,
  outputSelector,
  sendCliCommandAction,
  sendCliClusterCommandAction,
  processUnsupportedCommand,
  processUnrepeatableNumber,
  processMonitorCommand,
} from 'uiSrc/slices/cli/cli-output'
import { CommandMonitor } from 'uiSrc/constants'
import { getCommandRepeat, isRepeatCountCorrect } from 'uiSrc/utils'
import { ConnectionType } from 'uiSrc/slices/interfaces'
import { ClusterNodeRole } from 'uiSrc/slices/interfaces/cli'
import { connectedInstanceSelector } from 'uiSrc/slices/instances'
import { sendEventTelemetry, TelemetryEvent } from 'uiSrc/telemetry'
import { InitOutputText, ConnectionSuccessOutputText } from 'uiSrc/constants/cliOutput'
import { checkUnsupportedCommand, clearOutput, cliCommandOutput } from 'uiSrc/utils/cliHelper'
import { SendClusterCommandDto } from 'apiSrc/modules/cli/dto/cli.dto'

import CliBody from './CliBody'

import styles from './CliBody/styles.module.scss'

const CliBodyWrapper = () => {
  const [command, setCommand] = useState('')

  const dispatch = useDispatch()
  const { instanceId = '' } = useParams<{ instanceId: string }>()
  const { data = [] } = useSelector(outputSelector)
  const {
    errorClient: error,
    unsupportedCommands,
    isEnteringCommand,
    isSearching,
    matchedCommand,
    cliClientUuid,
    loading,
  } = useSelector(cliSettingsSelector)
  const { host, port, connectionType, db } = useSelector(connectedInstanceSelector)
  const { db: currentDbIndex } = useSelector(outputSelector)

  useEffect(() => {
    !cliClientUuid && dispatch(createCliClientAction(onSuccess, onFail))
  }, [])

  useEffect(() => {
    if (loading) {
      dispatch(concatToOutput(InitOutputText(host, port, db)))
    }
  }, [loading])

  useEffect(() => {
    if (!isEnteringCommand) {
      dispatch(setCliEnteringCommand())
    }
    if (isSearching && matchedCommand) {
      dispatch(clearSearchingCommand())
    }
  }, [command])

  const handleClearOutput = () => {
    clearOutput(dispatch)
  }

  const refHotkeys = useHotkeys<HTMLDivElement>('command+k,ctrl+l', handleClearOutput)

  const onSuccess = () => {
    if (isEmpty(data) || error) {
      dispatch(concatToOutput(ConnectionSuccessOutputText))
    }
  }

  const onFail = (message: string) => {
    dispatch(
      concatToOutput([
        '\n',
        <EuiTextColor color="warning" key={Date.now()}>
          {message}
        </EuiTextColor>,
        '\n\n',
      ])
    )
  }

  const handleSubmit = () => {
    const [commandLine, countRepeat] = getCommandRepeat(decode(command).trim())
    const unsupportedCommand = checkUnsupportedCommand(unsupportedCommands, commandLine)
    dispatch(concatToOutput(cliCommandOutput(command, currentDbIndex)))

    if (!isRepeatCountCorrect(countRepeat)) {
      dispatch(processUnrepeatableNumber(commandLine, resetCommand))
      return
    }

<<<<<<< HEAD
    if (unsupportedCommand === CommandMonitor.toLowerCase()) {
=======
    // Flow if monitor command was executed
    if (checkUnsupportedCommand([CommandMonitor.toLowerCase()], commandLine)) {
>>>>>>> 98fe67a0
      dispatch(processMonitorCommand(commandLine, resetCommand))
      return
    }

    if (unsupportedCommand) {
      dispatch(processUnsupportedCommand(commandLine, unsupportedCommand, resetCommand))
      return
    }

    for (let i = 0; i < countRepeat; i++) {
      sendCommand(commandLine)
    }
  }

  const sendCommand = (command: string) => {
    sendEventTelemetry({
      event: TelemetryEvent.CLI_COMMAND_SUBMITTED,
      eventData: {
        databaseId: instanceId
      }
    })
    if (connectionType !== ConnectionType.Cluster) {
      dispatch(sendCliCommandAction(command, resetCommand))
      return
    }

    const options: SendClusterCommandDto = {
      command,
      nodeOptions: {
        host,
        port,
        enableRedirection: true,
      },
      role: ClusterNodeRole.All,
    }
    dispatch(sendCliClusterCommandAction(command, options, resetCommand))
  }

  const resetCommand = () => {
    setCommand('')
  }

  return (
    <section ref={refHotkeys} className={styles.section}>
      <CliBody
        data={data}
        command={command}
        error={error}
        setCommand={setCommand}
        onSubmit={handleSubmit}
      />
    </section>
  )
}

export default CliBodyWrapper<|MERGE_RESOLUTION|>--- conflicted
+++ resolved
@@ -106,12 +106,8 @@
       return
     }
 
-<<<<<<< HEAD
-    if (unsupportedCommand === CommandMonitor.toLowerCase()) {
-=======
     // Flow if monitor command was executed
     if (checkUnsupportedCommand([CommandMonitor.toLowerCase()], commandLine)) {
->>>>>>> 98fe67a0
       dispatch(processMonitorCommand(commandLine, resetCommand))
       return
     }
