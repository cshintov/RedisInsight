--- conflicted
+++ resolved
@@ -13,11 +13,8 @@
   setBulkDeleteLoading, setDeleteOverviewStatus
 } from 'uiSrc/slices/browser/bulkActions'
 import { GlobalSubscriptions } from 'uiSrc/components'
-<<<<<<< HEAD
 import * as ioHooks from 'uiSrc/services/hooks/useIoConnection'
 import { getSocketApiUrl } from 'uiSrc/utils'
-=======
->>>>>>> 25c99c83
 import BulkActionsConfig from './BulkActionsConfig'
 
 let store: typeof mockedStore
