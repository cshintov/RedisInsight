import React, { useContext, useEffect } from 'react'
import { useDispatch, useSelector } from 'react-redux'
import { DatabaseOverview } from 'uiSrc/components'
import {
  connectedInstanceOverviewSelector,
  connectedInstanceSelector,
  getDatabaseConfigInfoAction
} from 'uiSrc/slices/instances/instances'
import { ThemeContext } from 'uiSrc/contexts/themeContext'

import { getConfig } from 'uiSrc/config'
import { getOverviewMetrics } from './components/OverviewMetrics'

<<<<<<< HEAD
const TIMEOUT_TO_GET_INFO = process.env.RI_TIMEOUT_TO_GET_INFO as unknown as number
=======
const riConfig = getConfig()

const TIMEOUT_TO_GET_INFO = riConfig.app.env !== 'development' ? 5000 : 60_000
>>>>>>> 20afec78

const DatabaseOverviewWrapper = () => {
  let interval: NodeJS.Timeout
  const { theme } = useContext(ThemeContext)
  const { id: connectedInstanceId = '', db } = useSelector(connectedInstanceSelector)
  const overview = useSelector(connectedInstanceOverviewSelector)

  const dispatch = useDispatch()

  useEffect(() => {
    interval = setInterval(() => {
      if (document.hidden) return

      dispatch(getDatabaseConfigInfoAction(
        connectedInstanceId,
        () => {},
        () => clearInterval(interval)
      ))
    }, TIMEOUT_TO_GET_INFO)
    return () => clearInterval(interval)
  }, [connectedInstanceId])

  return (
    <DatabaseOverview
      metrics={getOverviewMetrics({ theme, items: overview, db })}
    />
  )
}

export default DatabaseOverviewWrapper<|MERGE_RESOLUTION|>--- conflicted
+++ resolved
@@ -11,13 +11,9 @@
 import { getConfig } from 'uiSrc/config'
 import { getOverviewMetrics } from './components/OverviewMetrics'
 
-<<<<<<< HEAD
-const TIMEOUT_TO_GET_INFO = process.env.RI_TIMEOUT_TO_GET_INFO as unknown as number
-=======
 const riConfig = getConfig()
 
 const TIMEOUT_TO_GET_INFO = riConfig.app.env !== 'development' ? 5000 : 60_000
->>>>>>> 20afec78
 
 const DatabaseOverviewWrapper = () => {
   let interval: NodeJS.Timeout
