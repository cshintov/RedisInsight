import React from 'react'
import { EuiButton, EuiFlexGroup, EuiFlexItem, EuiLoadingSpinner, EuiSpacer, EuiText, EuiTitle } from '@elastic/eui'
import { CloudJobStep } from 'uiSrc/electron/constants'

export enum InfiniteMessagesIds {
  oAuthProgress = 'oAuthProgress',
  oAuthSuccess = 'oAuthSuccess',
<<<<<<< HEAD
  databaseExists = 'databaseExists',
  subscriptionExists = 'subscriptionExists',
=======
  autoCreateDb = 'autoCreateDb'
>>>>>>> 6d6b4db7
}

export const INFINITE_MESSAGES = {
  PENDING_CREATE_DB: (step?: CloudJobStep) => ({
    id: InfiniteMessagesIds.oAuthProgress,
    Inner: (
      <div
        role="presentation"
        data-testid="pending-create-db-notification"
      >
        <EuiFlexGroup justifyContent="flexEnd" direction="row" gutterSize="none">
          <EuiFlexItem grow={false}>
            <EuiLoadingSpinner className="infiniteMessage__icon" />
          </EuiFlexItem>
          <EuiFlexItem grow>
            <EuiTitle className="infiniteMessage__title">
              <span>
                { (step === CloudJobStep.Credentials || !step) && 'Processing Cloud API keys…'}
                { step === CloudJobStep.Subscription && 'Processing Cloud subscriptions…'}
                { step === CloudJobStep.Database && 'Creating a free Cloud database…'}
                { step === CloudJobStep.Import && 'Importing a free Cloud database…'}
              </span>
            </EuiTitle>
            <EuiText size="xs">
              This may take several minutes, but it is totally worth it!
            </EuiText>
            <EuiSpacer size="m" />
            <EuiText size="xs">
              You can continue working in RedisInsight, and we will notify you once done.
            </EuiText>
          </EuiFlexItem>
        </EuiFlexGroup>
      </div>
    )
  }),
  SUCCESS_CREATE_DB: (onSuccess: () => void) => ({
    id: InfiniteMessagesIds.oAuthSuccess,
    Inner: (
      <div
        role="presentation"
        onMouseDown={(e) => { e.preventDefault() }}
        onMouseUp={(e) => { e.preventDefault() }}
        data-testid="success-create-db-notification"
      >
        <EuiTitle className="infiniteMessage__title"><span>Congratulations!</span></EuiTitle>
        <EuiText size="xs">
          You can now use your Redis Stack database in Redis Enterprise Cloud
          to start exploring all its developer capabilities via RedisInsight tutorials.
        </EuiText>
        <EuiSpacer size="m" />
        <EuiFlexGroup justifyContent="flexEnd" gutterSize="none">
          <EuiFlexItem grow={false}>
            <EuiButton
              fill
              size="s"
              color="secondary"
              onClick={() => onSuccess()}
              data-testid="notification-connect-db"
            >
              Get started
            </EuiButton>
          </EuiFlexItem>
        </EuiFlexGroup>
      </div>
    )
  }),
<<<<<<< HEAD
  DATABASE_EXISTS: (onSuccess?: () => void, onClose?: () => void) => ({
    id: InfiniteMessagesIds.databaseExists,
    Inner: (
      <div
        role="presentation"
        onMouseDown={(e) => { e.preventDefault() }}
        onMouseUp={(e) => { e.preventDefault() }}
        data-testid="database-exists-notification"
      >
        <EuiTitle className="infiniteMessage__title"><span>You already have a free Redis Enterprise Cloud subscription.</span></EuiTitle>
        <EuiText size="xs">
          Do you want to import your existing database into RedisInsight?
        </EuiText>
        <EuiSpacer size="m" />
        <EuiFlexGroup justifyContent="spaceBetween" gutterSize="none">
          <EuiFlexItem grow={false}>
            <EuiButton
              fill
              size="s"
              color="secondary"
              onClick={() => onSuccess?.()}
              data-testid="import-db-sso-btn"
            >
              Import
            </EuiButton>
          </EuiFlexItem>
          <EuiFlexItem grow={false}>
            <EuiButton
              size="s"
              color="secondary"
              onClick={() => onClose?.()}
              data-testid="cancel-import-db-sso-btn"
            >
              Cancel
            </EuiButton>
          </EuiFlexItem>
        </EuiFlexGroup>
      </div>
    )
  }),
  SUBSCRIPTION_EXISTS: (onSuccess?: () => void, onClose?: () => void) => ({
    id: InfiniteMessagesIds.subscriptionExists,
    Inner: (
      <div
        role="presentation"
        onMouseDown={(e) => { e.preventDefault() }}
        onMouseUp={(e) => { e.preventDefault() }}
        data-testid="subscription-exists-notification"
      >
        <EuiTitle className="infiniteMessage__title"><span>Your subscription does not have a free Redis Enterprise Cloud database.</span></EuiTitle>
        <EuiText size="xs">
          Do you want to create a free database in your existing subscription?
        </EuiText>
        <EuiSpacer size="m" />
        <EuiFlexGroup justifyContent="spaceBetween" gutterSize="none">
          <EuiFlexItem grow={false}>
            <EuiButton
              fill
              size="s"
              color="secondary"
              onClick={() => onSuccess?.()}
              data-testid="create-subscription-sso-btn"
            >
              Create
            </EuiButton>
          </EuiFlexItem>
          <EuiFlexItem grow={false}>
            <EuiButton
              size="s"
              color="secondary"
              onClick={() => onClose?.()}
              data-testid="cancel-create-subscription-sso-btn"
            >
              Cancel
            </EuiButton>
=======
  AUTO_CREATING_DATABASE: () => ({
    id: InfiniteMessagesIds.autoCreateDb,
    Inner: (
      <div
        role="presentation"
        data-testid="pending-create-db-notification"
      >
        <EuiFlexGroup justifyContent="flexEnd" direction="row" gutterSize="none">
          <EuiFlexItem grow={false}>
            <EuiLoadingSpinner className="infiniteMessage__icon" />
          </EuiFlexItem>
          <EuiFlexItem grow>
            <EuiTitle className="infiniteMessage__title">
              <span>
                Connecting to your database
              </span>
            </EuiTitle>
            <EuiText size="xs">
              This may take several minutes, but it is totally worth it!
            </EuiText>
>>>>>>> 6d6b4db7
          </EuiFlexItem>
        </EuiFlexGroup>
      </div>
    )
<<<<<<< HEAD
  }),
=======
  })
>>>>>>> 6d6b4db7
}<|MERGE_RESOLUTION|>--- conflicted
+++ resolved
@@ -5,12 +5,9 @@
 export enum InfiniteMessagesIds {
   oAuthProgress = 'oAuthProgress',
   oAuthSuccess = 'oAuthSuccess',
-<<<<<<< HEAD
+  autoCreateDb = 'autoCreateDb',
   databaseExists = 'databaseExists',
   subscriptionExists = 'subscriptionExists',
-=======
-  autoCreateDb = 'autoCreateDb'
->>>>>>> 6d6b4db7
 }
 
 export const INFINITE_MESSAGES = {
@@ -77,7 +74,6 @@
       </div>
     )
   }),
-<<<<<<< HEAD
   DATABASE_EXISTS: (onSuccess?: () => void, onClose?: () => void) => ({
     id: InfiniteMessagesIds.databaseExists,
     Inner: (
@@ -153,7 +149,11 @@
             >
               Cancel
             </EuiButton>
-=======
+          </EuiFlexItem>
+        </EuiFlexGroup>
+      </div>
+    )
+  }),
   AUTO_CREATING_DATABASE: () => ({
     id: InfiniteMessagesIds.autoCreateDb,
     Inner: (
@@ -174,14 +174,9 @@
             <EuiText size="xs">
               This may take several minutes, but it is totally worth it!
             </EuiText>
->>>>>>> 6d6b4db7
           </EuiFlexItem>
         </EuiFlexGroup>
       </div>
     )
-<<<<<<< HEAD
-  }),
-=======
   })
->>>>>>> 6d6b4db7
 }