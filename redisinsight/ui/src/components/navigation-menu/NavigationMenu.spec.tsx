import { cloneDeep, set } from 'lodash'
import React from 'react'
import { BuildType } from 'uiSrc/constants/env'
import { EXTERNAL_LINKS } from 'uiSrc/constants/links'
import { appInfoSelector } from 'uiSrc/slices/app/info'
import { cleanup, mockedStore, render, screen, fireEvent, initialStateDefault, mockStore } from 'uiSrc/utils/test-utils'

import { FeatureFlags } from 'uiSrc/constants'
import { connectedInstanceSelector } from 'uiSrc/slices/instances/instances'
import { appContextSelector } from 'uiSrc/slices/app/context'
import NavigationMenu from './NavigationMenu'

let store: typeof mockedStore
beforeEach(() => {
  cleanup()
  store = cloneDeep(mockedStore)
  store.clearActions()
})

const mockAppInfoSelector = jest.requireActual('uiSrc/slices/app/info')

jest.mock('uiSrc/slices/app/context', () => ({
  ...jest.requireActual('uiSrc/slices/app/context'),
  appContextSelector: jest.fn().mockReturnValue({
    workspace: 'database',
  }),
}))

jest.mock('uiSrc/slices/app/info', () => ({
  ...jest.requireActual('uiSrc/slices/app/info'),
  appInfoSelector: jest.fn().mockReturnValue({
    server: {}
  })
}))

jest.mock('uiSrc/slices/instances/instances', () => ({
  ...jest.requireActual('uiSrc/slices/instances/instances'),
  connectedInstanceSelector: jest.fn().mockReturnValue({
    id: ''
  }),
}))

<<<<<<< HEAD
=======
jest.mock('uiSrc/slices/rdi/instances', () => ({
  ...jest.requireActual('uiSrc/slices/rdi/instances'),
  connectedInstanceSelector: jest.fn().mockReturnValue({
    id: 'mockRdiId',
  }),
}))

jest.mock('uiSrc/slices/app/features', () => ({
  ...jest.requireActual('uiSrc/slices/app/features'),
  appFeatureFlagsFeaturesSelector: jest.fn().mockReturnValue({
    appSettings: {
      flag: true,
    },
  }),
}))

>>>>>>> 1aaa7f9e
describe('NavigationMenu', () => {
  describe('without connectedInstance', () => {
    it('should render', () => {
      (appInfoSelector as jest.Mock).mockImplementation(() => ({
        ...mockAppInfoSelector,
        server: {
          buildType: BuildType.DockerOnPremise
        }
      }))
      expect(render(<NavigationMenu />)).toBeTruthy()
    })

    it('shouldn\'t render private routes', () => {
      (appInfoSelector as jest.Mock).mockImplementation(() => ({
        ...mockAppInfoSelector,
        server: {
          buildType: BuildType.DockerOnPremise
        }
      }))
      render(<NavigationMenu />)

      expect(screen.queryByTestId('browser-page-btn"')).not.toBeInTheDocument()
    })

    it('should render help menu', () => {
      (appInfoSelector as jest.Mock).mockImplementation(() => ({
        ...mockAppInfoSelector,
        server: {
          buildType: BuildType.RedisStack
        }
      }))
      render(<NavigationMenu />)

      expect(screen.getByTestId('help-menu-button')).toBeTruthy()
    })

    it('should render help menu items with proper links', () => {
      (appInfoSelector as jest.Mock).mockImplementation(() => ({
        ...mockAppInfoSelector,
        server: {
          buildType: BuildType.RedisStack
        }
      }))
      render(<NavigationMenu />)

      fireEvent.click(screen.getByTestId('help-menu-button'))

      const submitBugBtn = screen.getByTestId('submit-bug-btn')
      expect(submitBugBtn).toBeInTheDocument()
      expect(submitBugBtn?.getAttribute('href')).toEqual(EXTERNAL_LINKS.githubIssues)

      expect(screen.getByTestId('shortcuts-btn')).toBeInTheDocument()

      const releaseNotesBtn = screen.getByTestId('release-notes-btn')
      expect(releaseNotesBtn).toBeInTheDocument()
      expect(releaseNotesBtn?.getAttribute('href')).toEqual(EXTERNAL_LINKS.releaseNotes)
    })
  })

  describe('with connectedInstance', () => {
    beforeEach(() => {
      (connectedInstanceSelector as jest.Mock).mockReturnValue({
        id: '123',
        connectionType: 'STANDALONE',
        db: 0,
      })
    })

    it('should render', () => {
      (appInfoSelector as jest.Mock).mockImplementation(() => ({
        ...mockAppInfoSelector,
        server: {
          buildType: BuildType.DockerOnPremise
        }
      }))
      expect(render(<NavigationMenu />)).toBeTruthy()
    })

    it('should render private routes with instanceId', () => {
      (appInfoSelector as jest.Mock).mockImplementation(() => ({
        ...mockAppInfoSelector,
        server: {
          buildType: BuildType.DockerOnPremise
        }
      }))
      render(<NavigationMenu />)

      expect(screen.getByTestId('browser-page-btn')).toBeTruthy()
      expect(screen.getByTestId('workbench-page-btn')).toBeTruthy()
    })

    it('should render public routes', () => {
      (appInfoSelector as jest.Mock).mockImplementation(() => ({
        ...mockAppInfoSelector,
        server: {
          buildType: BuildType.DockerOnPremise
        }
      }))
      render(<NavigationMenu />)

      expect(screen.getByTestId('settings-page-btn')).toBeTruthy()
    })

    it('should render cloud link', () => {
      const { container } = render(<NavigationMenu />)

      const createCloudLink = container.querySelector('[data-test-subj="create-cloud-nav-link"]')
      expect(createCloudLink).toBeTruthy()
    })

    it('should render github btn with proper link', () => {
      (appInfoSelector as jest.Mock).mockImplementation(() => ({
        ...mockAppInfoSelector,
        server: {
          buildType: BuildType.DockerOnPremise
        }
      }))
      const { container } = render(<NavigationMenu />)

      const githubBtn = container.querySelector('[data-test-subj="github-repo-btn"]')
      expect(githubBtn).toBeTruthy()
      expect(githubBtn?.getAttribute('href')).toEqual(EXTERNAL_LINKS.githubRepo)
    })
  })

<<<<<<< HEAD
  describe('feature flags tests', () => {
    it('should show feature dependent items when feature flag is on', async () => {
      const initialStoreState = set(
        cloneDeep(initialStateDefault),
        `app.features.featureFlags.features.${FeatureFlags.envDependent}`,
        { flag: true }
      )

      render(<NavigationMenu />, {
        store: mockStore(initialStoreState)
      })
      fireEvent.click(screen.getByTestId('help-menu-button'))

      expect(screen.queryByTestId('notification-menu')).toBeInTheDocument()
      expect(screen.queryByTestId('help-center')).toBeInTheDocument()
      expect(screen.queryByTestId('github-repo-divider-default')).toBeInTheDocument()
      expect(screen.queryByTestId('github-repo-icon')).toBeInTheDocument()
      expect(screen.queryByTestId('github-repo-divider-otherwise')).not.toBeInTheDocument()
    })

    it('should hide feature dependent items when feature flag is off', async () => {
      const initialStoreState = set(
        cloneDeep(initialStateDefault),
        `app.features.featureFlags.features.${FeatureFlags.envDependent}`,
        { flag: false }
      )

      render(<NavigationMenu />, {
        store: mockStore(initialStoreState)
      })
      expect(screen.queryByTestId('help-center')).not.toBeInTheDocument()
      expect(screen.queryByTestId('github-repo-icon')).not.toBeInTheDocument()
      expect(screen.queryByTestId('github-repo-divider-default')).not.toBeInTheDocument()
      expect(screen.queryByTestId('notification-menu')).not.toBeInTheDocument()
      expect(screen.queryByTestId('github-repo-divider-otherwise')).toBeInTheDocument()
    })
=======
  it('should render private routes with connectedRdiInstanceId', () => {
    (appContextSelector as jest.Mock).mockImplementation(() => ({
      ...appContextSelector,
      workspace: 'redisDataIntegration'
    }))

    render(<NavigationMenu />)

    expect(screen.getByTestId('pipeline-status-page-btn')).toBeTruthy()
    expect(screen.getByTestId('pipeline-management-page-btn')).toBeTruthy()
>>>>>>> 1aaa7f9e
  })
})<|MERGE_RESOLUTION|>--- conflicted
+++ resolved
@@ -40,8 +40,6 @@
   }),
 }))
 
-<<<<<<< HEAD
-=======
 jest.mock('uiSrc/slices/rdi/instances', () => ({
   ...jest.requireActual('uiSrc/slices/rdi/instances'),
   connectedInstanceSelector: jest.fn().mockReturnValue({
@@ -58,7 +56,6 @@
   }),
 }))
 
->>>>>>> 1aaa7f9e
 describe('NavigationMenu', () => {
   describe('without connectedInstance', () => {
     it('should render', () => {
@@ -184,7 +181,18 @@
     })
   })
 
-<<<<<<< HEAD
+  it('should render private routes with connectedRdiInstanceId', () => {
+    (appContextSelector as jest.Mock).mockImplementation(() => ({
+      ...appContextSelector,
+      workspace: 'redisDataIntegration'
+    }))
+
+    render(<NavigationMenu />)
+
+    expect(screen.getByTestId('pipeline-status-page-btn')).toBeTruthy()
+    expect(screen.getByTestId('pipeline-management-page-btn')).toBeTruthy()
+  })
+
   describe('feature flags tests', () => {
     it('should show feature dependent items when feature flag is on', async () => {
       const initialStoreState = set(
@@ -221,17 +229,5 @@
       expect(screen.queryByTestId('notification-menu')).not.toBeInTheDocument()
       expect(screen.queryByTestId('github-repo-divider-otherwise')).toBeInTheDocument()
     })
-=======
-  it('should render private routes with connectedRdiInstanceId', () => {
-    (appContextSelector as jest.Mock).mockImplementation(() => ({
-      ...appContextSelector,
-      workspace: 'redisDataIntegration'
-    }))
-
-    render(<NavigationMenu />)
-
-    expect(screen.getByTestId('pipeline-status-page-btn')).toBeTruthy()
-    expect(screen.getByTestId('pipeline-management-page-btn')).toBeTruthy()
->>>>>>> 1aaa7f9e
   })
 })