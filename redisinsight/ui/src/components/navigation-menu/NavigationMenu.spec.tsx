--- conflicted
+++ resolved
@@ -5,11 +5,8 @@
 import { appInfoSelector } from 'uiSrc/slices/app/info'
 import { cleanup, mockedStore, render, screen, fireEvent, initialStateDefault, mockStore } from 'uiSrc/utils/test-utils'
 
-<<<<<<< HEAD
 import { FeatureFlags } from 'uiSrc/constants'
-=======
 import { connectedInstanceSelector } from 'uiSrc/slices/instances/instances'
->>>>>>> acf0bc87
 import NavigationMenu from './NavigationMenu'
 
 let store: typeof mockedStore
@@ -28,8 +25,6 @@
   })
 }))
 
-<<<<<<< HEAD
-=======
 jest.mock('uiSrc/slices/instances/instances', () => ({
   ...jest.requireActual('uiSrc/slices/instances/instances'),
   connectedInstanceSelector: jest.fn().mockReturnValue({
@@ -37,16 +32,6 @@
   }),
 }))
 
-jest.mock('uiSrc/slices/app/features', () => ({
-  ...jest.requireActual('uiSrc/slices/app/features'),
-  appFeatureFlagsFeaturesSelector: jest.fn().mockReturnValue({
-    appSettings: {
-      flag: true,
-    },
-  }),
-}))
-
->>>>>>> acf0bc87
 describe('NavigationMenu', () => {
   describe('without connectedInstance', () => {
     it('should render', () => {
