--- conflicted
+++ resolved
@@ -310,12 +310,8 @@
         {connectedRdiInstanceId && isRdiWorkspace && (privateRdiRoutes.map(renderNavItem))}
       </div>
       <div className={styles.bottomContainer}>
-<<<<<<< HEAD
         <FeatureFlagComponent name={FeatureFlags.envDependent} enabledByDefault>
-=======
-        <FeatureFlagComponent name={FeatureFlags.disabledByEnv} enabledByDefault>
           <CreateCloud />
->>>>>>> 1aaa7f9e
           <NotificationMenu />
         </FeatureFlagComponent>
         <FeatureFlagComponent name={FeatureFlags.envDependent} enabledByDefault>
