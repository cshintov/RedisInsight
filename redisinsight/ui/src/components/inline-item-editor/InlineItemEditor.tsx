import React, {
  ChangeEvent,
  Ref,
  useEffect,
  useRef,
  useState,
} from 'react'
import { capitalize } from 'lodash'
import cx from 'classnames'
import {
  EuiButtonIcon,
  EuiFieldText,
  EuiFlexItem,
  EuiForm,
  EuiOutsideClickDetector,
  EuiFocusTrap,
  EuiWindowEvent,
  EuiToolTip,
} from '@elastic/eui'
import { IconSize } from '@elastic/eui/src/components/icon/icon'
import styles from './styles.module.scss'

type Positions = 'top' | 'bottom' | 'left' | 'right' | 'inside'
type Design = 'default' | 'separate'

export interface Props {
  onDecline: (event?: React.MouseEvent<HTMLElement>) => void
  onApply: (value: string, event: React.MouseEvent<HTMLFormElement, MouseEvent>) => void
  onChange?: (value: string) => void
  fieldName?: string
  initialValue?: string
  placeholder?: string
  controlsPosition?: Positions
  controlsDesign?: Design
  maxLength?: number
  expandable?: boolean
  isLoading?: boolean
  isDisabled?: boolean
  isInvalid?: boolean
  disableEmpty?: boolean
  disableByValidation?: (value: string) => boolean
  children?: React.ReactElement
  validation?: (value: string) => string
  declineOnUnmount?: boolean
  iconSize?: IconSize
  viewChildrenMode?: boolean
  autoComplete?: string
  controlsClassName?: string
<<<<<<< HEAD
  preventOutsideClick?: boolean
  disableFocusTrap?: boolean
=======
  disabledTooltipText?: { title: string, text: string }
>>>>>>> 743c0950
}

const InlineItemEditor = (props: Props) => {
  const {
    initialValue = '',
    placeholder = '',
    controlsPosition = 'bottom',
    controlsDesign = 'default',
    onDecline,
    onApply,
    onChange,
    fieldName,
    maxLength,
    children,
    expandable,
    isLoading,
    isInvalid,
    disableEmpty,
    disableByValidation,
    validation,
    declineOnUnmount = true,
    viewChildrenMode,
    iconSize,
    isDisabled,
    autoComplete = 'off',
    controlsClassName,
<<<<<<< HEAD
    preventOutsideClick = false,
    disableFocusTrap = false
=======
    disabledTooltipText,
>>>>>>> 743c0950
  } = props
  const containerEl: Ref<HTMLDivElement> = useRef(null)
  const [value, setValue] = useState<string>(initialValue)
  const [isError, setIsError] = useState<boolean>(false)

  const inputRef: Ref<HTMLInputElement> = useRef(null)

  useEffect(() =>
    // componentWillUnmount
    () => {
      declineOnUnmount && onDecline()
    },
  [])

  useEffect(() => {
    setTimeout(() => {
      inputRef?.current?.focus()
      inputRef?.current?.select()
    }, 100)
  }, [])

  const handleChangeValue = (e: ChangeEvent<HTMLInputElement>) => {
    let newValue = e.target.value

    if (validation) {
      newValue = validation(newValue)
    }
    if (disableByValidation) {
      setIsError(disableByValidation(newValue))
    }

    setValue(newValue)
    onChange?.(newValue)
  }

  const handleClickOutside = (event: any) => {
    if (preventOutsideClick) return
    if (!containerEl?.current?.contains(event.target)) {
      if (!isLoading) {
        onDecline(event)
      } else {
        event.stopPropagation()
        event.preventDefault()
      }
    }
  }

  const handleOnEsc = (e: KeyboardEvent) => {
    if (e.code.toLowerCase() === 'escape' || e.keyCode === 27) {
      e.stopPropagation()
      onDecline()
    }
  }

  const handleFormSubmit = (event: React.MouseEvent<HTMLFormElement, MouseEvent>): void => {
    event.preventDefault()
    onApply(value, event)
  }

  const isDisabledApply = (): boolean =>
    !!(isLoading || isError || isDisabled || (disableEmpty && !value.length))

  const ApplyBtn = () => (
    <EuiToolTip
      anchorClassName={styles.tooltip}
      position="bottom"
      display="inlineBlock"
      title={isDisabled && disabledTooltipText?.title}
      content={isDisabled && disabledTooltipText?.text}
    >
      <EuiButtonIcon
        iconSize={iconSize ?? 'l'}
        iconType="check"
        color="primary"
        type="submit"
        aria-label="Apply"
        className={cx(styles.btn, styles.applyBtn)}
        isDisabled={isDisabledApply()}
        data-testid="apply-btn"
      />
    </EuiToolTip>
  )

  return (
    <>
      {viewChildrenMode
        ? children : (
          <EuiOutsideClickDetector onOutsideClick={handleClickOutside}>
            <div ref={containerEl} className={styles.container}>
              <EuiWindowEvent event="keydown" handler={handleOnEsc} />
              <EuiFocusTrap disabled={disableFocusTrap}>
                <EuiForm
                  component="form"
                  className="relative"
                  onSubmit={handleFormSubmit}
                >
                  <EuiFlexItem grow component="span">
                    {children || (
                      <>
                        <EuiFieldText
                          name={fieldName}
                          id={fieldName}
                          className={styles.field}
                          maxLength={maxLength || undefined}
                          placeholder={placeholder}
                          value={value}
                          fullWidth={false}
                          compressed
                          onChange={handleChangeValue}
                          isLoading={isLoading}
                          isInvalid={isInvalid}
                          data-testid="inline-item-editor"
                          autoComplete={autoComplete}
                          inputRef={inputRef}
                        />
                        {expandable && (
                          <p className={styles.keyHiddenText}>{value}</p>
                        )}
                      </>
                    )}
                  </EuiFlexItem>
                  <div
                    className={cx(
                      'inlineItemEditor__controls',
                      styles.controls,
                      styles[`controls${capitalize(controlsPosition)}`],
                      styles[`controls${capitalize(controlsDesign)}`],
                      controlsClassName,
                    )}
                  >
                    <EuiButtonIcon
                      iconSize={iconSize ?? 'l'}
                      iconType="cross"
                      color="primary"
                      aria-label="Cancel editing"
                      className={cx(styles.btn, styles.declineBtn)}
                      onClick={onDecline}
                      isDisabled={isLoading}
                      data-testid="cancel-btn"
                    />
                    <ApplyBtn />
                  </div>
                </EuiForm>
              </EuiFocusTrap>
            </div>
          </EuiOutsideClickDetector>
        )}
    </>
  )
}

export default InlineItemEditor<|MERGE_RESOLUTION|>--- conflicted
+++ resolved
@@ -46,12 +46,9 @@
   viewChildrenMode?: boolean
   autoComplete?: string
   controlsClassName?: string
-<<<<<<< HEAD
+  disabledTooltipText?: { title: string, text: string }
   preventOutsideClick?: boolean
   disableFocusTrap?: boolean
-=======
-  disabledTooltipText?: { title: string, text: string }
->>>>>>> 743c0950
 }
 
 const InlineItemEditor = (props: Props) => {
@@ -78,12 +75,9 @@
     isDisabled,
     autoComplete = 'off',
     controlsClassName,
-<<<<<<< HEAD
+    disabledTooltipText,
     preventOutsideClick = false,
     disableFocusTrap = false
-=======
-    disabledTooltipText,
->>>>>>> 743c0950
   } = props
   const containerEl: Ref<HTMLDivElement> = useRef(null)
   const [value, setValue] = useState<string>(initialValue)
