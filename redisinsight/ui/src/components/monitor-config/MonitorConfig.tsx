import { useEffect, useRef } from 'react'
import { useDispatch, useSelector } from 'react-redux'
import { debounce } from 'lodash'
import { Socket } from 'socket.io-client'
import { v4 as uuidv4 } from 'uuid'

import {
  concatMonitorItems,
  lockResume,
  monitorSelector,
  pauseMonitor,
  resetMonitorItems,
  setError,
  setLogFileId,
  setMonitorLoadingPause,
  setSocket,
  setStartTimestamp,
  stopMonitor,
} from 'uiSrc/slices/cli/monitor'
import { getSocketApiUrl, Nullable } from 'uiSrc/utils';
import { MonitorErrorMessages, MonitorEvent, SocketErrors, SocketEvent } from 'uiSrc/constants'
import { IMonitorDataPayload } from 'uiSrc/slices/interfaces'
import { connectedInstanceSelector } from 'uiSrc/slices/instances/instances'
<<<<<<< HEAD
import { appCsrfSelector } from 'uiSrc/slices/app/csrf'
import { useIoConnection } from 'uiSrc/services/hooks/useIoConnection'
=======
import { CustomHeaders } from 'uiSrc/constants/api'
import { appCsrfSelector } from 'uiSrc/slices/app/csrf'
import { getConfig } from 'uiSrc/config'
>>>>>>> 25c99c83
import { IMonitorData } from 'apiSrc/modules/profiler/interfaces/monitor-data.interface'

import ApiStatusCode from '../../constants/apiStatusCode'

const riConfig = getConfig()

interface IProps {
  retryDelay?: number
}
const MonitorConfig = ({ retryDelay = 15000 } : IProps) => {
  const { id: instanceId = '' } = useSelector(connectedInstanceSelector)
  const { socket, isRunning, isPaused, isSaveToFile, isMinimizedMonitor, isShowMonitor } = useSelector(monitorSelector)
  const { token } = useSelector(appCsrfSelector)

  const socketRef = useRef<Nullable<Socket>>(null)
  const connectIo = useIoConnection(getSocketApiUrl('monitor'), { token, query: { instanceId } })
  const logFileIdRef = useRef<string>()
  const timestampRef = useRef<number>()
  const retryTimerRef = useRef<NodeJS.Timer>()
  const payloadsRef = useRef<IMonitorDataPayload[]>([])

  const dispatch = useDispatch()

  const setNewItems = debounce((items, onSuccess?) => {
    dispatch(concatMonitorItems(items))
    onSuccess?.()
  }, 50, {
    maxWait: 150,
  })

  const getErrorMessage = (error: { type: string; name: any; message: any }): string => {
    if (error?.type === SocketErrors.TransportError) {
      return MonitorErrorMessages.LostConnection
    }
    return error?.name || error?.message
  }

  useEffect(() => {
    if (!isRunning || !instanceId || socket?.connected) {
      return
    }

    logFileIdRef.current = `_redis_${uuidv4()}`
    timestampRef.current = Date.now()

    // Create SocketIO connection to instance by instanceId
<<<<<<< HEAD
    socketRef.current = connectIo()

=======
    socketRef.current = io(`${getBaseApiUrl()}/monitor`, {
      path: getProxyPath(),
      forceNew: true,
      query: { instanceId },
      extraHeaders: {
        [CustomHeaders.WindowId]: window.windowId || '',
        ...(token ? { [CustomHeaders.CsrfToken]: token } : {}),
      },
      rejectUnauthorized: false,
      transports: riConfig.api.socketTransports?.split(','),
      withCredentials: riConfig.api.socketCredentials,
    })
>>>>>>> 25c99c83
    dispatch(setSocket(socketRef.current))

    const handleDisconnect = () => {
      socketRef.current?.removeAllListeners()
      dispatch(pauseMonitor())
      dispatch(stopMonitor())
      dispatch(lockResume())
    }

    // Catch exceptions
    socketRef.current?.on(MonitorEvent.Exception, (payload) => {
      if (payload.status === ApiStatusCode.Forbidden) {
        handleDisconnect()
        dispatch(setError(MonitorErrorMessages.NoPerm))
        dispatch(resetMonitorItems())
        return
      }

      payloadsRef.current.push({ isError: true, time: `${Date.now()}`, ...payload })
      setNewItems(payloadsRef.current, () => { payloadsRef.current.length = 0 })
      dispatch(pauseMonitor())
    })

    // Catch disconnect
    socketRef.current?.on(SocketEvent.Disconnect, () => {
      if (retryDelay) {
        retryTimerRef.current = setTimeout(handleDisconnect, retryDelay)
      } else {
        handleDisconnect()
      }
    })

    // Catch connect error
    socketRef.current?.on(SocketEvent.ConnectionError, (error) => {
      payloadsRef.current.push({ isError: true, time: `${Date.now()}`, message: getErrorMessage(error) })
      setNewItems(payloadsRef.current, () => { payloadsRef.current.length = 0 })
    })
  }, [instanceId, isRunning, isPaused])

  useEffect(() => {
    if (!isRunning) {
      return
    }

    socketRef.current?.removeAllListeners(SocketEvent.Connect)
    socketRef.current?.on(SocketEvent.Connect, () => {
      // Trigger Monitor event
      clearTimeout(retryTimerRef.current!)
      dispatch(setLogFileId(logFileIdRef.current))
      dispatch(setStartTimestamp(timestampRef.current))
      if (!isPaused) {
        subscribeMonitorEvents()
      }
    })
  }, [isRunning, isPaused])

  useEffect(() => {
    if (!isRunning || isPaused || !socketRef.current?.connected) {
      return
    }

    subscribeMonitorEvents()
  }, [isRunning, isPaused])

  useEffect(() => {
    if (!isRunning) return

    const pauseUnpause = async () => {
      !isPaused && await new Promise<void>((resolve) => socket?.emit(MonitorEvent.Monitor, () => resolve()))
      isPaused && await new Promise<void>((resolve) => socket?.emit(MonitorEvent.Pause, () => resolve()))
      dispatch(setMonitorLoadingPause(false))
    }
    dispatch(setMonitorLoadingPause(true))
    pauseUnpause().catch(console.error)
  }, [isPaused, isRunning])

  useEffect(() => {
    if (!isRunning) {
      socket?.emit(MonitorEvent.FlushLogs)
      socket?.removeAllListeners()
      socket?.disconnect()
    }
  }, [socket, isRunning, isShowMonitor, isMinimizedMonitor])

  const subscribeMonitorEvents = () => {
    socketRef.current?.removeAllListeners(MonitorEvent.MonitorData)
    socketRef.current?.emit(
      MonitorEvent.Monitor,
      { logFileId: isSaveToFile ? logFileIdRef.current : null },
      handleMonitorEvents
    )
  }

  const handleMonitorEvents = () => {
    dispatch(setMonitorLoadingPause(false))
    socketRef.current?.on(MonitorEvent.MonitorData, (payload: IMonitorData[]) => {
      payloadsRef.current = payloadsRef.current.concat(payload)

      // set batch of payloads and then clear batch
      setNewItems(payloadsRef.current, () => {
        payloadsRef.current.length = 0
        // reset all timings after items were changed
        setNewItems.cancel()
      })
    })
  }

  return null
}

export default MonitorConfig<|MERGE_RESOLUTION|>--- conflicted
+++ resolved
@@ -21,14 +21,8 @@
 import { MonitorErrorMessages, MonitorEvent, SocketErrors, SocketEvent } from 'uiSrc/constants'
 import { IMonitorDataPayload } from 'uiSrc/slices/interfaces'
 import { connectedInstanceSelector } from 'uiSrc/slices/instances/instances'
-<<<<<<< HEAD
 import { appCsrfSelector } from 'uiSrc/slices/app/csrf'
 import { useIoConnection } from 'uiSrc/services/hooks/useIoConnection'
-=======
-import { CustomHeaders } from 'uiSrc/constants/api'
-import { appCsrfSelector } from 'uiSrc/slices/app/csrf'
-import { getConfig } from 'uiSrc/config'
->>>>>>> 25c99c83
 import { IMonitorData } from 'apiSrc/modules/profiler/interfaces/monitor-data.interface'
 
 import ApiStatusCode from '../../constants/apiStatusCode'
@@ -75,23 +69,8 @@
     timestampRef.current = Date.now()
 
     // Create SocketIO connection to instance by instanceId
-<<<<<<< HEAD
     socketRef.current = connectIo()
 
-=======
-    socketRef.current = io(`${getBaseApiUrl()}/monitor`, {
-      path: getProxyPath(),
-      forceNew: true,
-      query: { instanceId },
-      extraHeaders: {
-        [CustomHeaders.WindowId]: window.windowId || '',
-        ...(token ? { [CustomHeaders.CsrfToken]: token } : {}),
-      },
-      rejectUnauthorized: false,
-      transports: riConfig.api.socketTransports?.split(','),
-      withCredentials: riConfig.api.socketCredentials,
-    })
->>>>>>> 25c99c83
     dispatch(setSocket(socketRef.current))
 
     const handleDisconnect = () => {
