--- conflicted
+++ resolved
@@ -6,11 +6,8 @@
   fireEvent,
   mockedStore,
   cleanup,
-<<<<<<< HEAD
   clearStoreActions,
   act,
-=======
->>>>>>> ca66f62e
 } from 'uiSrc/utils/test-utils'
 import ConsentsSettings from './ConsentsSettings'
 
@@ -97,8 +94,6 @@
     })
     expect(screen.getByTestId(BTN_SUBMIT)).not.toBeDisabled()
   })
-<<<<<<< HEAD
-
   describe('liveEditMode', () => {
     it('btn submit should not render', () => {
       const { queryByTestId } = render(<ConsentsSettings liveEditMode />)
@@ -122,6 +117,4 @@
       expect(queryByTestId(BTN_SUBMIT)).not.toBeInTheDocument()
     })
   })
-=======
->>>>>>> ca66f62e
 })