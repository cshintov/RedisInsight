.mainWrapper {
  @include eui.scrollBar;

  display: flex;
  flex: 1;
  height: 100%;
  width: 100%;
  position: relative;
<<<<<<< HEAD
  overflow: auto;
=======
  overflow: hidden;
>>>>>>> 3fe98449
}

.mainPanel {
  flex: 1;
  display: flex;
  flex-direction: column;
  height: 100%;
  width: 100%;

  &:global(.insightsOpen) {
    max-width: calc(100% - 460px);

    @media only screen and (max-width: 1440px) {
      max-width: calc(100% - 380px);
    }
  }
}

.insigtsWrapper {
  width: 0;

  &.insightsOpen {
    width: 460px;
    @media only screen and (max-width: 1440px) {
      width: 380px;
    }
  }
}<|MERGE_RESOLUTION|>--- conflicted
+++ resolved
@@ -1,16 +1,10 @@
 .mainWrapper {
-  @include eui.scrollBar;
-
   display: flex;
   flex: 1;
   height: 100%;
   width: 100%;
   position: relative;
-<<<<<<< HEAD
-  overflow: auto;
-=======
   overflow: hidden;
->>>>>>> 3fe98449
 }
 
 .mainPanel {
