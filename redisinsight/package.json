--- conflicted
+++ resolved
@@ -3,13 +3,8 @@
   "appName": "Redis Insight",
   "productName": "RedisInsight",
   "private": true,
-<<<<<<< HEAD
-  "version": "2.46.0",
-  "description": "RedisInsight",
-=======
   "version": "2.48.0",
   "description": "Redis Insight",
->>>>>>> 2a9142c1
   "main": "./dist/main/main.js",
   "author": {
     "name": "Redis Ltd.",
