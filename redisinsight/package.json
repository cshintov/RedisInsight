{
  "name": "redisinsight",
  "productName": "Redis Insight",
  "private": true,
<<<<<<< HEAD
  "version": "2.46.0",
  "description": "Redis Insight",
=======
  "version": "2.48.0",
  "description": "RedisInsight",
>>>>>>> a23b7d1f
  "main": "./dist/main/main.js",
  "author": {
    "name": "Redis Ltd.",
    "email": "support@redis.com",
    "url": "https://redis.com/redis-enterprise/redis-insight"
  },
  "scripts": {},
  "resolutions": {
    "**/semver": "^7.5.2"
  },
  "dependencies": {
    "keytar": "^7.9.0",
    "sqlite3": "5.1.6",
    "tunnel-ssh": "^5.1.2"
  }
}<|MERGE_RESOLUTION|>--- conflicted
+++ resolved
@@ -2,13 +2,8 @@
   "name": "redisinsight",
   "productName": "Redis Insight",
   "private": true,
-<<<<<<< HEAD
-  "version": "2.46.0",
+  "version": "2.48.0",
   "description": "Redis Insight",
-=======
-  "version": "2.48.0",
-  "description": "RedisInsight",
->>>>>>> a23b7d1f
   "main": "./dist/main/main.js",
   "author": {
     "name": "Redis Ltd.",
