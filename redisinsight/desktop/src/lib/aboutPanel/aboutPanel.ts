import { app } from 'electron'
import path from 'path'
import { configMain as config } from 'desktopSrc/config'

const ICON_PATH = app.isPackaged
  ? path.join(process.resourcesPath, 'resources', 'icon.png')
  : path.join(__dirname, '../resources', 'icon.png')

const appVersionPrefix = config.isEnterprise ? 'Enterprise - ' : ''
const appVersion = app.getVersion() || '2.68.0'
const appVersionSuffix = !config.isProduction
  ? `-dev-${process.getCreationTime()}`
  : ''

export const AboutPanelOptions = {
  applicationName: 'Redis Insight',
<<<<<<< HEAD
  applicationVersion: `${app.getVersion() || '2.64.0'}${
    !config.isProduction ? `-dev-${process.getCreationTime()}` : ''
  }`,
=======
  applicationVersion: `${appVersionPrefix}${appVersion}${appVersionSuffix}`,
>>>>>>> 23ee64d8
  copyright: `Copyright © ${new Date().getFullYear()} Redis Ltd.`,
  iconPath: ICON_PATH,
}<|MERGE_RESOLUTION|>--- conflicted
+++ resolved
@@ -14,13 +14,7 @@
 
 export const AboutPanelOptions = {
   applicationName: 'Redis Insight',
-<<<<<<< HEAD
-  applicationVersion: `${app.getVersion() || '2.64.0'}${
-    !config.isProduction ? `-dev-${process.getCreationTime()}` : ''
-  }`,
-=======
   applicationVersion: `${appVersionPrefix}${appVersion}${appVersionSuffix}`,
->>>>>>> 23ee64d8
   copyright: `Copyright © ${new Date().getFullYear()} Redis Ltd.`,
   iconPath: ICON_PATH,
 }