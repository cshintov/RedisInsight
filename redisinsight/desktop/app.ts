--- conflicted
+++ resolved
@@ -32,12 +32,6 @@
   initAutoUpdaterHandlers()
   initTray()
   initCloudHandlers()
-
-<<<<<<< HEAD
-  nativeTheme.themeSource = config.themeSource
-=======
-  checkForUpdate(process.env.MANUAL_UPGRADES_LINK || process.env.UPGRADES_LINK)
->>>>>>> a6921f94
 
   app.setName(config.name)
   app.setAppUserModelId(config.name)
