import { initialMigration1614164490968 } from './1614164490968-initial-migration';
import { connectionType1615480887019 } from './1615480887019-connection-type';
import { databaseNameFromProvider1615990079125 } from './1615990079125-database-name-from-provider';
import { removeDatabaseType1615992183565 } from './1615992183565-remove-database-type';
import { ossSentinel1616520395940 } from './1616520395940-oss-sentinel';
import { agreements1625771635418 } from './1625771635418-agreements';
import { serverInfo1626086601057 } from './1626086601057-server-info';
import { databaseHostingProvider1626904405170 } from './1626904405170-database-hosting-provider';
import { settings1627556171227 } from './1627556171227-settings';
import { databaseModules1629729923740 } from './1629729923740-database-modules';
import { databaseDbIndex1634219846022 } from './1634219846022-database-db-index';
import { encryption1634557312500 } from './1634557312500-encryption';
import { commandExecution1641795882696 } from './1641795882696-command-execution';
import { pluginState1641805606399 } from './1641805606399-plugin-state';
import { sni1650278664000 } from "./1650278664000-sni";
import { notification1655821010349 } from './1655821010349-notification';
import { notificationCategory1659687030433 } from './1659687030433-notification-category';
import { workbenchMode1660664717573 } from './1660664717573-workbench-mode';
import { workbenchGroupMode1663093411715 } from './1663093411715-workbench-group-mode';
import { databaseAnalysis1664785208236 } from './1664785208236-database-analysis';
import { databaseAnalysisExpirationGroups1664886479051 } from './1664886479051-database-analysis-expiration-groups';
import { workbenchExecutionTime1667368983699 } from './1667368983699-workbench-execution-time';
import { database1667477693934 } from './1667477693934-database';
import { databaseNew1670252337342 } from './1670252337342-database-new';
import { sshOptions1673035852335 } from './1673035852335-ssh-options';
import { workbenchAndAnalysisDbIndex1673934231410 } from './1673934231410-workbench-and-analysis-db';
import { browserHistory1674539211397 } from './1674539211397-browser-history';
import { databaseAnalysisRecommendations1674660306971 } from './1674660306971-database-analysis-recommendations';
import { databaseTimeout1675398140189 } from './1675398140189-database-timeout';
import { databaseCompressor1678182722874 } from './1678182722874-database-compressor';
import { customTutorials1677135091633 } from './1677135091633-custom-tutorials';
import { databaseRecommendations1681900503586 } from './1681900503586-database-recommendations';
import { databaseRecommendationParams1683006064293 } from './1683006064293-database-recommendation-params';
import { Feature1684931530343 } from './1684931530343-feature';
import { DatabaseRedisServer1686719451753 } from './1686719451753-database-redis-server';
import { DatabaseRecommendationUnique1687435940110 } from './1687435940110-database-recommendation-unique';
import { CloudDatabaseDetails1687166457712 } from './1687166457712-cloud-database-details';
import { FreeCloudDatabase1688989337247 } from './1688989337247-freeCloudDatabase';
import { CloudCapiKeys1691061058385 } from './1691061058385-cloud-capi-keys';
import { FeatureSso1691476419592 } from './1691476419592-feature-sso';
import { AiHistory1713515657364 } from './1713515657364-ai-history';
import { AiHistorySteps1714501203616 } from './1714501203616-ai-history-steps';
<<<<<<< HEAD
import { Rdi1716370509836 } from './1716370509836-rdi';
=======
import { AiHistory1718260230164 } from './1718260230164-ai-history';
>>>>>>> 248eb6e3

export default [
  initialMigration1614164490968,
  connectionType1615480887019,
  databaseNameFromProvider1615990079125,
  removeDatabaseType1615992183565,
  ossSentinel1616520395940,
  agreements1625771635418,
  serverInfo1626086601057,
  databaseHostingProvider1626904405170,
  settings1627556171227,
  databaseModules1629729923740,
  databaseDbIndex1634219846022,
  encryption1634557312500,
  commandExecution1641795882696,
  pluginState1641805606399,
  sni1650278664000,
  notification1655821010349,
  notificationCategory1659687030433,
  workbenchMode1660664717573,
  workbenchGroupMode1663093411715,
  databaseAnalysis1664785208236,
  databaseAnalysisExpirationGroups1664886479051,
  workbenchExecutionTime1667368983699,
  database1667477693934,
  databaseNew1670252337342,
  sshOptions1673035852335,
  workbenchAndAnalysisDbIndex1673934231410,
  databaseAnalysisRecommendations1674660306971,
  browserHistory1674539211397,
  databaseTimeout1675398140189,
  databaseCompressor1678182722874,
  customTutorials1677135091633,
  databaseRecommendations1681900503586,
  databaseRecommendationParams1683006064293,
  Feature1684931530343,
  DatabaseRedisServer1686719451753,
  DatabaseRecommendationUnique1687435940110,
  CloudDatabaseDetails1687166457712,
  FreeCloudDatabase1688989337247,
  CloudCapiKeys1691061058385,
  FeatureSso1691476419592,
  AiHistory1713515657364,
  AiHistorySteps1714501203616,
<<<<<<< HEAD
  Rdi1716370509836,
=======
  AiHistory1718260230164,
>>>>>>> 248eb6e3
];<|MERGE_RESOLUTION|>--- conflicted
+++ resolved
@@ -40,11 +40,8 @@
 import { FeatureSso1691476419592 } from './1691476419592-feature-sso';
 import { AiHistory1713515657364 } from './1713515657364-ai-history';
 import { AiHistorySteps1714501203616 } from './1714501203616-ai-history-steps';
-<<<<<<< HEAD
 import { Rdi1716370509836 } from './1716370509836-rdi';
-=======
 import { AiHistory1718260230164 } from './1718260230164-ai-history';
->>>>>>> 248eb6e3
 
 export default [
   initialMigration1614164490968,
@@ -89,9 +86,6 @@
   FeatureSso1691476419592,
   AiHistory1713515657364,
   AiHistorySteps1714501203616,
-<<<<<<< HEAD
   Rdi1716370509836,
-=======
   AiHistory1718260230164,
->>>>>>> 248eb6e3
 ];