import { get } from 'lodash';
import { constants } from '../constants';
import * as _ from 'lodash';
import * as IORedis from 'ioredis';
import { sleep } from '../test';
import { convertBulkStringsToObject, convertRedisInfoReplyToObject } from 'src/utils';

export const initDataHelper = (rte) => {
  const client = rte.client;

  const sendCommand = async (command: string, args?: (Buffer | string)[], replyEncoding = 'utf8'): Promise<any> => {
    return client.sendCommand(new IORedis.Command(command, args, {
      replyEncoding,
    }));
  };

  const executeCommand = async (...args: string[]): Promise<any> => {
    return client.nodes ? Promise.all(client.nodes('master').map(async (node) => {
      try {
        return node.call(...args);
      } catch (e) {
        return null;
      }
    })) : client.call(args.shift(), ...args);
  };

  const waitForInfoSync = async () => {
    let totalKeys = 0;
    let dbSize = -1;

    while (true) {
      const currentDbIndex = get(client, ['options', 'db'], 0);

      dbSize = await sendCommand('dbsize')

      const info = convertRedisInfoReplyToObject(await sendCommand('info', ['keyspace']));
      const dbInfo = get(info, 'keyspace', {});
      if (dbInfo[`db${currentDbIndex}`]) {
        const { keys } = convertBulkStringsToObject(dbInfo[`db${currentDbIndex}`], ',', '=');
        totalKeys = parseInt(keys, 10);
      }

      if (dbSize === totalKeys) {
        break;
      }

      await sleep(200);
    }
  }

  const executeCommandAll = async (...args: string[]): Promise<any> => {
    return client.nodes ? Promise.all(client.nodes().map(async (node) => {
      try {
        return node.call(...args);
      } catch (e) {
        return null;
      }
    })) : client.call(args.shift(), ...args);
  };

  const setAclUserRules = async (
    rules: string,
  ): Promise<any> => {
    const command = `ACL SETUSER ${constants.TEST_INSTANCE_ACL_USER} reset on ${rules} >${constants.TEST_INSTANCE_ACL_PASS}`;

    return executeCommand(...command.split(' '));
  };

  const flushTestRunData = async (node) => {
    if (!constants.TEST_RTE_SHARED_DATA) {
      return node.flushall();
    }

    // 5M count looks like "too much" but each test run should generate even less then 100 keys
    // we want to not wait for a long time when run tests on huge databases (currently ~4M keys)
    const count = constants.TEST_RTE_BIG_DATA ? 5_000_000 : 10_000;
    let cursor = null;
    let keys = [];
    while (cursor !== '0') {
      [cursor, keys] = await node.sendCommand(new IORedis.Command(
        'scan',
        [cursor, 'count', count, 'match', `${constants.TEST_RUN_ID}*`],
      ));
      cursor = cursor.toString();
      if (keys.length) {
        await Promise.all(keys.map((key) => node.sendCommand(new IORedis.Command('del', [key]))));
      }
    }
  }

  const truncate = async () => {
    return client.nodes ? Promise.all(client.nodes('master').map(async (node) => {
        try {
          return flushTestRunData(node);
        } catch (e) {
          return null;
        }
    })) : flushTestRunData(client);
  };

  // bin data
  const generateBinKeys = async (clean = false) => {
    if (clean) {
      await truncate();
    }

    // string
    await client.set(constants.TEST_STRING_KEY_BIN_BUFFER_1, constants.TEST_STRING_VALUE_BIN_BUFFER_1);

    // list
    await client.lpush(constants.TEST_LIST_KEY_BIN_BUFFER_1, constants.TEST_LIST_ELEMENT_BIN_BUFFER_1);

    // set
    await client.sadd(constants.TEST_SET_KEY_BIN_BUFFER_1, constants.TEST_SET_MEMBER_BIN_BUFFER_1);

    // zset
    await client.zadd(
      constants.TEST_ZSET_KEY_BIN_BUFFER_1,
      constants.TEST_ZSET_MEMBER_1_SCORE,
      constants.TEST_ZSET_MEMBER_BIN_BUFFER_1,
    );

    // hash
    await client.hset(
      constants.TEST_HASH_KEY_BIN_BUFFER_1,
      constants.TEST_HASH_FIELD_BIN_BUFFER_1,
      constants.TEST_HASH_VALUE_BIN_BUFFER_1,
    );

    // stream
    await client.xadd(
      constants.TEST_STREAM_KEY_BIN_BUFFER_1,
      '*',
      constants.TEST_STREAM_FIELD_BIN_BUFFER_1,
      constants.TEST_STREAM_VALUE_BIN_BUFFER_1,
    );
    await sendCommand('xgroup', [
      'create',
      constants.TEST_STREAM_KEY_BIN_BUFFER_1,
      constants.TEST_STREAM_GROUP_BIN_BUFFER_1,
      constants.TEST_STREAM_ID_1
    ]);

    await waitForInfoSync();
  };

  // keys
  const generateKeys = async (clean: boolean) => {
    if (clean) {
      await truncate();
    }

    await generateStrings();
    await generateLists();
    await generateSets();
    await generateZSets();
    await generateHashes();
    await generateReJSONs();
    await generateStreams();

    await waitForInfoSync();
  };

  const insertKeysBasedOnEnv = async (pipeline, forcePipeline: boolean = false) => {
    const builtInCommand = client.getBuiltinCommands().includes(pipeline[0][0]);
    if (!forcePipeline && (!builtInCommand || rte.env.type === 'CLUSTER')) {
      for (const command of pipeline) {
        try {
          await executeCommand(...command); // todo: implement performant way to insert keys for Cluster nodes
        } catch (e) {
          if (!e.message.includes('MOVED') && !e.message.includes('ASK')) {
            throw e;
          }
        }
      }
    } else {
      await client.pipeline(pipeline).exec();
    }
  };

  const generateAnyKeys = async (types: Array<any>, number: number = 15000, clean: boolean) => {
    if (clean) {
      await truncate();
    }

    const numberPerType = Math.floor(number / types.length);

    for (let i = 0; i < types.length; i++) {
      await insertKeysBasedOnEnv(types[i].create(numberPerType));
    }
  }

  // Strings
  const generateStrings = async (clean: boolean = false) => {
    if (clean) {
      await truncate();
    }

    await client.set(constants.TEST_STRING_KEY_1, constants.TEST_STRING_VALUE_1);
    await client.set(constants.TEST_STRING_KEY_2, constants.TEST_STRING_VALUE_2, 'EX', constants.TEST_STRING_EXPIRE_2);
    await client.set(constants.TEST_STRING_KEY_ASCII_BUFFER, constants.TEST_STRING_KEY_ASCII_VALUE);
  };

  // List
  const generateLists = async (clean: boolean = false) => {
    if (clean) {
      await truncate();
    }

    await client.lpush(
      constants.TEST_LIST_KEY_1,
      constants.TEST_LIST_ELEMENT_2,
      constants.TEST_LIST_ELEMENT_1,
    );
    await client.rpush(
      constants.TEST_LIST_KEY_2,
      ...(new Array(100).fill(0)).map((item, i) => `element_${i+1}`)
    );
  };

  // Set
  const generateSets = async (clean: boolean = false) => {
    if (clean) {
      await truncate();
    }

    await client.sadd(constants.TEST_SET_KEY_1, constants.TEST_SET_MEMBER_1);
    await client.sadd(
      constants.TEST_SET_KEY_2,
      ...(new Array(100).fill(0)).map((item, i) => `member_${i+1}`)
    );
  };

  // ZSet
  const generateZSets = async (clean: boolean = false) => {
    if (clean) {
      await truncate();
    }

    await client.zadd(
      constants.TEST_ZSET_KEY_1,
      constants.TEST_ZSET_MEMBER_1_SCORE,
      constants.TEST_ZSET_MEMBER_1,
      constants.TEST_ZSET_MEMBER_2_SCORE,
      constants.TEST_ZSET_MEMBER_2,
    );

    await client.zadd(
      constants.TEST_ZSET_KEY_2,
      ...(() => {
        const toInsert = [];
        (new Array(100).fill(0)).map((item, i) => {
          toInsert.push(i + 1, `member_${i + 1}`);
        });
        return toInsert;
      })(),
    );
    await client.zadd(
      constants.TEST_ZSET_KEY_3,
      ...(() => {
        const toInsert = [];
        (new Array(3000).fill(0)).map((item, i) => {
          toInsert.push(i + 1, `member_${i + 1}`);
        });
        return toInsert;
      })(),
    );
  };

  // Hash
  const generateHashes = async (clean: boolean = false) => {
    if (clean) {
      await truncate();
    }

    await client.hset(
      constants.TEST_HASH_KEY_1,
      constants.TEST_HASH_FIELD_1_NAME,
      constants.TEST_HASH_FIELD_1_VALUE,
      constants.TEST_HASH_FIELD_2_NAME,
      constants.TEST_HASH_FIELD_2_VALUE,
    );
    await client.hset(
      constants.TEST_HASH_KEY_2,
      ...(() => {
        const toInsert = [];
        (new Array(3000).fill(0)).map((item, i) => {
          toInsert.push(`field_${i + 1}`, `value_${i + 1}`);
        });
        return toInsert;
      })(),
    );
  };

  // ReJSON-RL
  const generateReJSONs = async (clean: boolean = false) => {
    if (!get(rte, ['env', 'modules', 'rejson'])) {
      return;
    }

    if (clean) {
      await truncate();
    }

    await executeCommand('json.set', constants.TEST_REJSON_KEY_1, '.', JSON.stringify(constants.TEST_REJSON_VALUE_1));
    await executeCommand('json.set', constants.TEST_REJSON_KEY_2, '.', JSON.stringify(constants.TEST_REJSON_VALUE_2));
    await executeCommand('json.set', constants.TEST_REJSON_KEY_3, '.', JSON.stringify(constants.TEST_REJSON_VALUE_3));
  };

  // Streams
  const generateStreams = async (clean: boolean = false) => {
    if (clean) {
      await truncate();
    }

    await client.xadd(constants.TEST_STREAM_KEY_1, '*', constants.TEST_STREAM_FIELD_1, constants.TEST_STREAM_VALUE_1)
    await sendCommand('xgroup', [
      'create',
      constants.TEST_STREAM_KEY_1,
      constants.TEST_STREAM_GROUP_1,
      constants.TEST_STREAM_ID_1
    ])
    await sendCommand('xgroup', [
      'create',
      constants.TEST_STREAM_KEY_1,
      constants.TEST_STREAM_GROUP_2,
      constants.TEST_STREAM_ID_1
    ])
    await client.xadd(constants.TEST_STREAM_KEY_2, '*', constants.TEST_STREAM_FIELD_1, constants.TEST_STREAM_VALUE_1)
  };

  const generateStreamsWithoutStrictMode = async (clean: boolean = false) => {
    if (clean) {
      await truncate();
    }

    await client.xadd(constants.TEST_STREAM_KEY_1, constants.TEST_STREAM_ID_1, constants.TEST_STREAM_FIELD_1, constants.TEST_STREAM_VALUE_1)
    await sendCommand('xgroup', [
      'create',
      constants.TEST_STREAM_KEY_1,
      constants.TEST_STREAM_GROUP_1,
      constants.TEST_STREAM_ID_1
    ])
    await sendCommand('xgroup', [
      'create',
      constants.TEST_STREAM_KEY_1,
      constants.TEST_STREAM_GROUP_2,
      constants.TEST_STREAM_ID_1
    ])
    await client.xadd(constants.TEST_STREAM_KEY_2, constants.TEST_STREAM_ID_1, constants.TEST_STREAM_FIELD_1, constants.TEST_STREAM_VALUE_1)
  };

  const generateHugeStream = async (number: number = 100000, clean: boolean) => {
    if (clean) {
      await truncate();
    }

    const batchSize = 10000;
    let inserted = 0;
    do {
      const pipeline = [];
      const limit = inserted + batchSize;
      for (inserted; inserted < limit && inserted < number; inserted++) {
        pipeline.push(['xadd', `${constants.TEST_STREAM_HUGE_KEY}`, '*', `f_${inserted}`, `v_${inserted}`]);
      }

      await insertKeysBasedOnEnv(pipeline);
    } while (inserted < number)
  };

  const generateHugeNumberOfFieldsForHashKey = async (number: number = 100000, clean: boolean) => {
    if (clean) {
      await truncate();
    }

    const batchSize = 10000;
    let inserted = 0;
    do {
      const pipeline = [];
      const limit = inserted + batchSize;
      for (inserted; inserted < limit && inserted < number; inserted++) {
        pipeline.push(['hset', constants.TEST_HASH_KEY_1, `f_${inserted}`, 'v']);
      }

      await insertKeysBasedOnEnv(pipeline, true);
    } while (inserted < number)
  };

  const generateHugeNumberOfTinyStringKeys = async (number: number = 100000, clean: boolean) => {
    if (clean) {
      await truncate();
    }

    const batchSize = 10000;
    let inserted = 0;
    do {
      const pipeline = [];
      const limit = inserted + batchSize;
      for (inserted; inserted < limit && inserted < number; inserted++) {
        pipeline.push(['set', `${constants.TEST_RUN_ID}_${inserted}`, 'v']);
      }

      await insertKeysBasedOnEnv(pipeline);
    } while (inserted < number)
  };

  const generateNKeys = async (number: number = 15000, clean: boolean) => {
    await generateAnyKeys([
      { create: n => _.map(new Array(n), (v,i) => ['set', `${constants.TEST_RUN_ID}_str_key_${i}`, `str_val_${i}`]) }, // string
      { create: n => _.map(new Array(n), (v,i) => ['lpush', `${constants.TEST_RUN_ID}_list_key_${i}`, `list_val_${i}`]) }, // list
      { create: n => _.map(new Array(n), (v,i) => ['sadd', `${constants.TEST_RUN_ID}_set_key_${i}`, `set_val_${i}`]) }, // set
      { create: n => _.map(new Array(n), (v,i) => ['zadd', `${constants.TEST_RUN_ID}_zset_key_${i}`, 0, `zset_val_${i}`]) }, // zset
      { create: n => _.map(new Array(n), (v,i) => ['hset', `${constants.TEST_RUN_ID}_hash_key_${i}`, `field`, `hash_val_${i}`]) }, // hash
    ], number, clean);

    await waitForInfoSync();
  };

  const generateRedisearchIndexes = async (clean: boolean) => {
    await generateNKeys(10_000, clean);

    await sendCommand('ft.create', [constants.TEST_SEARCH_HASH_INDEX_1, 'on', 'hash', 'schema', 'field', 'text']);
    await sendCommand('ft.create', [constants.TEST_SEARCH_HASH_INDEX_2, 'on', 'hash', 'schema', '*', 'text']);
  };

  const generateNReJSONs = async (number: number = 300, clean: boolean) => {
    const jsonValue = JSON.stringify(constants.TEST_REJSON_VALUE_1);
    await generateAnyKeys([
      { create: n => _.map(new Array(n), (v,i) => ['json.set', `${constants.TEST_RUN_ID}_rejson_key_${i}`, '.', jsonValue]) },
    ], number, clean);
  };

  const generateNTimeSeries = async (number: number = 300, clean: boolean) => {
    await generateAnyKeys([
      { create: n => _.map(new Array(n), (v,i) => ['ts.create', `${constants.TEST_RUN_ID}_ts_key_${i}`, `ts_val_${i}`]) },
    ], number, clean);
  };

  const generateNStreams = async (number: number = 300, clean: boolean) => {
    await generateAnyKeys([
      { create: n => _.map(new Array(n), (v,i) => ['xadd', `${constants.TEST_RUN_ID}_st_key_${i}`, `*`, `st_field_${i}`, `st_val_${i}`]) },
    ], number, clean);
  };

  const generateNGraphs = async (number: number = 300, clean: boolean) => {
    await generateAnyKeys([
      { create: n => _.map(new Array(n), (v,i) => ['graph.query', `${constants.TEST_RUN_ID}_graph_key_${i}`, `CREATE (n_${i})`]) },
    ], number, clean);
  };

  const getClientNodes = () => {
    if (client.nodes) {
      return client.nodes();
    } else {
      return [client];
    }
  }

<<<<<<< HEAD
  // scripts
  const generateNCachedScripts = async (number: number = 10, clean: boolean) => {
    if (clean) {
      await truncate();
    }

    const pipeline = [];
    for (let i = 0; i < number; i++) {
      pipeline.push(['eval', `return ${i}`, '0'])
    }
    await insertKeysBasedOnEnv(pipeline);
=======
  const setRedisearchConfig = async (
    rule: string,
    value: string,
  ): Promise<any> => {
    const command = `FT.CONFIG SET ${rule} ${value}`;

    return executeCommand(...command.split(' '));
>>>>>>> 51cc79c8
  };

  return {
    sendCommand,
    executeCommand,
    executeCommandAll,
    setAclUserRules,
    truncate,
    generateBinKeys,
    generateKeys,
    generateHugeNumberOfFieldsForHashKey,
    generateHugeNumberOfTinyStringKeys,
    generateHugeStream,
    generateNKeys,
    generateRedisearchIndexes,
    generateNReJSONs,
    generateNTimeSeries,
    generateStrings,
    generateStreams,
    generateStreamsWithoutStrictMode,
    generateNStreams,
    generateNGraphs,
    generateNCachedScripts,
    getClientNodes,
    setRedisearchConfig,
  }
}<|MERGE_RESOLUTION|>--- conflicted
+++ resolved
@@ -456,7 +456,6 @@
     }
   }
 
-<<<<<<< HEAD
   // scripts
   const generateNCachedScripts = async (number: number = 10, clean: boolean) => {
     if (clean) {
@@ -468,7 +467,7 @@
       pipeline.push(['eval', `return ${i}`, '0'])
     }
     await insertKeysBasedOnEnv(pipeline);
-=======
+
   const setRedisearchConfig = async (
     rule: string,
     value: string,
@@ -476,7 +475,6 @@
     const command = `FT.CONFIG SET ${rule} ${value}`;
 
     return executeCommand(...command.split(' '));
->>>>>>> 51cc79c8
   };
 
   return {
