import * as express from 'express';
import * as fs from 'fs-extra';
import { constants } from './constants';
/**
 * Initiate remote server to fetch various static data like notificaitons or features configs
 */
export const initRemoteServer = async () => {
  await fs.ensureDir(constants.TEST_REMOTE_STATIC_PATH);

  const app = express();
<<<<<<< HEAD
  app.use(constants.TEST_REMOTE_STATIC_URI, express.static(constants.TEST_REMOTE_STATIC_PATH));
  app.listen(5551);
};
=======
  app.use(constants.TEST_REMOTE_STATIC_URI, express.static(constants.TEST_REMOTE_STATIC_PATH, { etag: false }))
  await app.listen(5551, '0.0.0.0');
}
>>>>>>> ac19ddc9
<|MERGE_RESOLUTION|>--- conflicted
+++ resolved
@@ -8,12 +8,6 @@
   await fs.ensureDir(constants.TEST_REMOTE_STATIC_PATH);
 
   const app = express();
-<<<<<<< HEAD
-  app.use(constants.TEST_REMOTE_STATIC_URI, express.static(constants.TEST_REMOTE_STATIC_PATH));
-  app.listen(5551);
-};
-=======
   app.use(constants.TEST_REMOTE_STATIC_URI, express.static(constants.TEST_REMOTE_STATIC_PATH, { etag: false }))
-  await app.listen(5551, '0.0.0.0');
-}
->>>>>>> ac19ddc9
+  await app.listen(5551);
+}