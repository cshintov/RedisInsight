import { ApiProperty, ApiPropertyOptional } from '@nestjs/swagger';
import {
  IsBoolean,
  IsInstance,
  IsInt,
  IsOptional,
  IsString,
  Min,
} from 'class-validator';
import { Exclude, Transform, Type } from 'class-transformer';
import { IAgreementSpec } from 'src/models';
import { pickDefinedAgreements } from 'src/dto/dto-transformer';

export class GetAgreementsSpecResponse {
  @ApiProperty({
    description: 'Version of agreements specification.',
    type: String,
    example: '1.0.0',
  })
  version: string;

  @ApiProperty({
    description: 'Agreements specification.',
    type: Object,
    example: {
      eula: {
        defaultValue: false,
        required: true,
        since: '1.0.0',
        editable: false,
        title: 'License Terms',
        label: 'I have read and understood the License Terms',
      },
    },
  })
  agreements: IAgreementSpec;
}

export class GetUserAgreementsResponse {
  @ApiProperty({
    description: 'Last version on agreements set by the user.',
    type: String,
  })
  version: string;

  eula?: boolean;

  analytics?: boolean;

  @Exclude()
  encryption?: boolean;
}

export class GetAppSettingsResponse {
  @ApiProperty({
    description: 'Applied application theme.',
    type: String,
    example: 'DARK',
  })
  theme: string;

  @ApiProperty({
    description: 'Applied the threshold for scan operation.',
    type: Number,
    example: 10000,
  })
  scanThreshold: number;

  @ApiProperty({
    description: 'Applied the batch of the commands for workbench.',
    type: Number,
    example: 5,
  })
  batchSize: number;

  @ApiProperty({
    description: 'Agreements set by the user.',
    type: GetUserAgreementsResponse,
    example: {
      version: '1.0.0',
      eula: true,
      analytics: true,
      encryption: true,
    },
  })
  agreements: GetUserAgreementsResponse;
}

export class UpdateSettingsDto {
  @ApiPropertyOptional({
    description: 'Application theme.',
    type: String,
    example: 'DARK',
  })
  @IsOptional()
  @IsString()
  theme?: string;

  @ApiPropertyOptional({
    description: 'Threshold for scan operation.',
    type: Number,
    example: 10000,
  })
  @IsOptional()
  @IsInt({ always: true })
  @Min(500)
  scanThreshold?: number;

  @ApiPropertyOptional({
<<<<<<< HEAD
    description: 'Threshold for scan operation.',
=======
    description: 'Batch for workbench pipeline.',
>>>>>>> 57d965b5
    type: Number,
    example: 5,
  })
  @IsOptional()
  @IsInt({ always: true })
  @Min(0)
  batchSize?: number;

  @ApiPropertyOptional({
    description: 'Agreements',
    type: Map,
    example: {
      eula: true,
    },
  })
  @IsOptional()
  @Type(() => Map)
  @IsInstance(Map)
  @Transform(pickDefinedAgreements)
  @IsBoolean({ each: true })
  agreements?: Map<string, boolean>;
}<|MERGE_RESOLUTION|>--- conflicted
+++ resolved
@@ -107,11 +107,7 @@
   scanThreshold?: number;
 
   @ApiPropertyOptional({
-<<<<<<< HEAD
-    description: 'Threshold for scan operation.',
-=======
     description: 'Batch for workbench pipeline.',
->>>>>>> 57d965b5
     type: Number,
     example: 5,
   })
