import * as fs from 'fs';
import {
  MiddlewareConsumer, Module, NestModule, OnModuleInit,
} from '@nestjs/common';
import { TypeOrmModule } from '@nestjs/typeorm';
import { ServeStaticModule } from '@nestjs/serve-static';
import { RouterModule } from 'nest-router';
import { join } from 'path';
import config from 'src/utils/config';
import { PluginModule } from 'src/modules/plugin/plugin.module';
import { CommandsModule } from 'src/modules/commands/commands.module';
import { WorkbenchModule } from 'src/modules/workbench/workbench.module';
import { SlowLogModule } from 'src/modules/slow-log/slow-log.module';
import { PubSubModule } from 'src/modules/pub-sub/pub-sub.module';
import { NotificationModule } from 'src/modules/notification/notification.module';
import { BulkActionsModule } from 'src/modules/bulk-actions/bulk-actions.module';
import { ClusterMonitorModule } from 'src/modules/cluster-monitor/cluster-monitor.module';
import { DatabaseAnalysisModule } from 'src/modules/database-analysis/database-analysis.module';
import { SharedModule } from './modules/shared/shared.module';
import { InstancesModule } from './modules/instances/instances.module';
import { BrowserModule } from './modules/browser/browser.module';
import { RedisEnterpriseModule } from './modules/redis-enterprise/redis-enterprise.module';
import { RedisSentinelModule } from './modules/redis-sentinel/redis-sentinel.module';
import { ProfilerModule } from './modules/profiler/profiler.module';
import { CliModule } from './modules/cli/cli.module';
import { StaticsManagementModule } from './modules/statics-management/statics-management.module';
import { SettingsController } from './controllers/settings.controller';
import { ServerInfoController } from './controllers/server-info.controller';
import { ExcludeRouteMiddleware } from './middleware/exclude-route.middleware';
import { routes } from './app.routes';
import { ormModuleOptions } from '../config/ormconfig';

const SERVER_CONFIG = config.get('server');
const PATH_CONFIG = config.get('dir_path');

@Module({
  imports: [
    TypeOrmModule.forRoot(ormModuleOptions),
    RouterModule.forRoutes(routes),
    SharedModule,
    InstancesModule,
    RedisEnterpriseModule,
    RedisSentinelModule,
    BrowserModule,
    CliModule,
    WorkbenchModule,
    PluginModule,
    CommandsModule,
    ProfilerModule,
    PubSubModule,
    SlowLogModule,
    NotificationModule,
    BulkActionsModule,
    ClusterMonitorModule,
<<<<<<< HEAD
=======
    DatabaseAnalysisModule,
    EventEmitterModule.forRoot(),
>>>>>>> 096db2b4
    ...(SERVER_CONFIG.staticContent
      ? [
        ServeStaticModule.forRoot({
          rootPath: join(__dirname, '..', '..', '..', 'ui', 'dist'),
          exclude: ['/api/**', `${SERVER_CONFIG.customPluginsUri}/**`, `${SERVER_CONFIG.staticUri}/**`],
        }),
      ]
      : []),
    ServeStaticModule.forRoot({
      serveRoot: SERVER_CONFIG.customPluginsUri,
      rootPath: join(PATH_CONFIG.customPlugins),
      exclude: ['/api/**'],
      serveStaticOptions: {
        fallthrough: false,
      },
    }),
    ServeStaticModule.forRoot({
      serveRoot: SERVER_CONFIG.staticUri,
      rootPath: join(PATH_CONFIG.staticDir),
      exclude: ['/api/**'],
      serveStaticOptions: {
        fallthrough: false,
      },
    }),
    StaticsManagementModule,
  ],
  controllers: [SettingsController, ServerInfoController],
  providers: [],
})
export class AppModule implements OnModuleInit, NestModule {
  onModuleInit() {
    // creating required folders
    const foldersToCreate = [
      PATH_CONFIG.pluginsAssets,
      PATH_CONFIG.customPlugins,
    ];

    foldersToCreate.forEach((folder) => {
      if (!fs.existsSync(folder)) {
        fs.mkdirSync(folder, { recursive: true });
      }
    });
  }

  configure(consumer: MiddlewareConsumer) {
    consumer
      .apply(ExcludeRouteMiddleware)
      .forRoutes(
        ...SERVER_CONFIG.excludeRoutes,
      );
  }
}<|MERGE_RESOLUTION|>--- conflicted
+++ resolved
@@ -52,11 +52,7 @@
     NotificationModule,
     BulkActionsModule,
     ClusterMonitorModule,
-<<<<<<< HEAD
-=======
     DatabaseAnalysisModule,
-    EventEmitterModule.forRoot(),
->>>>>>> 096db2b4
     ...(SERVER_CONFIG.staticContent
       ? [
         ServeStaticModule.forRoot({
