--- conflicted
+++ resolved
@@ -23,10 +23,7 @@
 import { SingleUserAuthMiddleware } from 'src/common/middlewares/single-user-auth.middleware';
 import { CustomTutorialModule } from 'src/modules/custom-tutorial/custom-tutorial.module';
 import { CloudModule } from 'src/modules/cloud/cloud.module';
-<<<<<<< HEAD
 import { RdiModule } from 'src/modules/rdi/rdi.module';
-=======
->>>>>>> 2a9142c1
 import { AiChatModule } from 'src/modules/ai/chat/ai-chat.module';
 import { AiQueryModule } from 'src/modules/ai/query/ai-query.module';
 import { BrowserModule } from './modules/browser/browser.module';
@@ -69,10 +66,7 @@
     CloudModule.register(),
     AiChatModule,
     AiQueryModule,
-<<<<<<< HEAD
     RdiModule.register(),
-=======
->>>>>>> 2a9142c1
     ...(SERVER_CONFIG.staticContent
       ? [
         ServeStaticModule.forRoot({
