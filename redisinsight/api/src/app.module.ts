--- conflicted
+++ resolved
@@ -65,12 +65,8 @@
     TriggeredFunctionsModule,
     CloudModule.register(),
     AiChatModule,
-<<<<<<< HEAD
-    AiQueryModule,
+    AiQueryModule.register(),
     RdiModule.register(),
-=======
-    AiQueryModule.register(),
->>>>>>> 1cc5cd7b
     ...(SERVER_CONFIG.staticContent
       ? [
         ServeStaticModule.forRoot({
