--- conflicted
+++ resolved
@@ -60,11 +60,8 @@
     CustomTutorialModule.register(),
     DatabaseAnalysisModule,
     DatabaseImportModule,
-<<<<<<< HEAD
+    TriggeredFunctionsModule,
     CloudModule.register(),
-=======
-    TriggeredFunctionsModule,
->>>>>>> c6a01223
     ...(SERVER_CONFIG.staticContent
       ? [
         ServeStaticModule.forRoot({
