import { Feature } from 'src/modules/feature/model/feature';

export enum FeatureServerEvents {
  FeaturesRecalculate = 'FeaturesRecalculate',
  FeaturesRecalculated = 'FeaturesRecalculated',
}

export enum FeatureEvents {
  Features = 'features',
}

export enum FeatureStorage {
  Env = 'env',
  Database = 'database',
  Custom = 'custom',
}
export enum FeatureConfigConfigDestination {
  Default = 'default',
  Remote = 'remote',
}

export enum KnownFeatures {
  InsightsRecommendations = 'insightsRecommendations',
  CloudSso = 'cloudSso',
  CloudSsoRecommendedSettings = 'cloudSsoRecommendedSettings',
  RedisModuleFilter = 'redisModuleFilter',
  RedisClient = 'redisClient',
  DocumentationChat = 'documentationChat',
  DatabaseChat = 'databaseChat',
<<<<<<< HEAD
  Rdi = 'rdi',
=======
>>>>>>> 3fe98449
}

export interface IFeatureFlag {
  name: string;
  storage: string;
  factory?: () => Partial<Feature>;
}<|MERGE_RESOLUTION|>--- conflicted
+++ resolved
@@ -27,10 +27,7 @@
   RedisClient = 'redisClient',
   DocumentationChat = 'documentationChat',
   DatabaseChat = 'databaseChat',
-<<<<<<< HEAD
   Rdi = 'rdi',
-=======
->>>>>>> 3fe98449
 }
 
 export interface IFeatureFlag {
