import { Feature } from 'src/modules/feature/model/feature';

export enum FeatureServerEvents {
  FeaturesRecalculate = 'FeaturesRecalculate',
  FeaturesRecalculated = 'FeaturesRecalculated',
}

export enum FeatureEvents {
  Features = 'features',
}

export enum FeatureStorage {
  Env = 'env',
  Database = 'database',
  Custom = 'custom',
}
export enum FeatureConfigConfigDestination {
  Default = 'default',
  Remote = 'remote',
}

export enum KnownFeatures {
  InsightsRecommendations = 'insightsRecommendations',
  CloudSso = 'cloudSso',
  CloudSsoRecommendedSettings = 'cloudSsoRecommendedSettings',
  RedisModuleFilter = 'redisModuleFilter',
  RedisClient = 'redisClient',
<<<<<<< HEAD
  appSettings = 'appSettings',
  profiler = 'profiler',
  dbAnalysis = 'dbAnalysis',
  appNotifications = 'appNotifications',
  triggersAndFunctions = 'triggersAndFunctions',
=======
  DocumentationChat = 'documentationChat',
  DatabaseChat = 'databaseChat',
>>>>>>> 3fe98449
}

export interface IFeatureFlag {
  name: string;
  storage: string;
  factory?: () => Partial<Feature>;
}<|MERGE_RESOLUTION|>--- conflicted
+++ resolved
@@ -25,16 +25,13 @@
   CloudSsoRecommendedSettings = 'cloudSsoRecommendedSettings',
   RedisModuleFilter = 'redisModuleFilter',
   RedisClient = 'redisClient',
-<<<<<<< HEAD
   appSettings = 'appSettings',
   profiler = 'profiler',
   dbAnalysis = 'dbAnalysis',
   appNotifications = 'appNotifications',
   triggersAndFunctions = 'triggersAndFunctions',
-=======
   DocumentationChat = 'documentationChat',
   DatabaseChat = 'databaseChat',
->>>>>>> 3fe98449
 }
 
 export interface IFeatureFlag {
