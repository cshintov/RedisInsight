--- conflicted
+++ resolved
@@ -23,13 +23,6 @@
     name: KnownFeatures.RedisClient,
     storage: FeatureStorage.Database,
   },
-<<<<<<< HEAD
-  [KnownFeatures.Rdi]: {
-    name: KnownFeatures.Rdi,
-    storage: FeatureStorage.Database,
-  },
-=======
->>>>>>> 2a9142c1
   [KnownFeatures.DocumentationChat]: {
     name: KnownFeatures.DocumentationChat,
     storage: FeatureStorage.Database,
@@ -38,4 +31,8 @@
     name: KnownFeatures.DatabaseChat,
     storage: FeatureStorage.Database,
   },
+  [KnownFeatures.Rdi]: {
+    name: KnownFeatures.Rdi,
+    storage: FeatureStorage.Database,
+  },
 };