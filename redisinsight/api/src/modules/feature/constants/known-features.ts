--- conflicted
+++ resolved
@@ -23,7 +23,6 @@
     name: KnownFeatures.RedisClient,
     storage: FeatureStorage.Database,
   },
-<<<<<<< HEAD
   [KnownFeatures.appSettings]: {
     name: KnownFeatures.appSettings,
     storage: FeatureStorage.Database,
@@ -42,14 +41,14 @@
   },
   [KnownFeatures.triggersAndFunctions]: {
     name: KnownFeatures.triggersAndFunctions,
-=======
+    storage: FeatureStorage.Database,
+  },
   [KnownFeatures.DocumentationChat]: {
     name: KnownFeatures.DocumentationChat,
     storage: FeatureStorage.Database,
   },
   [KnownFeatures.DatabaseChat]: {
     name: KnownFeatures.DatabaseChat,
->>>>>>> 3fe98449
     storage: FeatureStorage.Database,
   },
 };