import { FeatureStorage, IFeatureFlag, KnownFeatures } from 'src/modules/feature/constants/index';
import { CloudSsoFeatureFlag } from 'src/modules/cloud/cloud-sso.feature.flag';

export const knownFeatures: Record<KnownFeatures, IFeatureFlag> = {
  [KnownFeatures.InsightsRecommendations]: {
    name: KnownFeatures.InsightsRecommendations,
    storage: FeatureStorage.Database,
  },
  [KnownFeatures.CloudSso]: {
    name: KnownFeatures.CloudSso,
    storage: FeatureStorage.Database,
    factory: CloudSsoFeatureFlag.getFeature,
  },
  [KnownFeatures.CloudSsoRecommendedSettings]: {
    name: KnownFeatures.CloudSsoRecommendedSettings,
    storage: FeatureStorage.Database,
  },
  [KnownFeatures.RedisModuleFilter]: {
    name: KnownFeatures.RedisModuleFilter,
    storage: FeatureStorage.Database,
  },
  [KnownFeatures.RedisClient]: {
    name: KnownFeatures.RedisClient,
    storage: FeatureStorage.Database,
  },
  [KnownFeatures.DocumentationChat]: {
    name: KnownFeatures.DocumentationChat,
    storage: FeatureStorage.Database,
  },
  [KnownFeatures.DatabaseChat]: {
    name: KnownFeatures.DatabaseChat,
    storage: FeatureStorage.Database,
  },
<<<<<<< HEAD
  [KnownFeatures.Rdi]: {
    name: KnownFeatures.Rdi,
=======
  [KnownFeatures.HashFieldExpiration]: {
    name: KnownFeatures.HashFieldExpiration,
>>>>>>> aa71be3e
    storage: FeatureStorage.Database,
  },
};<|MERGE_RESOLUTION|>--- conflicted
+++ resolved
@@ -31,13 +31,12 @@
     name: KnownFeatures.DatabaseChat,
     storage: FeatureStorage.Database,
   },
-<<<<<<< HEAD
+  [KnownFeatures.HashFieldExpiration]: {
+    name: KnownFeatures.HashFieldExpiration,
+    storage: FeatureStorage.Database,
+  },
   [KnownFeatures.Rdi]: {
     name: KnownFeatures.Rdi,
-=======
-  [KnownFeatures.HashFieldExpiration]: {
-    name: KnownFeatures.HashFieldExpiration,
->>>>>>> aa71be3e
     storage: FeatureStorage.Database,
   },
 };