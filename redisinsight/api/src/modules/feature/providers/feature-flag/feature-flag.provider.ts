--- conflicted
+++ resolved
@@ -44,7 +44,14 @@
       this.featuresConfigService,
       this.settingsService,
     ));
-<<<<<<< HEAD
+    this.strategies.set(KnownFeatures.DocumentationChat, new SwitchableFlagStrategy(
+      this.featuresConfigService,
+      this.settingsService,
+    ));
+    this.strategies.set(KnownFeatures.DatabaseChat, new SwitchableFlagStrategy(
+      this.featuresConfigService,
+      this.settingsService,
+    ));
     this.strategies.set(KnownFeatures.appSettings, new CommonFlagStrategy(
       this.featuresConfigService,
       this.settingsService,
@@ -62,13 +69,6 @@
       this.settingsService,
     ));
     this.strategies.set(KnownFeatures.triggersAndFunctions, new CommonFlagStrategy(
-=======
-    this.strategies.set(KnownFeatures.DocumentationChat, new SwitchableFlagStrategy(
-      this.featuresConfigService,
-      this.settingsService,
-    ));
-    this.strategies.set(KnownFeatures.DatabaseChat, new SwitchableFlagStrategy(
->>>>>>> 3fe98449
       this.featuresConfigService,
       this.settingsService,
     ));
