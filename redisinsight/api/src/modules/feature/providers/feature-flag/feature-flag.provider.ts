--- conflicted
+++ resolved
@@ -48,19 +48,11 @@
       this.featuresConfigService,
       this.settingsService,
     ));
-<<<<<<< HEAD
-    this.strategies.set(KnownFeatures.DocumentationChat, new CommonFlagStrategy(
-      this.featuresConfigService,
-      this.settingsService,
-    ));
-    this.strategies.set(KnownFeatures.DatabaseChat, new CommonFlagStrategy(
-=======
     this.strategies.set(KnownFeatures.DocumentationChat, new SwitchableFlagStrategy(
       this.featuresConfigService,
       this.settingsService,
     ));
     this.strategies.set(KnownFeatures.DatabaseChat, new SwitchableFlagStrategy(
->>>>>>> 3fe98449
       this.featuresConfigService,
       this.settingsService,
     ));
