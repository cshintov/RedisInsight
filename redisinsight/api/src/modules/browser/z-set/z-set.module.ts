--- conflicted
+++ resolved
@@ -2,12 +2,7 @@
   DynamicModule,
   Module,
 } from '@nestjs/common';
-<<<<<<< HEAD
-import { RouterModule } from 'nest-router';
-=======
 import { RouterModule } from '@nestjs/core';
-import { RedisConnectionMiddleware } from 'src/middleware/redis-connection.middleware';
->>>>>>> 0e0dcf11
 import { ZSetService } from 'src/modules/browser/z-set/z-set.service';
 import { ZSetController } from 'src/modules/browser/z-set/z-set.controller';
 
@@ -26,13 +21,4 @@
       providers: [ZSetService],
     };
   }
-<<<<<<< HEAD
-=======
-
-  configure(consumer: MiddlewareConsumer): any {
-    consumer
-      .apply(RedisConnectionMiddleware)
-      .forRoutes(ZSetController);
-  }
->>>>>>> 0e0dcf11
 }