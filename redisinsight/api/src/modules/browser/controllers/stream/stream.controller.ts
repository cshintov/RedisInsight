import {
  Body,
  Controller,
  Delete,
  Param,
  Post,
} from '@nestjs/common';
import { ApiTags } from '@nestjs/swagger';
import { ApiRedisInstanceOperation } from 'src/decorators/api-redis-instance-operation.decorator';
import {
  AddStreamEntriesDto, AddStreamEntriesResponse,
  CreateStreamDto,
  GetStreamEntriesDto,
  GetStreamEntriesResponse,
  DeleteStreamEntriesDto,
  DeleteStreamEntriesResponse,
} from 'src/modules/browser/dto/stream.dto';
import { StreamService } from 'src/modules/browser/services/stream/stream.service';
import { BaseController } from 'src/modules/browser/controllers/base.controller';
import { ApiQueryRedisStringEncoding } from 'src/common/decorators';

@ApiTags('Streams')
@Controller('streams')
<<<<<<< HEAD
// @UsePipes(new ValidationPipe({ transform: true }))
export class StreamController {
  constructor(private service: StreamService) {}
=======
export class StreamController extends BaseController {
  constructor(private service: StreamService) {
    super();
  }
>>>>>>> 8166f675

  @Post('')
  @ApiRedisInstanceOperation({
    description: 'Create stream',
    statusCode: 201,
  })
  async createStream(
    @Param('dbInstance') instanceId: string,
      @Body() dto: CreateStreamDto,
  ): Promise<void> {
    return this.service.createStream({ instanceId }, dto);
  }

  @Post('entries')
  @ApiRedisInstanceOperation({
    description: 'Add entries to the stream',
    statusCode: 200,
    responses: [
      {
        status: 200,
        description: 'Returns entries IDs added',
        type: AddStreamEntriesResponse,
      },
    ],
  })
  @ApiQueryRedisStringEncoding()
  async addEntries(
    @Param('dbInstance') instanceId: string,
      @Body() dto: AddStreamEntriesDto,
  ): Promise<AddStreamEntriesResponse> {

    console.log({dto});

    return this.service.addEntries({ instanceId }, dto);
  }

  @Post('/entries/get')
  @ApiRedisInstanceOperation({
    description: 'Get stream entries',
    statusCode: 200,
    responses: [
      {
        status: 200,
        description: 'Returns ordered stream entries in defined range.',
        type: GetStreamEntriesResponse,
      },
    ],
  })
  @ApiQueryRedisStringEncoding()
  async getEntries(
    @Param('dbInstance') instanceId: string,
      @Body() dto: GetStreamEntriesDto,
  ): Promise<GetStreamEntriesResponse> {
    return this.service.getEntries({ instanceId }, dto);
  }

  @Delete('/entries')
  @ApiRedisInstanceOperation({
    description: 'Remove the specified entries from the Stream stored at key',
    statusCode: 200,
    responses: [
      {
        status: 200,
        description: 'Ok',
        type: DeleteStreamEntriesResponse,
      },
    ],
  })
  async deleteEntries(
    @Param('dbInstance') dbInstance: string,
      @Body() dto: DeleteStreamEntriesDto,
  ): Promise<DeleteStreamEntriesResponse> {
    return await this.service.deleteEntries(
      {
        instanceId: dbInstance,
      },
      dto,
    );
  }
}<|MERGE_RESOLUTION|>--- conflicted
+++ resolved
@@ -21,16 +21,10 @@
 
 @ApiTags('Streams')
 @Controller('streams')
-<<<<<<< HEAD
-// @UsePipes(new ValidationPipe({ transform: true }))
-export class StreamController {
-  constructor(private service: StreamService) {}
-=======
 export class StreamController extends BaseController {
   constructor(private service: StreamService) {
     super();
   }
->>>>>>> 8166f675
 
   @Post('')
   @ApiRedisInstanceOperation({
