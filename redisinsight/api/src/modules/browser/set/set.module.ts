import {
  DynamicModule,
  Module,
} from '@nestjs/common';
<<<<<<< HEAD
import { RouterModule } from 'nest-router';
=======
import { RouterModule } from '@nestjs/core';
import { RedisConnectionMiddleware } from 'src/middleware/redis-connection.middleware';
>>>>>>> 0e0dcf11
import { SetService } from 'src/modules/browser/set/set.service';
import { SetController } from 'src/modules/browser/set/set.controller';

@Module({})
export class SetModule {
  static register({ route }): DynamicModule {
    return {
      module: SetModule,
      imports: [
        RouterModule.register([{
          path: route,
          module: SetModule,
        }]),
      ],
      controllers: [SetController],
      providers: [SetService],
    };
  }
<<<<<<< HEAD
=======

  configure(consumer: MiddlewareConsumer): any {
    consumer
      .apply(RedisConnectionMiddleware)
      .forRoutes(SetController);
  }
>>>>>>> 0e0dcf11
}<|MERGE_RESOLUTION|>--- conflicted
+++ resolved
@@ -2,12 +2,7 @@
   DynamicModule,
   Module,
 } from '@nestjs/common';
-<<<<<<< HEAD
-import { RouterModule } from 'nest-router';
-=======
 import { RouterModule } from '@nestjs/core';
-import { RedisConnectionMiddleware } from 'src/middleware/redis-connection.middleware';
->>>>>>> 0e0dcf11
 import { SetService } from 'src/modules/browser/set/set.service';
 import { SetController } from 'src/modules/browser/set/set.controller';
 
@@ -26,13 +21,4 @@
       providers: [SetService],
     };
   }
-<<<<<<< HEAD
-=======
-
-  configure(consumer: MiddlewareConsumer): any {
-    consumer
-      .apply(RedisConnectionMiddleware)
-      .forRoutes(SetController);
-  }
->>>>>>> 0e0dcf11
 }