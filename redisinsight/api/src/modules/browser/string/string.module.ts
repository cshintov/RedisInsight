--- conflicted
+++ resolved
@@ -2,12 +2,7 @@
   DynamicModule,
   Module,
 } from '@nestjs/common';
-<<<<<<< HEAD
-import { RouterModule } from 'nest-router';
-=======
 import { RouterModule } from '@nestjs/core';
-import { RedisConnectionMiddleware } from 'src/middleware/redis-connection.middleware';
->>>>>>> 0e0dcf11
 import { StringService } from 'src/modules/browser/string/string.service';
 import { StringController } from 'src/modules/browser/string/string.controller';
 
@@ -26,13 +21,4 @@
       providers: [StringService],
     };
   }
-<<<<<<< HEAD
-=======
-
-  configure(consumer: MiddlewareConsumer): any {
-    consumer
-      .apply(RedisConnectionMiddleware)
-      .forRoutes(StringController);
-  }
->>>>>>> 0e0dcf11
 }