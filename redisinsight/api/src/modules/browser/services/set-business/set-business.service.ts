import {
  BadRequestException,
  ConflictException,
  Injectable,
  Logger,
  NotFoundException,
} from '@nestjs/common';
<<<<<<< HEAD
import * as isGlob from 'is-glob';
import { RECOMMENDATION_NAMES, RedisErrorCodes } from 'src/constants';
=======
import { RedisErrorCodes } from 'src/constants';
>>>>>>> 2d7d05fa
import ERROR_MESSAGES from 'src/constants/error-messages';
import config from 'src/utils/config';
import {
  catchAclError, catchTransactionError, isRedisGlob, unescapeRedisGlob,
} from 'src/utils';
import { ReplyError } from 'src/models';
import { ClientMetadata } from 'src/common/models';
import {
  BrowserToolKeysCommands,
  BrowserToolSetCommands,
} from 'src/modules/browser/constants/browser-tool-commands';
import { DatabaseRecommendationService } from 'src/modules/database-recommendation/database-recommendation.service';
import { plainToClass } from 'class-transformer';
import {
  AddMembersToSetDto,
  CreateSetWithExpireDto,
  DeleteMembersFromSetDto,
  DeleteMembersFromSetResponse,
  GetSetMembersDto,
  GetSetMembersResponse,
  SetScanResponse,
} from '../../dto';
import { BrowserToolService } from '../browser-tool/browser-tool.service';

const REDIS_SCAN_CONFIG = config.get('redis_scan');

@Injectable()
export class SetBusinessService {
  private logger = new Logger('SetBusinessService');

  constructor(
    private browserTool: BrowserToolService,
    private recommendationService: DatabaseRecommendationService,
  ) {}

  public async createSet(
    clientMetadata: ClientMetadata,
    dto: CreateSetWithExpireDto,
  ): Promise<void> {
    this.logger.log('Creating Set data type.');
    const { keyName } = dto;
    try {
      const isExist = await this.browserTool.execCommand(
        clientMetadata,
        BrowserToolKeysCommands.Exists,
        [keyName],
      );
      if (isExist) {
        this.logger.error(
          `Failed to create Set data type. ${ERROR_MESSAGES.KEY_NAME_EXIST} key: ${keyName}`,
        );
        return Promise.reject(
          new ConflictException(ERROR_MESSAGES.KEY_NAME_EXIST),
        );
      }
      if (dto.expire) {
        await this.createSetWithExpiration(clientMetadata, dto);
      } else {
        await this.createSimpleSet(clientMetadata, dto);
      }
      this.logger.log('Succeed to create Set data type.');
    } catch (error) {
      if (error?.message.includes(RedisErrorCodes.WrongType)) {
        throw new BadRequestException(error.message);
      }
      this.logger.error('Failed to create Set data type.', error);
      catchAclError(error);
    }
    return null;
  }

  public async getMembers(
    clientMetadata: ClientMetadata,
    dto: GetSetMembersDto,
  ): Promise<GetSetMembersResponse> {
    const client = await this.browserTool.getRedisClient(clientMetadata);
    this.logger.log('Getting members of the Set data type stored at key.');
    const { keyName } = dto;
    let result: GetSetMembersResponse = {
      keyName,
      total: 0,
      members: [],
      nextCursor: dto.cursor,
    };

    try {
      result.total = await this.browserTool.execCommand(
        clientMetadata,
        BrowserToolSetCommands.SCard,
        [keyName],
      );
      if (!result.total) {
        this.logger.error(
          `Failed to get members of the Set data type. Not Found key: ${keyName}.`,
        );
        return Promise.reject(
          new NotFoundException(ERROR_MESSAGES.KEY_NOT_EXIST),
        );
      }
      if (dto.match && !isRedisGlob(dto.match)) {
        const member = unescapeRedisGlob(dto.match);
        result.nextCursor = 0;
        const memberIsExist = await this.browserTool.execCommand(
          clientMetadata,
          BrowserToolSetCommands.SIsMember,
          [keyName, member],
        );
        if (memberIsExist) {
          result.members.push(member);
        }
      } else {
        const scanResult = await this.scanSet(clientMetadata, dto);
        result = { ...result, ...scanResult };
      }
      this.recommendationService.check(
        clientMetadata,
        RECOMMENDATION_NAMES.INTEGERS_IN_SET,
        { members: result.members, client, databaseId: clientMetadata.databaseId },
      );
      this.logger.log('Succeed to get members of the Set data type.');
      return plainToClass(GetSetMembersResponse, result);
    } catch (error) {
      this.logger.error('Failed to get members of the Set data type.', error);
      if (error?.message.includes(RedisErrorCodes.WrongType)) {
        throw new BadRequestException(error.message);
      }
      throw catchAclError(error);
    }
  }

  public async addMembers(
    clientMetadata: ClientMetadata,
    dto: AddMembersToSetDto,
  ): Promise<void> {
    this.logger.log('Adding members to the Set data type.');
    const { keyName, members } = dto;
    try {
      const isExist = await this.browserTool.execCommand(
        clientMetadata,
        BrowserToolKeysCommands.Exists,
        [keyName],
      );
      if (!isExist) {
        this.logger.error(
          `Failed to add members to Set data type. ${ERROR_MESSAGES.KEY_NOT_EXIST} key: ${keyName}`,
        );
        return Promise.reject(
          new NotFoundException(ERROR_MESSAGES.KEY_NOT_EXIST),
        );
      }
      await this.browserTool.execCommand(
        clientMetadata,
        BrowserToolSetCommands.SAdd,
        [keyName, ...members],
      );
      this.logger.log('Succeed to add members to Set data type.');
    } catch (error) {
      this.logger.error('Failed to add members to Set data type.', error);
      if (error?.message.includes(RedisErrorCodes.WrongType)) {
        throw new BadRequestException(error.message);
      }
      catchAclError(error);
    }
    return null;
  }

  public async deleteMembers(
    clientMetadata: ClientMetadata,
    dto: DeleteMembersFromSetDto,
  ): Promise<DeleteMembersFromSetResponse> {
    this.logger.log('Deleting members from the Set data type.');
    const { keyName, members } = dto;
    let result;
    try {
      const isExist = await this.browserTool.execCommand(
        clientMetadata,
        BrowserToolKeysCommands.Exists,
        [keyName],
      );
      if (!isExist) {
        this.logger.error(
          `Failed to delete members from the Set data type. ${ERROR_MESSAGES.KEY_NOT_EXIST} key: ${keyName}`,
        );
        return Promise.reject(
          new NotFoundException(ERROR_MESSAGES.KEY_NOT_EXIST),
        );
      }
      result = await this.browserTool.execCommand(
        clientMetadata,
        BrowserToolSetCommands.SRem,
        [keyName, ...members],
      );
    } catch (error) {
      this.logger.error('Failed to delete members from the Set data type.', error);
      if (error?.message.includes(RedisErrorCodes.WrongType)) {
        throw new BadRequestException(error.message);
      }
      catchAclError(error);
    }
    this.logger.log('Succeed to delete members from the Set data type.');
    return { affected: result };
  }

  public async createSimpleSet(
    clientMetadata: ClientMetadata,
    dto: AddMembersToSetDto,
  ): Promise<number> {
    const { keyName, members } = dto;

    return await this.browserTool.execCommand(
      clientMetadata,
      BrowserToolSetCommands.SAdd,
      [keyName, ...members],
    );
  }

  public async createSetWithExpiration(
    clientMetadata: ClientMetadata,
    dto: CreateSetWithExpireDto,
  ): Promise<number> {
    const { keyName, members, expire } = dto;

    const [
      transactionError,
      transactionResults,
    ] = await this.browserTool.execMulti(clientMetadata, [
      [BrowserToolSetCommands.SAdd, keyName, ...members],
      [BrowserToolKeysCommands.Expire, keyName, expire],
    ]);
    catchTransactionError(transactionError, transactionResults);
    const execResult = transactionResults.map(
      (item: [ReplyError, any]) => item[1],
    );
    const [added] = execResult;
    return added;
  }

  public async scanSet(
    clientMetadata: ClientMetadata,
    dto: GetSetMembersDto,
  ): Promise<SetScanResponse> {
    const { keyName } = dto;
    const count = dto.count || REDIS_SCAN_CONFIG.countDefault;
    const match = dto.match !== undefined ? dto.match : '*';
    let result: SetScanResponse = {
      keyName,
      nextCursor: null,
      members: [],
    };

    while (result.nextCursor !== 0 && result.members.length < count) {
      const scanResult = await this.browserTool.execCommand(
        clientMetadata,
        BrowserToolSetCommands.SScan,
        [
          keyName,
          `${result.nextCursor || dto.cursor}`,
          'MATCH',
          match,
          'COUNT',
          count,
        ],
      );
      const [nextCursor, members] = scanResult;
      result = {
        ...result,
        nextCursor: parseInt(nextCursor, 10),
        members: [...result.members, ...members],
      };
    }
    return result;
  }
}<|MERGE_RESOLUTION|>--- conflicted
+++ resolved
@@ -5,12 +5,7 @@
   Logger,
   NotFoundException,
 } from '@nestjs/common';
-<<<<<<< HEAD
-import * as isGlob from 'is-glob';
 import { RECOMMENDATION_NAMES, RedisErrorCodes } from 'src/constants';
-=======
-import { RedisErrorCodes } from 'src/constants';
->>>>>>> 2d7d05fa
 import ERROR_MESSAGES from 'src/constants/error-messages';
 import config from 'src/utils/config';
 import {
