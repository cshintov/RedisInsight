--- conflicted
+++ resolved
@@ -178,8 +178,7 @@
     try {
       const client = await this.browserTool.getRedisClient(clientMetadata);
       const scanner = this.scanner.getStrategy(client.isCluster ? ConnectionType.CLUSTER : ConnectionType.STANDALONE);
-<<<<<<< HEAD
-      const result = await scanner.getKeysInfo(client, dto.keys);
+      const result = await scanner.getKeysInfo(client, dto.keys, dto.type);
       this.recommendationService.check(
         clientMetadata,
         RECOMMENDATION_NAMES.SEARCH_STRING,
@@ -190,10 +189,6 @@
         RECOMMENDATION_NAMES.SEARCH_JSON,
         { keys: result, client, databaseId: clientMetadata.databaseId },
       );
-=======
-      const result = await scanner.getKeysInfo(client, dto.keys, dto.type);
-
->>>>>>> ac8c5226
       return plainToClass(GetKeyInfoResponse, result);
     } catch (error) {
       this.logger.error(`Failed to get keys info: ${error.message}.`);
