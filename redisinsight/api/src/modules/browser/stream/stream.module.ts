import {
  DynamicModule,
  Module,
} from '@nestjs/common';
<<<<<<< HEAD
import { RouterModule } from 'nest-router';
=======
import { RouterModule } from '@nestjs/core';
import { RedisConnectionMiddleware } from 'src/middleware/redis-connection.middleware';
>>>>>>> 0e0dcf11
import { StreamController } from 'src/modules/browser/stream/controllers/stream.controller';
import { ConsumerController } from 'src/modules/browser/stream/controllers/consumer.controller';
import { ConsumerGroupController } from 'src/modules/browser/stream/controllers/consumer-group.controller';
import { StreamService } from 'src/modules/browser/stream/services/stream.service';
import { ConsumerService } from 'src/modules/browser/stream/services/consumer.service';
import { ConsumerGroupService } from 'src/modules/browser/stream/services/consumer-group.service';

@Module({})
export class StreamModule {
  static register({ route }): DynamicModule {
    return {
      module: StreamModule,
      imports: [
        RouterModule.register([{
          path: route,
          module: StreamModule,
        }]),
      ],
      controllers: [
        StreamController,
        ConsumerController,
        ConsumerGroupController,
      ],
      providers: [
        StreamService,
        ConsumerService,
        ConsumerGroupService,
      ],
    };
  }
<<<<<<< HEAD
=======

  configure(consumer: MiddlewareConsumer): any {
    consumer
      .apply(RedisConnectionMiddleware)
      .forRoutes(
        StreamController,
        ConsumerGroupController,
        ConsumerController,
      );
  }
>>>>>>> 0e0dcf11
}<|MERGE_RESOLUTION|>--- conflicted
+++ resolved
@@ -2,12 +2,7 @@
   DynamicModule,
   Module,
 } from '@nestjs/common';
-<<<<<<< HEAD
-import { RouterModule } from 'nest-router';
-=======
 import { RouterModule } from '@nestjs/core';
-import { RedisConnectionMiddleware } from 'src/middleware/redis-connection.middleware';
->>>>>>> 0e0dcf11
 import { StreamController } from 'src/modules/browser/stream/controllers/stream.controller';
 import { ConsumerController } from 'src/modules/browser/stream/controllers/consumer.controller';
 import { ConsumerGroupController } from 'src/modules/browser/stream/controllers/consumer-group.controller';
@@ -38,17 +33,4 @@
       ],
     };
   }
-<<<<<<< HEAD
-=======
-
-  configure(consumer: MiddlewareConsumer): any {
-    consumer
-      .apply(RedisConnectionMiddleware)
-      .forRoutes(
-        StreamController,
-        ConsumerGroupController,
-        ConsumerController,
-      );
-  }
->>>>>>> 0e0dcf11
 }