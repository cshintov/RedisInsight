--- conflicted
+++ resolved
@@ -2,12 +2,7 @@
   DynamicModule,
   Module,
 } from '@nestjs/common';
-<<<<<<< HEAD
-import { RouterModule } from 'nest-router';
-=======
 import { RouterModule } from '@nestjs/core';
-import { RedisConnectionMiddleware } from 'src/middleware/redis-connection.middleware';
->>>>>>> 0e0dcf11
 import { KeysController } from 'src/modules/browser/keys/keys.controller';
 import { StandaloneScannerStrategy } from 'src/modules/browser/keys/scanner/strategies/standalone.scanner.strategy';
 import { ClusterScannerStrategy } from 'src/modules/browser/keys/scanner/strategies/cluster.scanner.strategy';
@@ -62,13 +57,4 @@
       ],
     };
   }
-<<<<<<< HEAD
-=======
-
-  configure(consumer: MiddlewareConsumer): any {
-    consumer
-      .apply(RedisConnectionMiddleware)
-      .forRoutes(KeysController);
-  }
->>>>>>> 0e0dcf11
 }