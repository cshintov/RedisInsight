--- conflicted
+++ resolved
@@ -182,11 +182,7 @@
 
       if (!result) {
         this.logger.error('Failed to delete keys. Not Found keys', clientMetadata);
-<<<<<<< HEAD
         return Promise.reject(new NotFoundException(ERROR_MESSAGES.KEY_NOT_EXIST));
-=======
-        return Promise.reject(new NotFoundException());
->>>>>>> 25c99c83
       }
 
       this.logger.debug('Succeed to delete keys', clientMetadata);
