import {
  DynamicModule,
  Module,
} from '@nestjs/common';
<<<<<<< HEAD
import { RouterModule } from 'nest-router';
=======
import { RouterModule } from '@nestjs/core';
import { RedisConnectionMiddleware } from 'src/middleware/redis-connection.middleware';
>>>>>>> 0e0dcf11
import { ListService } from 'src/modules/browser/list/list.service';
import { ListController } from 'src/modules/browser/list/list.controller';

@Module({})
export class ListModule {
  static register({ route }): DynamicModule {
    return {
      module: ListModule,
      imports: [
        RouterModule.register([{
          path: route,
          module: ListModule,
        }]),
      ],
      controllers: [ListController],
      providers: [ListService],
    };
  }
<<<<<<< HEAD
=======

  configure(consumer: MiddlewareConsumer): any {
    consumer
      .apply(RedisConnectionMiddleware)
      .forRoutes(ListController);
  }
>>>>>>> 0e0dcf11
}<|MERGE_RESOLUTION|>--- conflicted
+++ resolved
@@ -2,12 +2,7 @@
   DynamicModule,
   Module,
 } from '@nestjs/common';
-<<<<<<< HEAD
-import { RouterModule } from 'nest-router';
-=======
 import { RouterModule } from '@nestjs/core';
-import { RedisConnectionMiddleware } from 'src/middleware/redis-connection.middleware';
->>>>>>> 0e0dcf11
 import { ListService } from 'src/modules/browser/list/list.service';
 import { ListController } from 'src/modules/browser/list/list.controller';
 
@@ -26,13 +21,4 @@
       providers: [ListService],
     };
   }
-<<<<<<< HEAD
-=======
-
-  configure(consumer: MiddlewareConsumer): any {
-    consumer
-      .apply(RedisConnectionMiddleware)
-      .forRoutes(ListController);
-  }
->>>>>>> 0e0dcf11
 }