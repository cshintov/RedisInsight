--- conflicted
+++ resolved
@@ -254,7 +254,7 @@
 
       if (error.message.includes(RedisErrorCodes.UnknownCommand)) {
         throw new BadRequestException({
-          message: ERROR_MESSAGES.REDIS_MODULE_IS_REQUIRED('JSON')
+          message: ERROR_MESSAGES.REDIS_MODULE_IS_REQUIRED('JSON'),
         });
       }
 
@@ -267,7 +267,7 @@
     dto: GetRejsonRlDto,
   ): Promise<GetRejsonRlResponseDto> {
     try {
-      this.logger.debug('Getting json by key.', clientMetadata); // todo: investigate logger implementation
+      this.logger.debug('Getting json by key.', clientMetadata);
       const { keyName, path, forceRetrieve } = dto;
       const client: RedisClient = await this.databaseClientFactory.getOrCreateClient(clientMetadata);
 
@@ -362,7 +362,7 @@
 
       if (error.message.includes(RedisErrorCodes.UnknownCommand)) {
         throw new BadRequestException({
-          message: ERROR_MESSAGES.REDIS_MODULE_IS_REQUIRED('JSON')
+          message: ERROR_MESSAGES.REDIS_MODULE_IS_REQUIRED('JSON'),
         });
       }
 
@@ -393,19 +393,7 @@
         ...data,
       ]);
 
-<<<<<<< HEAD
-      this.logger.log('Succeed to modify REJSON-RL key type.');
-=======
-      // JSON.ARRAPEND returns an array of integer replies for each path, the array's new size,
-      // or nil, if the matching JSON value is not an array.
-      if (jsonPath[0] === '$' && typeof result?.[0] !== 'number') {
-        throw new BadRequestException({
-          message: `ReplyError: ERR Path ${jsonPath} does not exist or not an array`,
-        });
-      }
-
-      this.logger.debug('Succeed to modify REJSON-RL key type.', clientMetadata);
->>>>>>> da0712cf
+      this.logger.log('Succeed to modify REJSON-RL key type.', clientMetadata);
     } catch (error) {
       this.logger.error('Failed to modify REJSON-RL key type', error, clientMetadata);
 
@@ -415,7 +403,7 @@
 
       if (error.message.includes(RedisErrorCodes.UnknownCommand)) {
         throw new BadRequestException({
-          message: ERROR_MESSAGES.REDIS_MODULE_IS_REQUIRED('JSON')
+          message: ERROR_MESSAGES.REDIS_MODULE_IS_REQUIRED('JSON'),
         });
       }
 
@@ -456,7 +444,7 @@
 
       if (error.message.includes(RedisErrorCodes.UnknownCommand)) {
         throw new BadRequestException({
-          message: ERROR_MESSAGES.REDIS_MODULE_IS_REQUIRED('JSON')
+          message: ERROR_MESSAGES.REDIS_MODULE_IS_REQUIRED('JSON'),
         });
       }
 
