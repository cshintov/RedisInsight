import {
  BadRequestException,
  ConflictException,
  Injectable,
  Logger,
  NotFoundException,
} from '@nestjs/common';
import * as JSONBigInt from 'json-bigint';
import { AdditionalRedisModuleName, RedisErrorCodes } from 'src/constants';
import ERROR_MESSAGES from 'src/constants/error-messages';
import { catchAclError } from 'src/utils';
import config from 'src/utils/config';
import { ClientMetadata } from 'src/common/models';
import {
  CreateRejsonRlWithExpireDto,
  GetRejsonRlDto,
  GetRejsonRlResponseDto,
  ModifyRejsonRlArrAppendDto,
  ModifyRejsonRlSetDto,
  RemoveRejsonRlDto,
  RemoveRejsonRlResponse,
  SafeRejsonRlDataDto,
} from 'src/modules/browser/rejson-rl/dto';
import {
  BrowserToolKeysCommands,
  BrowserToolRejsonRlCommands,
} from 'src/modules/browser/constants/browser-tool-commands';
import { RedisString } from 'src/common/constants';
import { DatabaseClientFactory } from 'src/modules/database/providers/database.client.factory';
import { checkIfKeyExists, checkIfKeyNotExists } from 'src/modules/browser/utils';
import { RedisClient } from 'src/modules/redis/client';
import { DatabaseService } from 'src/modules/database/database.service';

const JSONbig = JSONBigInt();

@Injectable()
export class RejsonRlService {
  private logger = new Logger('JsonService');

  constructor(
    private databaseClientFactory: DatabaseClientFactory,
    private databaseService: DatabaseService,
  ) {}

  private async prepareJsonPath(
    clientMetadata: ClientMetadata,
    path: string,
  ): Promise<string> {
    const database = await this.databaseService.get(clientMetadata.sessionMetadata, clientMetadata.databaseId);

    const jsonModule = database.modules?.find((module) => module.name === AdditionalRedisModuleName.RedisJSON);

    // first version needs to have different path
    if (jsonModule && jsonModule.semanticVersion[0] === '1') {
      if (path.length === 1) {
        return '.';
      }
      return path[0] === '$' ? path.slice(1) : path;
    }

    return path;
  }

  private async forceGetJson(
    client: RedisClient,
    keyName: RedisString,
    path: string,
  ): Promise<any> {
    const data = await client.sendCommand([
      BrowserToolRejsonRlCommands.JsonGet,
      keyName, path,
    ], { replyEncoding: 'utf8' }) as string;

    if (data === null) {
      throw new BadRequestException(
        `There is no such path: "${path}" in key: "${keyName}"`,
      );
    }

    return path[0] === '$' ? JSONbig.stringify(JSONbig.parse(data)[0]) : data;
  }

  private async estimateSize(
    client: RedisClient,
    keyName: RedisString,
    path: string,
  ): Promise<number | null> {
    let size = 0;

    try {
      size = await client.sendCommand([
        BrowserToolRejsonRlCommands.JsonDebug,
        'MEMORY',
        keyName,
        path === '$' ? '.' : path,
      ]) as number;
    } catch (error) {
      this.logger.error('Failed to estimate size of json.', error);
    }

    if (size === null) {
      throw new BadRequestException(
        `There is no such path: "${path}" in key: "${keyName}"`,
      );
    }

    return size;
  }

  private async getObjectKeys(
    client: RedisClient,
    keyName: RedisString,
    path: string,
  ): Promise<string[]> {
    const keys = await client.sendCommand([
      BrowserToolRejsonRlCommands.JsonObjKeys,
      keyName,
      path,
    ], { replyEncoding: 'utf8' });

    return path[0] === '$' ? keys[0] : keys;
  }

  private async getJsonDataType(
    client: RedisClient,
    keyName: RedisString,
    path: string,
  ): Promise<string> {
    const type = await client.sendCommand([
      BrowserToolRejsonRlCommands.JsonType,
      keyName,
      path,
    ], { replyEncoding: 'utf8' });

    return path[0] === '$' ? type[0] : type;
  }

  private async getDetails(
    client: RedisClient,
    keyName: RedisString,
    path: string,
    key: string | number,
  ): Promise<any> {
    const details = {
      key,
      path,
      cardinality: 1,
    };

    const objectKeyType = await this.getJsonDataType(
      client,
      keyName,
      path,
    );

    details['type'] = objectKeyType;
    let cardinality;
    switch (objectKeyType) {
      case 'object':
        cardinality = await client.sendCommand([
          BrowserToolRejsonRlCommands.JsonObjLen,
          keyName,
          path,
        ], { replyEncoding: 'utf8' });

        details[
          'cardinality'
        ] = path[0] === '$' ? cardinality[0] : cardinality;
        break;
      case 'array':
        cardinality = await client.sendCommand([
          BrowserToolRejsonRlCommands.JsonArrLen,
          keyName,
          path,
        ], { replyEncoding: 'utf8' });

        details[
          'cardinality'
        ] = path[0] === '$' ? cardinality[0] : cardinality;
        break;
      default:
        details['value'] = await this.forceGetJson(
          client,
          keyName,
          path,
        );
    }

    return details;
  }

  private async safeGetJsonByType(
    client: RedisClient,
    keyName: RedisString,
    path: string,
    type: string,
  ): Promise<SafeRejsonRlDataDto[]> {
    const promises = [];
    let objectKeys: string[];
    let arrayLength: number;

    switch (type) {
      case 'object':
        objectKeys = await this.getObjectKeys(client, keyName, path);

        for (const objectKey of objectKeys) {
          const rootPath = path === '.' ? '' : path;
          const childPath = objectKey.includes('"')
            ? `['${objectKey}']`
            : `["${objectKey}"]`;
          const fullObjectKeyPath = `${rootPath}${childPath}`;
          promises.push(
            this.getDetails(
              client,
              keyName,
              fullObjectKeyPath,
              objectKey,
            ),
          );
        }

        return Promise.all(promises);
      case 'array':
        arrayLength = await client.sendCommand([
          BrowserToolRejsonRlCommands.JsonArrLen,
          keyName,
          path,
        ], { replyEncoding: 'utf8' }) as number;
<<<<<<< HEAD
        if (Array.isArray(arrayLength)) {
          [arrayLength] = arrayLength;
        }

=======
>>>>>>> 25c99c83
        for (let i = 0; i < arrayLength; i += 1) {
          const fullObjectKeyPath = `${path === '.' ? '' : path}[${i}]`;
          promises.push(this.getDetails(client, keyName, fullObjectKeyPath, i));
        }

        return Promise.all(promises);
      default:
        return this.forceGetJson(client, keyName, path);
    }
  }

  /**
   * Method to create REJSON-RL type
   * Supports key TTL
   *
   * @param clientMetadata
   * @param dto
   */
  public async create(
    clientMetadata: ClientMetadata,
    dto: CreateRejsonRlWithExpireDto,
  ): Promise<void> {
    try {
      this.logger.debug('Creating REJSON-RL data type.', clientMetadata);
      const { keyName, data, expire } = dto;
      const client: RedisClient = await this.databaseClientFactory.getOrCreateClient(clientMetadata);

      const path = await this.prepareJsonPath(clientMetadata, '$');

      await checkIfKeyExists(keyName, client);

      await client.sendCommand([
        BrowserToolRejsonRlCommands.JsonSet,
        keyName,
        path,
        data,
        'NX',
      ]);

      if (expire) {
        try {
          await client.sendCommand([
            BrowserToolKeysCommands.Expire,
            keyName,
            expire,
          ]);
        } catch (err) {
          this.logger.error(`Unable to set expire ${expire} for REJSON-RL key ${keyName}.`, err, clientMetadata);
        }
      }

      this.logger.debug('Succeed to create REJSON-RL key type.', clientMetadata);
    } catch (error) {
      this.logger.error('Failed to create REJSON-RL key type.', error, clientMetadata);

      if (error instanceof ConflictException) {
        throw error;
      }

      if (error.message.includes(RedisErrorCodes.UnknownCommand)) {
        throw new BadRequestException({
          message: ERROR_MESSAGES.REDIS_MODULE_IS_REQUIRED('JSON'),
        });
      }

      throw catchAclError(error);
    }
  }

  public async getJson(
    clientMetadata: ClientMetadata,
    dto: GetRejsonRlDto,
  ): Promise<GetRejsonRlResponseDto> {
    try {
      this.logger.debug('Getting json by key.', clientMetadata);
<<<<<<< HEAD

=======
>>>>>>> 25c99c83
      const { keyName, path, forceRetrieve } = dto;
      const client: RedisClient = await this.databaseClientFactory.getOrCreateClient(clientMetadata);

      const jsonPath = await this.prepareJsonPath(clientMetadata, path);

      const result: GetRejsonRlResponseDto = {
        downloaded: true,
        path,
        data: null,
      };

      // Get value in the path without any checks
      if (forceRetrieve) {
        result.data = await this.forceGetJson(client, keyName, jsonPath);
        return result;
      }

      const jsonSize = await this.estimateSize(client, keyName, jsonPath);

      if (jsonSize > config.get('modules')['json']['sizeThreshold']) {
        const type = await this.getJsonDataType(client, keyName, jsonPath);
        result.downloaded = false;
        result.type = type;
        result.data = await this.safeGetJsonByType(
          client,
          keyName,
          jsonPath,
          type,
        );
      } else {
        result.data = await this.forceGetJson(client, keyName, jsonPath);
      }

      return result;
    } catch (error) {
      this.logger.error('Failed to get json.', error, clientMetadata);

      if (error.message.includes(RedisErrorCodes.WrongType)) {
        throw new BadRequestException(error.message);
      }

      if (error.message.includes(RedisErrorCodes.UnknownCommand)) {
        throw new BadRequestException({
          message: ERROR_MESSAGES.REDIS_MODULE_IS_REQUIRED('JSON'),
        });
      }

      // todo: refactor error handling across the project
      if (error instanceof BadRequestException) {
        throw error;
      }

      throw catchAclError(error);
    }
  }

  /**
   * Method to modify REJSON-RL type using JSON.SET command
   * @param clientMetadata
   * @param dto
   */
  public async jsonSet(
    clientMetadata: ClientMetadata,
    dto: ModifyRejsonRlSetDto,
  ): Promise<void> {
    try {
      this.logger.debug('Modifying REJSON-RL data type.', clientMetadata);
      const { keyName, path, data } = dto;
      const client = await this.databaseClientFactory.getOrCreateClient(clientMetadata);

      const jsonPath = await this.prepareJsonPath(clientMetadata, path);

      await checkIfKeyNotExists(keyName, client);

      await this.getJsonDataType(client, keyName, jsonPath);
      await client.sendCommand([
        BrowserToolRejsonRlCommands.JsonSet,
        keyName,
        jsonPath,
        data,
      ]);

      this.logger.debug('Succeed to modify REJSON-RL key type.', clientMetadata);
    } catch (error) {
      this.logger.error('Failed to modify REJSON-RL key type.', error, clientMetadata);

      if (error instanceof NotFoundException) {
        throw error;
      }

      if (
        error.message.includes('index')
        && error.message.includes('out of range')
      ) {
        throw new NotFoundException(ERROR_MESSAGES.PATH_NOT_EXISTS());
      }

      if (error.message.includes(RedisErrorCodes.UnknownCommand)) {
        throw new BadRequestException({
          message: ERROR_MESSAGES.REDIS_MODULE_IS_REQUIRED('JSON'),
        });
      }

      throw catchAclError(error);
    }
  }

  /**
   * Method to modify REJSON-RL type using JSON.ARRAPPEND command
   * @param clientMetadata
   * @param dto
   */
  public async arrAppend(
    clientMetadata: ClientMetadata,
    dto: ModifyRejsonRlArrAppendDto,
  ): Promise<void> {
    try {
      this.logger.debug('Modifying REJSON-RL data type.', clientMetadata);
      const { keyName, path, data } = dto;
      const client = await this.databaseClientFactory.getOrCreateClient(clientMetadata);

      const jsonPath = await this.prepareJsonPath(clientMetadata, path);

      await checkIfKeyNotExists(keyName, client);

      const result = await client.sendCommand([
        BrowserToolRejsonRlCommands.JsonArrAppend,
        keyName,
        jsonPath,
        ...data,
      ]);

<<<<<<< HEAD
      // JSON.ARRAPEND returns an array of integer replies for each path, the array's new size,
      // or nil, if the matching JSON value is not an array.
      if (jsonPath[0] === '$' && typeof result?.[0] !== 'number') {
        throw new BadRequestException({
          message: `ReplyError: ERR Path ${jsonPath} does not exist or not an array`,
        });
      }

=======
>>>>>>> 25c99c83
      this.logger.log('Succeed to modify REJSON-RL key type.', clientMetadata);
    } catch (error) {
      this.logger.error('Failed to modify REJSON-RL key type', error, clientMetadata);

      if (error instanceof NotFoundException) {
        throw error;
      }

      if (error.message.includes(RedisErrorCodes.UnknownCommand)) {
        throw new BadRequestException({
          message: ERROR_MESSAGES.REDIS_MODULE_IS_REQUIRED('JSON'),
        });
      }

      throw catchAclError(error);
    }
  }

  /**
   * Method to remove REJSON-RL path using JSON.DEL command
   * @param clientMetadata
   * @param dto
   */
  public async remove(
    clientMetadata: ClientMetadata,
    dto: RemoveRejsonRlDto,
  ): Promise<RemoveRejsonRlResponse> {
    try {
      this.logger.debug('Removing REJSON-RL data.', clientMetadata);
      const { keyName, path } = dto;
      const client = await this.databaseClientFactory.getOrCreateClient(clientMetadata);

      const jsonPath = await this.prepareJsonPath(clientMetadata, path);

      await checkIfKeyNotExists(keyName, client);

      const affected = await client.sendCommand([
        BrowserToolRejsonRlCommands.JsonDel,
        keyName,
        jsonPath,
      ]) as number;

      this.logger.debug('Succeed to remove REJSON-RL path.', clientMetadata);
      return { affected };
    } catch (error) {
      this.logger.error('Failed to remove REJSON-RL path.', error, clientMetadata);

      if (error instanceof NotFoundException) {
        throw error;
      }

      if (error.message.includes(RedisErrorCodes.UnknownCommand)) {
        throw new BadRequestException({
          message: ERROR_MESSAGES.REDIS_MODULE_IS_REQUIRED('JSON'),
        });
      }

      throw catchAclError(error);
    }
  }
}<|MERGE_RESOLUTION|>--- conflicted
+++ resolved
@@ -226,13 +226,10 @@
           keyName,
           path,
         ], { replyEncoding: 'utf8' }) as number;
-<<<<<<< HEAD
         if (Array.isArray(arrayLength)) {
           [arrayLength] = arrayLength;
         }
 
-=======
->>>>>>> 25c99c83
         for (let i = 0; i < arrayLength; i += 1) {
           const fullObjectKeyPath = `${path === '.' ? '' : path}[${i}]`;
           promises.push(this.getDetails(client, keyName, fullObjectKeyPath, i));
@@ -308,10 +305,6 @@
   ): Promise<GetRejsonRlResponseDto> {
     try {
       this.logger.debug('Getting json by key.', clientMetadata);
-<<<<<<< HEAD
-
-=======
->>>>>>> 25c99c83
       const { keyName, path, forceRetrieve } = dto;
       const client: RedisClient = await this.databaseClientFactory.getOrCreateClient(clientMetadata);
 
@@ -444,7 +437,6 @@
         ...data,
       ]);
 
-<<<<<<< HEAD
       // JSON.ARRAPEND returns an array of integer replies for each path, the array's new size,
       // or nil, if the matching JSON value is not an array.
       if (jsonPath[0] === '$' && typeof result?.[0] !== 'number') {
@@ -453,8 +445,6 @@
         });
       }
 
-=======
->>>>>>> 25c99c83
       this.logger.log('Succeed to modify REJSON-RL key type.', clientMetadata);
     } catch (error) {
       this.logger.error('Failed to modify REJSON-RL key type', error, clientMetadata);
