--- conflicted
+++ resolved
@@ -184,12 +184,7 @@
           database,
         );
         const redisInfo = await this.databaseInfoProvider.getRedisGeneralInfo(client);
-<<<<<<< HEAD
         this.analytics.sendInstanceAddedEvent(sessionMetadata, database, redisInfo);
-=======
-
-        this.analytics.sendInstanceAddedEvent(database, redisInfo);
->>>>>>> 1aaa7f9e
         await client.disconnect();
       } catch (e) {
         // ignore error
