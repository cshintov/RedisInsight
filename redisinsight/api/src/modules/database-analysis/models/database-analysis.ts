--- conflicted
+++ resolved
@@ -117,7 +117,6 @@
   @Type(() => SumGroup)
   expirationGroups: SumGroup[];
 
-<<<<<<< HEAD
   @ApiProperty({
     description: 'Recommendations',
     isArray: true,
@@ -126,7 +125,6 @@
   @Expose()
   @Type(() => Recommendation)
   recommendations: Recommendation[];
-=======
   @ApiPropertyOptional({
     description: 'Logical database number.',
     type: Number,
@@ -136,5 +134,4 @@
   @Min(0)
   @IsOptional()
   db?: number;
->>>>>>> 9936d2c5
 }