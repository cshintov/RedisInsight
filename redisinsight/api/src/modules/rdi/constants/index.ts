--- conflicted
+++ resolved
@@ -3,17 +3,10 @@
   GetPipeline = 'api/v1/pipelines',
   GetStrategies = 'api/v1/pipelines/strategies',
   GetTemplate = 'deployments/templates',
-<<<<<<< HEAD
-  DryRunJob = '/api/v1/pipelines/jobs/dry-run',
+  DryRunJob = 'api/v1/pipelines/jobs/dry-run',
   JobFunctions = '/api/v1/pipelines/jobs/functions',
-  Deploy = '/deploy',
-  TestConnections = '/test-connections',
-  GetStatistics = '/statistics',
-=======
-  DryRunJob = 'api/v1/pipelines/jobs/dry-run',
   Deploy = 'api/v1/pipelines',
   TestConnections = 'api/v1/pipelines/targets/dry-run',
   GetStatistics = 'api/v1/monitoring/statistics',
   GetPipelineStatus = 'api/v1/status',
->>>>>>> 1836115c
 }