import {
  RdiClientMetadata, RdiJob, RdiPipeline, RdiType, RdiDryRunJobResult, RdiStatisticsResult,
} from 'src/modules/rdi/models';
import {
  RdiDryRunJobDto, RdiDryRunJobResponseDto, RdiTestConnectionResult,
} from 'src/modules/rdi/dto';

export abstract class RdiClient {
  abstract type: RdiType;

  public readonly id: string;

  public lastUsed: number = Date.now();

  constructor(
    protected readonly metadata: RdiClientMetadata,
    protected readonly client: unknown,
  ) {
    this.id = RdiClient.generateId(this.metadata);
  }

  abstract isConnected(): Promise<boolean>;

  abstract getSchema(): Promise<object>;

  abstract getPipeline(): Promise<RdiPipeline>;

  // TODO validate options and response
  abstract getTemplate(options: object): Promise<unknown>;

  abstract getStrategies(): Promise<object>;

  abstract deploy(pipeline: RdiPipeline): Promise<void>;

  abstract deployJob(job: RdiJob): Promise<RdiJob>;

  abstract dryRunJob(data: RdiDryRunJobDto): Promise<RdiDryRunJobResponseDto>;

  abstract testConnections(config: string): Promise<RdiTestConnectionResult>;

  abstract getStatistics(sections?: string): Promise<RdiStatisticsResult>;

<<<<<<< HEAD
  abstract getJobFunctions(): Promise<object>;
=======
  abstract getPipelineStatus(): Promise<any>;
>>>>>>> 1836115c

  abstract disconnect(): Promise<void>;

  public setLastUsed(): void {
    this.lastUsed = Date.now();
  }

  static generateId(cm: RdiClientMetadata): string {
    const empty = '(nil)';
    const separator = '_';

    const id = [
      cm.id,
    ].join(separator);

    const uId = [
      cm.sessionMetadata?.userId || empty,
      cm.sessionMetadata?.sessionId || empty,
      cm.sessionMetadata?.uniqueId || empty,
    ].join(separator);

    return [
      id,
      uId,
    ].join(separator);
  }
}<|MERGE_RESOLUTION|>--- conflicted
+++ resolved
@@ -40,11 +40,9 @@
 
   abstract getStatistics(sections?: string): Promise<RdiStatisticsResult>;
 
-<<<<<<< HEAD
+  abstract getPipelineStatus(): Promise<any>;
+
   abstract getJobFunctions(): Promise<object>;
-=======
-  abstract getPipelineStatus(): Promise<any>;
->>>>>>> 1836115c
 
   abstract disconnect(): Promise<void>;
 
