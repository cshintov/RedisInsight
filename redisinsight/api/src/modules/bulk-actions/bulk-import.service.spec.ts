--- conflicted
+++ resolved
@@ -17,12 +17,9 @@
 import config from 'src/utils/config';
 import { join } from 'path';
 import { wrapHttpError } from 'src/common/utils';
-<<<<<<< HEAD
 import { RedisClientCommand } from 'src/modules/redis/client';
 import { DatabaseClientFactory } from 'src/modules/database/providers/database.client.factory';
-=======
 import { Readable } from 'stream';
->>>>>>> c9e0372b
 
 const PATH_CONFIG = config.get('dir_path');
 
@@ -222,23 +219,12 @@
     });
 
     it('should ignore blank lines', async () => {
-<<<<<<< HEAD
-      await service.import(mockClientMetadata, {
-        file: {
-          ...mockUploadImportFileDto.file,
-          buffer: Buffer.from('\n SET foo bar \n     \n SET foo bar \n    '),
-        } as unknown as MemoryStoredFile,
-      });
-      expect(spy).toBeCalledWith(mockStandaloneRedisClient, [['SET', 'foo', 'bar'], ['SET', 'foo', 'bar']]);
-      expect(mockStandaloneRedisClient.disconnect).toHaveBeenCalled();
-=======
       await service.import(
         mockClientMetadata,
         Readable.from(Buffer.from('\n SET foo bar \n     \n SET foo bar \n    ')),
       );
-      expect(spy).toBeCalledWith(mockIORedisClient, [['set', ['foo', 'bar']], ['set', ['foo', 'bar']]]);
-      expect(mockIORedisClient.disconnect).toHaveBeenCalled();
->>>>>>> c9e0372b
+      expect(spy).toBeCalledWith(mockStandaloneRedisClient, [['SET', 'foo', 'bar']], ['SET', ['foo', 'bar']]);
+      expect(mockStandaloneRedisClient.disconnect).toHaveBeenCalled();
     });
 
     it('should throw an error in case of global error', async () => {
