--- conflicted
+++ resolved
@@ -46,8 +46,6 @@
   })
   @Expose()
   disabled?: boolean;
-<<<<<<< HEAD
-=======
 
   @ApiPropertyOptional({
     description: 'Recommendation vote',
@@ -57,5 +55,4 @@
   @IsEnum(Vote)
   @IsOptional()
   vote?: Vote = null;
->>>>>>> 592e6639
 }