--- conflicted
+++ resolved
@@ -39,13 +39,8 @@
     const recommendations = await this.repository
       .createQueryBuilder('r')
       .where({ databaseId: clientMetadata.databaseId })
-<<<<<<< HEAD
       .select(['r.id', 'r.name', 'r.read', 'r.vote', 'disabled'])
-      .orderBy('r.createdAt', 'DESC')
-=======
-      .select(['r.id', 'r.name'])
       .orderBy('r.createdAt', 'ASC')
->>>>>>> 9ab381ef
       .getMany();
 
     const totalUnread = await this.repository
