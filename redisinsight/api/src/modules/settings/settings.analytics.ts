import { Injectable } from '@nestjs/common';
import { EventEmitter2 } from '@nestjs/event-emitter';
import { differenceWith, has, isEqual } from 'lodash';
import { AppAnalyticsEvents, TelemetryEvents } from 'src/constants';
import {
  getIsPipelineEnable,
  getRangeForNumber,
  SCAN_THRESHOLD_BREAKPOINTS,
} from 'src/utils';
import { TelemetryBaseService } from 'src/modules/analytics/telemetry.base.service';
import { GetAppSettingsResponse } from 'src/modules/settings/dto/settings.dto';
import { SessionMetadata } from 'src/common/models';
<<<<<<< HEAD
import { ToggleAnalyticsReasonType } from 'src/modules/settings/constants/settings';
=======
>>>>>>> 25c99c83

@Injectable()
export class SettingsAnalytics extends TelemetryBaseService {
  constructor(protected eventEmitter: EventEmitter2) {
    super(eventEmitter);
  }

  sendSettingsUpdatedEvent(
    sessionMetadata: SessionMetadata,
    newSettings: GetAppSettingsResponse,
    oldSettings: GetAppSettingsResponse,
  ): void {
    try {
      const dif = Object.fromEntries(
        differenceWith(
          Object.entries(newSettings),
          Object.entries(oldSettings),
          isEqual,
        ),
      );
      if (has(dif, 'scanThreshold')) {
<<<<<<< HEAD
        this.sendScanThresholdChanged(
          sessionMetadata,
          dif.scanThreshold,
          oldSettings.scanThreshold,
        );
      }
      if (has(dif, 'batchSize')) {
        this.sendWorkbenchPipelineChanged(
          sessionMetadata,
          dif.batchSize,
          oldSettings.batchSize,
        );
=======
        this.sendScanThresholdChanged(sessionMetadata, dif.scanThreshold, oldSettings.scanThreshold);
      }
      if (has(dif, 'batchSize')) {
        this.sendWorkbenchPipelineChanged(sessionMetadata, dif.batchSize, oldSettings.batchSize);
>>>>>>> 25c99c83
      }
    } catch (e) {
      // continue regardless of error
    }
  }

  // Detect that analytics agreement was first established or changed
  sendAnalyticsAgreementChange(
    sessionMetadata: SessionMetadata,
    newAgreements: Map<string, boolean>,
    oldAgreements: Map<string, boolean> = new Map(),
    reason?: ToggleAnalyticsReasonType,
  ) {
    try {
      const newPermission = newAgreements.get('analytics');
      const oldPermission = oldAgreements.get('analytics');
      if (oldPermission !== newPermission) {
<<<<<<< HEAD
        this.eventEmitter.emit(AppAnalyticsEvents.Track, sessionMetadata, {
          event: TelemetryEvents.AnalyticsPermission,
          eventData: {
            state: newPermission ? 'enabled' : 'disabled',
            reason,
=======
        this.eventEmitter.emit(
          AppAnalyticsEvents.Track,
          sessionMetadata,
          {
            event: TelemetryEvents.AnalyticsPermission,
            eventData: {
              state: newPermission ? 'enabled' : 'disabled',
            },
            nonTracking: true,
>>>>>>> 25c99c83
          },
        );
      }
    } catch (e) {
      // continue regardless of error
    }
  }

  private sendScanThresholdChanged(
    sessionMetadata: SessionMetadata,
    currentValue: number,
    previousValue: number,
  ): void {
    this.sendEvent(
      sessionMetadata,
      TelemetryEvents.SettingsScanThresholdChanged,
      {
        currentValue,
        currentValueRange: getRangeForNumber(
          currentValue,
          SCAN_THRESHOLD_BREAKPOINTS,
        ),
        previousValue,
        previousValueRange: getRangeForNumber(
          previousValue,
          SCAN_THRESHOLD_BREAKPOINTS,
        ),
      },
    );
  }

<<<<<<< HEAD
  private sendWorkbenchPipelineChanged(
    sessionMetadata: SessionMetadata,
    newValue: number,
    currentValue: number,
  ): void {
=======
  private sendWorkbenchPipelineChanged(sessionMetadata: SessionMetadata, newValue: number, currentValue: number): void {
>>>>>>> 25c99c83
    this.sendEvent(
      sessionMetadata,
      TelemetryEvents.SettingsWorkbenchPipelineChanged,
      {
        newValue: getIsPipelineEnable(newValue),
        newValueSize: newValue,
        currentValue: getIsPipelineEnable(currentValue),
        currentValueSize: currentValue,
      },
    );
  }
}<|MERGE_RESOLUTION|>--- conflicted
+++ resolved
@@ -10,10 +10,7 @@
 import { TelemetryBaseService } from 'src/modules/analytics/telemetry.base.service';
 import { GetAppSettingsResponse } from 'src/modules/settings/dto/settings.dto';
 import { SessionMetadata } from 'src/common/models';
-<<<<<<< HEAD
 import { ToggleAnalyticsReasonType } from 'src/modules/settings/constants/settings';
-=======
->>>>>>> 25c99c83
 
 @Injectable()
 export class SettingsAnalytics extends TelemetryBaseService {
@@ -35,7 +32,6 @@
         ),
       );
       if (has(dif, 'scanThreshold')) {
-<<<<<<< HEAD
         this.sendScanThresholdChanged(
           sessionMetadata,
           dif.scanThreshold,
@@ -48,12 +44,6 @@
           dif.batchSize,
           oldSettings.batchSize,
         );
-=======
-        this.sendScanThresholdChanged(sessionMetadata, dif.scanThreshold, oldSettings.scanThreshold);
-      }
-      if (has(dif, 'batchSize')) {
-        this.sendWorkbenchPipelineChanged(sessionMetadata, dif.batchSize, oldSettings.batchSize);
->>>>>>> 25c99c83
       }
     } catch (e) {
       // continue regardless of error
@@ -71,25 +61,13 @@
       const newPermission = newAgreements.get('analytics');
       const oldPermission = oldAgreements.get('analytics');
       if (oldPermission !== newPermission) {
-<<<<<<< HEAD
         this.eventEmitter.emit(AppAnalyticsEvents.Track, sessionMetadata, {
           event: TelemetryEvents.AnalyticsPermission,
           eventData: {
             state: newPermission ? 'enabled' : 'disabled',
             reason,
-=======
-        this.eventEmitter.emit(
-          AppAnalyticsEvents.Track,
-          sessionMetadata,
-          {
-            event: TelemetryEvents.AnalyticsPermission,
-            eventData: {
-              state: newPermission ? 'enabled' : 'disabled',
-            },
-            nonTracking: true,
->>>>>>> 25c99c83
           },
-        );
+        });
       }
     } catch (e) {
       // continue regardless of error
@@ -119,15 +97,11 @@
     );
   }
 
-<<<<<<< HEAD
   private sendWorkbenchPipelineChanged(
     sessionMetadata: SessionMetadata,
     newValue: number,
     currentValue: number,
   ): void {
-=======
-  private sendWorkbenchPipelineChanged(sessionMetadata: SessionMetadata, newValue: number, currentValue: number): void {
->>>>>>> 25c99c83
     this.sendEvent(
       sessionMetadata,
       TelemetryEvents.SettingsWorkbenchPipelineChanged,
