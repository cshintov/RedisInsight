--- conflicted
+++ resolved
@@ -114,12 +114,8 @@
     this.logger.log('Connection and getting sentinel masters.');
     let result: SentinelMaster[];
     try {
-<<<<<<< HEAD
       const database = await this.databaseFactory.createStandaloneDatabaseModel(dto);
-      const client = await this.redisService.createStandaloneClient(database, AppTool.Common, false);
-=======
-      const client = await this.redisService.createStandaloneClient(dto, ClientContext.Common, false);
->>>>>>> 8857266f
+      const client = await this.redisService.createStandaloneClient(database, ClientContext.Common, false);
       result = await this.databaseInfoProvider.determineSentinelMasterGroups(client);
       this.redisSentinelAnalytics.sendGetSentinelMastersSucceedEvent(result);
 
