import axios from 'axios';
import { CloudAuthService } from 'src/modules/cloud/auth/cloud-auth.service';
import {
  mockCloudAccessTokenNew,
  mockCloudAuthAnalytics,
  mockCloudAuthCode,
  mockCloudAuthGithubAuthUrl,
  mockCloudAuthGithubCallbackQueryObject,
  mockCloudAuthGithubRequest,
  mockCloudAuthGoogleAuthUrl,
  mockCloudAuthGoogleCallbackQueryObject,
  mockCloudAuthGoogleRenewTokenUrl,
  mockCloudAuthGoogleRequest,
  mockCloudAuthGoogleRevokeTokenUrl,
  mockCloudAuthGoogleTokenUrl,
  mockCloudAuthResponse,
  mockCloudRefreshTokenNew,
  mockGithubIdpCloudAuthStrategy,
  mockGoogleIdpCloudAuthStrategy,
  mockTokenResponse,
  mockTokenResponseNew
} from 'src/__mocks__/cloud-auth';
import { Test, TestingModule } from '@nestjs/testing';
import { EventEmitter2 } from '@nestjs/event-emitter';
import { CloudSessionService } from 'src/modules/cloud/session/cloud-session.service';
import {
  mockAxiosBadRequestError, mockCloudApiAuthDto, mockCloudSessionService, mockSessionMetadata, MockType
} from 'src/__mocks__';
import { GithubIdpCloudAuthStrategy } from 'src/modules/cloud/auth/auth-strategy/github-idp.cloud.auth-strategy';
import { GoogleIdpCloudAuthStrategy } from 'src/modules/cloud/auth/auth-strategy/google-idp.cloud.auth-strategy';
import { CloudAuthAnalytics } from 'src/modules/cloud/auth/cloud-auth.analytics';
import { CloudAuthIdpType, CloudAuthStatus } from 'src/modules/cloud/auth/models';
import {
  CloudOauthMisconfigurationException,
  CloudOauthMissedRequiredDataException,
  CloudOauthUnknownAuthorizationRequestException,
} from 'src/modules/cloud/auth/exceptions';
import { InternalServerErrorException } from '@nestjs/common';
import { CloudSsoFeatureStrategy } from 'src/modules/cloud/cloud-sso.feature.flag';
import { CloudApiUnauthorizedException } from 'src/modules/cloud/common/exceptions';

const mockedAxios = axios as jest.Mocked<typeof axios>;
jest.mock('axios');

describe('CloudAuthService', () => {
  let service: CloudAuthService;
  let analytics: MockType<CloudAuthAnalytics>;
  let sessionService: MockType<CloudSessionService>;

  beforeEach(async () => {
    jest.clearAllMocks();
    jest.mock('axios', () => mockedAxios);
    const module: TestingModule = await Test.createTestingModule({
      providers: [
        EventEmitter2,
        CloudAuthService,
        {
          provide: CloudSessionService,
          useFactory: mockCloudSessionService,
        },
        {
          provide: GithubIdpCloudAuthStrategy,
          useFactory: mockGithubIdpCloudAuthStrategy,
        },
        {
          provide: GoogleIdpCloudAuthStrategy,
          useFactory: mockGoogleIdpCloudAuthStrategy,
        },
        {
          provide: CloudAuthAnalytics,
          useFactory: mockCloudAuthAnalytics,
        },
      ],
    }).compile();

    service = await module.get(CloudAuthService);
    analytics = await module.get(CloudAuthAnalytics);
    sessionService = await module.get(CloudSessionService);
  });

  describe('getAuthStrategy', () => {
    it('should get Google auth strategy', async () => {
      expect(service.getAuthStrategy(CloudAuthIdpType.Google)).toEqual(service['googleIdpAuthStrategy']);
    });
    it('should get GitHub auth strategy', async () => {
      expect(service.getAuthStrategy(CloudAuthIdpType.GitHub)).toEqual(service['githubIdpCloudAuthStrategy']);
    });
    it('should throw CloudOauthUnknownAuthorizationRequestException error for unsupported strategy', async () => {
      try {
        service.getAuthStrategy('cognito' as CloudAuthIdpType);
      } catch (e) {
        expect(e).toEqual(new CloudOauthUnknownAuthorizationRequestException('Unknown cloud auth strategy'));
      }
    });
  });
  describe('getAuthorizationUrl', () => {
    let logoutSpy;

    beforeEach(() => {
      logoutSpy = jest.spyOn(service, 'logout');
    });

    it('should get Google auth url and add auth request to the pool', async () => {
      expect(service['authRequests'].size).toEqual(0);
      expect(await service.getAuthorizationUrl(
        mockSessionMetadata,
        {
          strategy: CloudAuthIdpType.Google,
        },
      )).toEqual(mockCloudAuthGoogleAuthUrl);
      expect(logoutSpy).toHaveBeenCalled();
      expect(service['authRequests'].size).toEqual(1);
      expect(service['authRequests'].get(mockCloudAuthGoogleRequest.state)).toEqual(mockCloudAuthGoogleRequest);
    });
    it('should get GitHub auth url and add request to the pool but before clear it', async () => {
      service['authRequests'].set(mockCloudAuthGoogleRequest.state, mockCloudAuthGoogleRequest);
      expect(service['authRequests'].size).toEqual(1);
      expect(await service.getAuthorizationUrl(
        mockSessionMetadata,
        {
          strategy: CloudAuthIdpType.GitHub,
        },
      )).toEqual(mockCloudAuthGithubAuthUrl);
      expect(logoutSpy).toHaveBeenCalled();
      expect(service['authRequests'].size).toEqual(1);
      expect(service['authRequests'].get(mockCloudAuthGithubRequest.state)).toEqual(mockCloudAuthGithubRequest);
    });
    it('should throw an error if logout failed', async () => {
      sessionService.deleteSessionData.mockRejectedValueOnce(new Error('Unable to delete session'));
      service['authRequests'].set(mockCloudAuthGoogleRequest.state, mockCloudAuthGoogleRequest);
      expect(service['authRequests'].size).toEqual(1);
      await expect(service.getAuthorizationUrl(
        mockSessionMetadata,
        {
          strategy: CloudAuthIdpType.GitHub,
        },
      )).rejects.toThrow(Error);
      expect(logoutSpy).toHaveBeenCalled();
      // previous request should stay
      expect(service['authRequests'].size).toEqual(1);
      expect(service['authRequests'].get(mockCloudAuthGoogleRequest.state)).toEqual(mockCloudAuthGoogleRequest);
    });
  });
  describe('exchangeCode', () => {
    it('should exchange auth code to access token', async () => {
      mockedAxios.post.mockResolvedValueOnce({ data: mockTokenResponse });
      const url = new URL(mockCloudAuthGoogleTokenUrl);

      expect(await service['exchangeCode'](
        mockCloudAuthGoogleRequest,
        mockCloudAuthCode,
      )).toEqual(mockTokenResponse);
      expect(mockedAxios.post).toHaveBeenCalledWith(
        `${url.origin}${url.pathname}`,
        url.searchParams,
        {
          headers: {
            accept: 'application/json',
            'cache-control': 'no-cache',
            'content-type': 'application/x-www-form-urlencoded',
          },
        },
      );
    });
    it('should throw http error in case of an error', async () => {
      mockedAxios.post.mockRejectedValue(mockAxiosBadRequestError);

      await expect(service['exchangeCode'](
        mockCloudAuthGoogleRequest,
        mockCloudAuthCode,
      )).rejects.toThrow(InternalServerErrorException); // todo: handle this?
    });
  });
  describe('getAuthRequestInfo', () => {
    it('get only few fields from r0equest and don\'t remove it', async () => {
      service['authRequests'] = new Map([[mockCloudAuthGoogleRequest.state, mockCloudAuthGoogleRequest]]);
      expect(service['authRequests'].size).toEqual(1);
      expect(await service['getAuthRequestInfo'](
        mockCloudAuthGoogleCallbackQueryObject,
      )).toEqual({
        action: mockCloudAuthGoogleRequest.action,
        idpType: mockCloudAuthGoogleRequest.idpType,
      });
      expect(service['authRequests'].size).toEqual(1);
    });
    it('should throw an error if request not found', async () => {
      service['authRequests'] = new Map([[mockCloudAuthGoogleRequest.state, mockCloudAuthGoogleRequest]]);
      expect(service['authRequests'].size).toEqual(1);
      await expect(service['getAuthRequestInfo'](
        mockCloudAuthGithubCallbackQueryObject,
      )).rejects.toThrow(CloudOauthUnknownAuthorizationRequestException);
    });
  });
  describe('callback', () => {
    let spy;

    beforeEach(() => {
      service['authRequests'] = new Map([[mockCloudAuthGoogleRequest.state, mockCloudAuthGoogleRequest]]);
      spy = jest.spyOn(service as any, 'exchangeCode');
      spy.mockResolvedValue(mockTokenResponse);
    });

    it('should exchange code and remove auth request from the pool', async () => {
      expect(service['authRequests'].size).toEqual(1);
      expect(await service['callback'](
        mockCloudAuthGoogleCallbackQueryObject,
      )).toEqual(mockCloudAuthGoogleRequest.callback);
      expect(spy).toHaveBeenCalledWith(mockCloudAuthGoogleRequest, mockCloudAuthGoogleCallbackQueryObject.code);
      expect(service['authRequests'].size).toEqual(0);
    });
    it('should throw an error if error field in query parameters (CloudOauthMisconfigurationException)', async () => {
      expect(service['authRequests'].size).toEqual(1);
      await expect(service['callback'](
        {
          ...mockCloudAuthGoogleCallbackQueryObject,
          error: 'bad request',
          error_description: 'some unknown error message',
        },
      )).rejects.toThrow(CloudOauthMisconfigurationException);
    });
    it('should throw an error if error field in query parameters (CloudOauthMissedRequiredDataException)', async () => {
      expect(service['authRequests'].size).toEqual(1);
      await expect(service['callback'](
        {
          ...mockCloudAuthGoogleCallbackQueryObject,
          error: 'bad request',
          error_description: 'Some properties are missing: email and lastName',
        },
      )).rejects.toThrow(new CloudOauthMissedRequiredDataException('Some properties are missing: email and lastName'));
    });
    it('should throw an error if request not found', async () => {
      expect(service['authRequests'].size).toEqual(1);
      await expect(service['callback'](
        mockCloudAuthGithubCallbackQueryObject,
      )).rejects.toThrow(CloudOauthUnknownAuthorizationRequestException);
    });
  });
  describe('revokeRefreshToken', () => {
    let spy;

    beforeEach(() => {
      spy = jest.spyOn(service as any, 'exchangeCode');
      spy.mockResolvedValue(mockTokenResponse);
    });

    it('should revoke refresh token', async () => {
      mockedAxios.post.mockResolvedValueOnce({ data: undefined });
      const url = new URL(mockCloudAuthGoogleRevokeTokenUrl);

      expect(await service['revokeRefreshToken'](
        mockSessionMetadata,
      )).toEqual(undefined);
      expect(mockedAxios.post).toHaveBeenCalledWith(
        `${url.origin}${url.pathname}`,
        url.searchParams,
        {
          headers: {
            accept: 'application/json',
            'cache-control': 'no-cache',
            'content-type': 'application/x-www-form-urlencoded',
          },
        },
      );
    });

    it('should not fail and should not make a http call when there is no refreshToken', async () => {
      sessionService.getSession.mockResolvedValueOnce(null);

      expect(await service['revokeRefreshToken'](
        mockSessionMetadata,
      )).toEqual(undefined);
      expect(mockedAxios.post).not.toHaveBeenCalled();
    });

    it('should not fail in case of an any error', async () => {
      sessionService.getSession.mockRejectedValueOnce(new Error());

      expect(await service['revokeRefreshToken'](
        mockSessionMetadata,
      )).toEqual(undefined);
      expect(mockedAxios.post).not.toHaveBeenCalled();
    });
  });
  describe('renewTokens', () => {
    let spy;

    beforeEach(() => {
      spy = jest.spyOn(service as any, 'exchangeCode');
      spy.mockResolvedValue(mockTokenResponse);
    });

    it('should renew tokens', async () => {
      mockedAxios.post.mockResolvedValueOnce({ data: mockTokenResponseNew });
      const url = new URL(mockCloudAuthGoogleRenewTokenUrl);

      expect(await service['renewTokens'](
        mockSessionMetadata,
        mockCloudApiAuthDto.idpType,
        mockCloudApiAuthDto.refreshToken,
      )).toEqual(undefined);
      expect(mockedAxios.post).toHaveBeenCalledWith(
        `${url.origin}${url.pathname}`,
        url.searchParams,
        {
          headers: {
            accept: 'application/json',
            'cache-control': 'no-cache',
            'content-type': 'application/x-www-form-urlencoded',
          },
        },
      );
      expect(sessionService.updateSessionData).toHaveBeenCalledWith(
        mockSessionMetadata.sessionId,
        {
          accessToken: mockCloudAccessTokenNew,
          refreshToken: mockCloudRefreshTokenNew,
<<<<<<< HEAD
=======
          csrf: null,
          apiSessionId: null,
>>>>>>> 3fe98449
        },
      );
    });

    it('should throw CloudApiUnauthorizedException in case of an any error', async () => {
      sessionService.getSession.mockRejectedValueOnce(new Error());

      await expect(service['renewTokens'](
        mockSessionMetadata,
        mockCloudApiAuthDto.idpType,
        mockCloudApiAuthDto.refreshToken,
      )).rejects.toThrow(CloudApiUnauthorizedException);
    });
  });
  describe('handleCallback', () => {
    let spy;
    let callback;

    beforeEach(() => {
      service['authRequests'] = new Map([[mockCloudAuthGoogleRequest.state, mockCloudAuthGoogleRequest]]);
      spy = jest.spyOn(service as any, 'callback');
      callback = jest.fn();
      spy.mockResolvedValue(callback);
    });

    it('should successfully handle auth callback', async () => {
      expect(await service['handleCallback'](
        mockCloudAuthGoogleCallbackQueryObject,
      )).toEqual(mockCloudAuthResponse);
      expect(callback).toHaveBeenCalledWith(mockCloudAuthResponse);
      expect(analytics.sendCloudSignInSucceeded).toHaveBeenCalledWith(
        CloudSsoFeatureStrategy.DeepLink,
        mockCloudAuthGoogleRequest.action,
      );
    });
    it('should not fail if async callback failed', async () => {
      callback.mockRejectedValueOnce(new Error('some error'));
      expect(await service['handleCallback'](
        mockCloudAuthGoogleCallbackQueryObject,
      )).toEqual(mockCloudAuthResponse);
      expect(callback).toHaveBeenCalledWith(mockCloudAuthResponse);
    });
    it('should not fail if sync callback failed', async () => {
      callback.mockImplementationOnce(() => { throw new Error('some error'); });
      expect(await service['handleCallback'](
        mockCloudAuthGoogleCallbackQueryObject,
      )).toEqual(mockCloudAuthResponse);
      expect(callback).toHaveBeenCalledWith(mockCloudAuthResponse);
    });

    it('should response with an error and call callback', async () => {
      const error = new CloudOauthUnknownAuthorizationRequestException();
      const errorResponse = {
        status: CloudAuthStatus.Failed,
        error: error.getResponse(),
      };

      spy.mockRejectedValueOnce(error);
      expect(await service['handleCallback'](
        mockCloudAuthGoogleCallbackQueryObject,
      )).toEqual(errorResponse);
      expect(callback).not.toHaveBeenCalled();
      expect(analytics.sendCloudSignInFailed).toHaveBeenCalledWith(
        error,
        CloudSsoFeatureStrategy.DeepLink,
        mockCloudAuthGoogleRequest.action,
      );
    });
  });
});<|MERGE_RESOLUTION|>--- conflicted
+++ resolved
@@ -314,11 +314,8 @@
         {
           accessToken: mockCloudAccessTokenNew,
           refreshToken: mockCloudRefreshTokenNew,
-<<<<<<< HEAD
-=======
           csrf: null,
           apiSessionId: null,
->>>>>>> 3fe98449
         },
       );
     });
