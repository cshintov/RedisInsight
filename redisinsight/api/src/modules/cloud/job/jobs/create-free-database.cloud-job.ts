--- conflicted
+++ resolved
@@ -54,13 +54,9 @@
 
       this.logger.debug('Generating capi credentials');
 
-<<<<<<< HEAD
-      this.data.capiCredentials = await this.dependencies.cloudCapiKeyService.getCapiCredentials(
-=======
       this.changeState({ step: CloudJobStep.Credentials });
 
-      this.data.capiCredentials = await this.dependencies.cloudUserApiService.getCapiKeys(
->>>>>>> fbcea3ff
+      this.data.capiCredentials = await this.dependencies.cloudCapiKeyService.getCapiCredentials(
         this.options.sessionMetadata,
         this.options.utm,
       );
