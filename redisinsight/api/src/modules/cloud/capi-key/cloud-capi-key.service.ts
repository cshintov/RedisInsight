import { CloudCapiKeyRepository } from 'src/modules/cloud/capi-key/repository/cloud-capi-key.repository';
import { CloudCapiKey } from 'src/modules/cloud/capi-key/model';
import { wrapHttpError } from 'src/common/utils';
import { SessionMetadata } from 'src/common/models';
import { Injectable, Logger } from '@nestjs/common';
import { CloudUserApiService } from 'src/modules/cloud/user/cloud-user.api.service';
import { CloudRequestUtm } from 'src/modules/cloud/common/models';
import { CloudApiBadRequestException, CloudCapiUnauthorizedException } from 'src/modules/cloud/common/exceptions';
import { CloudSessionService } from 'src/modules/cloud/session/cloud-session.service';
import { CloudCapiKeyApiProvider } from 'src/modules/cloud/capi-key/cloud-capi-key.api.provider';
import { ServerService } from 'src/modules/server/server.service';
import { plainToClass } from 'class-transformer';
import {
  CloudCapiKeyNotFoundException,
  CloudCapiKeyUnauthorizedException,
} from 'src/modules/cloud/capi-key/exceptions';
import { CloudCapiKeyAnalytics } from 'src/modules/cloud/capi-key/cloud-capi-key.analytics';

@Injectable()
export class CloudCapiKeyService {
  private logger = new Logger('CloudCapiKeyService');

  constructor(
    private readonly api: CloudCapiKeyApiProvider,
    private readonly repository: CloudCapiKeyRepository,
    private readonly cloudUserApiService: CloudUserApiService,
    private readonly cloudSessionService: CloudSessionService,
    private readonly serverService: ServerService,
    private readonly analytics: CloudCapiKeyAnalytics,
  ) {}

  private async generateName(sessionMetadata: SessionMetadata, capiKey: Partial<CloudCapiKey>): Promise<string> {
    const serverInfo = await this.serverService.getInfo(sessionMetadata);

    return `RedisInsight-${serverInfo.id.substring(0, 13)}-${capiKey?.createdAt?.getTime()}`;
  }

  /**
   * Generate CAPI key + secret if needed
   * @param sessionMetadata
   * @param utm
   */
  private async ensureCapiKeys(sessionMetadata: SessionMetadata, utm?: CloudRequestUtm): Promise<CloudCapiKey> {
    try {
      let user = await this.cloudUserApiService.getCloudUser(sessionMetadata, false, utm);

      let currentAccount = CloudUserApiService.getCurrentAccount(user);

      if (!currentAccount) {
        this.logger.error('Cannot get current account');
        throw new CloudApiBadRequestException('No active account');
      }

      let capiKey = await this.repository.getByUserAccount(
        sessionMetadata.userId,
        user.id,
        user.currentAccountId,
      );

      if (!capiKey) {
        try {
          const session = await this.cloudSessionService.getSession(sessionMetadata.sessionId);

          // enable capi if needed
          if (!currentAccount.capiKey) {
            this.logger.debug('Trying to enable capi', sessionMetadata);

            await this.api.enableCapi(session);

            this.logger.debug('Successfully enabled capi', sessionMetadata);

            user = await this.cloudUserApiService.getCloudUser(sessionMetadata, true, utm);
            currentAccount = CloudUserApiService.getCurrentAccount(user);
          }

          this.logger.debug('Creating new capi key', sessionMetadata);

          capiKey = {
            userId: sessionMetadata.userId,
            cloudUserId: user.id,
            cloudAccountId: user.currentAccountId,
            capiKey: currentAccount.capiKey,
            createdAt: new Date(),
          } as CloudCapiKey;
          capiKey.name = await this.generateName(sessionMetadata, capiKey);

          capiKey = await this.repository.create(plainToClass(CloudCapiKey, capiKey));

          this.analytics.sendCloudAccountKeyGenerated(sessionMetadata);
        } catch (e) {
<<<<<<< HEAD
          this.analytics.sendCloudAccountKeyGenerationFailed(sessionMetadata, e);
=======
          this.logger.error('Failed to create new capi key', e);
          this.analytics.sendCloudAccountKeyGenerationFailed(e);
>>>>>>> 1aaa7f9e
          throw e;
        }
      }

      // Throw an error. User action required in this case
      if (capiKey.valid === false) {
        this.logger.error('Capi key is not valid');
        return Promise.reject(new CloudCapiKeyUnauthorizedException(
          undefined,
          { resourceId: capiKey.id },
        ));
      }

      if (!capiKey.capiSecret) {
        try {
          const session = await this.cloudSessionService.getSession(sessionMetadata.sessionId);

          const capiSecret = await this.api.createCapiKey(session, user.id, capiKey.name);
          capiKey = await this.repository.update(capiKey.id, { capiSecret: capiSecret.secret_key });

          await this.cloudUserApiService.updateUser(sessionMetadata, {
            capiKey,
            accounts: user.accounts,
          });

          this.analytics.sendCloudAccountSecretGenerated(sessionMetadata);
        } catch (e) {
<<<<<<< HEAD
          this.analytics.sendCloudAccountSecretGenerationFailed(sessionMetadata, e);
=======
          this.logger.error('Failed create capi secret');
          this.analytics.sendCloudAccountSecretGenerationFailed(e);
>>>>>>> 1aaa7f9e
          throw e;
        }
      }

      return capiKey;
    } catch (e) {
      this.logger.error('Unable to generate capi keys', e, sessionMetadata);
      throw wrapHttpError(e);
    }
  }

  /**
   * Returns CAPI credentials and ensures CAPI keys and updates last usage time
   * @param sessionMetadata
   * @param utm
   */
  async getCapiCredentials(sessionMetadata: SessionMetadata, utm?: CloudRequestUtm): Promise<CloudCapiKey> {
    const capiKey = await this.ensureCapiKeys(sessionMetadata, utm);

    await this.repository.update(capiKey.id, { lastUsed: new Date() });

    return capiKey;
  }

  /**
   * Get CAPI key by id
   * @param id
   */
  async get(id: string): Promise<CloudCapiKey> {
    try {
      this.logger.debug('Getting capi key by id');

      const model = await this.repository.get(id);

      if (!model) {
        return Promise.reject(new CloudCapiKeyNotFoundException());
      }

      return model;
    } catch (e) {
      this.logger.debug('Unable to get capi key by id', e);

      throw wrapHttpError(e);
    }
  }

  /**
   * Get user's capi key by cloud user id and cloud account id
   * @param sessionMetadata
   * @param cloudUserId
   * @param cloudAccountId
   */
  async getByUserAccount(
    sessionMetadata: SessionMetadata,
    cloudUserId: number,
    cloudAccountId: number,
  ): Promise<CloudCapiKey> {
    try {
      this.logger.debug('Getting user\'s capi key by cloud user and cloud account', sessionMetadata);

      const model = await this.repository.getByUserAccount(sessionMetadata.userId, cloudUserId, cloudAccountId);

      if (!model) {
        throw new CloudCapiKeyNotFoundException();
      }

      return model;
    } catch (e) {
      this.logger.error('Unable to get user\'s capi key by cloud user and cloud account', e, sessionMetadata);

      throw wrapHttpError(e);
    }
  }

  /**
   * Get user's capi keys list
   * @param sessionMetadata
   */
  async list(sessionMetadata: SessionMetadata): Promise<CloudCapiKey[]> {
    try {
      this.logger.debug('Getting list of local capi keys', sessionMetadata);

      return await this.repository.list(sessionMetadata.userId);
    } catch (e) {
      this.logger.error('Unable to get list of local capi keys', e, sessionMetadata);
      throw wrapHttpError(e);
    }
  }

  /**
   * Removes user's capi key by id
   * @param sessionMetadata
   * @param id
   */
  async delete(sessionMetadata: SessionMetadata, id: string): Promise<void> {
    try {
      this.logger.debug('Removing capi key');

      await this.repository.delete(sessionMetadata.userId, id);
    } catch (e) {
      this.logger.error('Unable to remove capi key', e, sessionMetadata);
      throw wrapHttpError(e);
    }
  }

  /**
   * Removes all user's capi keys
   * @param sessionMetadata
   */
  async deleteAll(sessionMetadata: SessionMetadata): Promise<void> {
    try {
      this.logger.debug('Removing all capi keys', sessionMetadata);

      await this.repository.deleteAll(sessionMetadata.userId);
    } catch (e) {
      this.logger.error('Unable to remove all capi keys', e, sessionMetadata);
      throw wrapHttpError(e);
    }
  }

  /**
   * Determines if capi key unauthorized error
   * @param e
   * @param sessionMetadata
   */
  async handleCapiKeyUnauthorizedError(e: Error, sessionMetadata: SessionMetadata): Promise<Error> {
    try {
      if (e instanceof CloudCapiUnauthorizedException) {
        const cloudSession = await this.cloudSessionService.getSession(sessionMetadata.sessionId);

        if (cloudSession.user?.capiKey?.id) {
          // mark key as invalid
          await this.repository.update(cloudSession.user.capiKey.id, { valid: false });
          // remove current key from the user
          await this.cloudUserApiService.updateUser(sessionMetadata, { capiKey: null });

          return new CloudCapiKeyUnauthorizedException(
            undefined, // default message
            { resourceId: cloudSession.user.capiKey.id },
          );
        }
      }
    } catch (error) {
      // ignore error
    }

    return e;
  }
}<|MERGE_RESOLUTION|>--- conflicted
+++ resolved
@@ -47,7 +47,7 @@
       let currentAccount = CloudUserApiService.getCurrentAccount(user);
 
       if (!currentAccount) {
-        this.logger.error('Cannot get current account');
+        this.logger.error('Cannot get current account', sessionMetadata);
         throw new CloudApiBadRequestException('No active account');
       }
 
@@ -88,19 +88,15 @@
 
           this.analytics.sendCloudAccountKeyGenerated(sessionMetadata);
         } catch (e) {
-<<<<<<< HEAD
+          this.logger.error('Failed to create new capi key', sessionMetadata, e);
           this.analytics.sendCloudAccountKeyGenerationFailed(sessionMetadata, e);
-=======
-          this.logger.error('Failed to create new capi key', e);
-          this.analytics.sendCloudAccountKeyGenerationFailed(e);
->>>>>>> 1aaa7f9e
           throw e;
         }
       }
 
       // Throw an error. User action required in this case
       if (capiKey.valid === false) {
-        this.logger.error('Capi key is not valid');
+        this.logger.error('Capi key is not valid', sessionMetadata);
         return Promise.reject(new CloudCapiKeyUnauthorizedException(
           undefined,
           { resourceId: capiKey.id },
@@ -121,12 +117,8 @@
 
           this.analytics.sendCloudAccountSecretGenerated(sessionMetadata);
         } catch (e) {
-<<<<<<< HEAD
+          this.logger.error('Failed create capi secret', sessionMetadata);
           this.analytics.sendCloudAccountSecretGenerationFailed(sessionMetadata, e);
-=======
-          this.logger.error('Failed create capi secret');
-          this.analytics.sendCloudAccountSecretGenerationFailed(e);
->>>>>>> 1aaa7f9e
           throw e;
         }
       }
