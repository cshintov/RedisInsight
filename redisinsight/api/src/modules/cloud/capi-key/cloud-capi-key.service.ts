import { CloudCapiKeyRepository } from 'src/modules/cloud/capi-key/repository/cloud-capi-key.repository';
import { CloudCapiKey } from 'src/modules/cloud/capi-key/model';
import { wrapHttpError } from 'src/common/utils';
import { SessionMetadata } from 'src/common/models';
import { Injectable, Logger } from '@nestjs/common';
import { CloudUserApiService } from 'src/modules/cloud/user/cloud-user.api.service';
import { CloudRequestUtm } from 'src/modules/cloud/common/models';
import { CloudApiBadRequestException, CloudCapiUnauthorizedException } from 'src/modules/cloud/common/exceptions';
import { CloudSessionService } from 'src/modules/cloud/session/cloud-session.service';
import { CloudCapiKeyApiProvider } from 'src/modules/cloud/capi-key/cloud-capi-key.api.provider';
import { ServerService } from 'src/modules/server/server.service';
import { plainToClass } from 'class-transformer';
import {
  CloudCapiKeyNotFoundException,
  CloudCapiKeyUnauthorizedException,
} from 'src/modules/cloud/capi-key/exceptions';
import { CloudCapiKeyAnalytics } from 'src/modules/cloud/capi-key/cloud-capi-key.analytics';

@Injectable()
export class CloudCapiKeyService {
  private logger = new Logger('CloudCapiKeyService');

  constructor(
    private readonly api: CloudCapiKeyApiProvider,
    private readonly repository: CloudCapiKeyRepository,
    private readonly cloudUserApiService: CloudUserApiService,
    private readonly cloudSessionService: CloudSessionService,
    private readonly serverService: ServerService,
    private readonly analytics: CloudCapiKeyAnalytics,
  ) {}

  private async generateName(capiKey: Partial<CloudCapiKey>): Promise<string> {
    const serverInfo = await this.serverService.getInfo();

    return `RedisInsight-${serverInfo.id.substring(0, 13)}-${capiKey?.createdAt?.getTime()}`;
  }

  /**
   * Generate CAPI key + secret if needed
   * @param sessionMetadata
   * @param utm
   */
  private async ensureCapiKeys(sessionMetadata: SessionMetadata, utm?: CloudRequestUtm): Promise<CloudCapiKey> {
<<<<<<< HEAD
    try {
      let user = await this.cloudUserApiService.me(sessionMetadata, false, utm);

      let currentAccount = CloudUserApiService.getCurrentAccount(user);
=======
    return this.api.callWithAuthRetry(sessionMetadata.sessionId, async () => {
      try {
        let user = await this.cloudUserApiService.me(sessionMetadata, false, utm);

        let currentAccount = CloudUserApiService.getCurrentAccount(user);
>>>>>>> b85ffe5a

        if (!currentAccount) {
          throw new CloudApiBadRequestException('No active account');
        }

        let capiKey = await this.repository.getByUserAccount(
          sessionMetadata.userId,
          user.id,
          user.currentAccountId,
        );

        if (!capiKey) {
          try {
            const session = await this.cloudSessionService.getSession(sessionMetadata.sessionId);

            // enable capi if needed
            if (!currentAccount.capiKey) {
              this.logger.log('Trying to enable capi');

              await this.api.enableCapi(session);

              this.logger.log('Successfully enabled capi');

              user = await this.cloudUserApiService.me(sessionMetadata, true, utm);
              currentAccount = CloudUserApiService.getCurrentAccount(user);
            }

            this.logger.log('Creating new capi key');

            capiKey = {
              userId: sessionMetadata.userId,
              cloudUserId: user.id,
              cloudAccountId: user.currentAccountId,
              capiKey: currentAccount.capiKey,
              createdAt: new Date(),
            } as CloudCapiKey;
            capiKey.name = await this.generateName(capiKey);

            capiKey = await this.repository.create(plainToClass(CloudCapiKey, capiKey));

            const capiSecret = await this.api.createCapiKey(session, user.id, capiKey.name);
            capiKey = await this.repository.update(capiKey.id, { capiSecret: capiSecret.secret_key });

            this.analytics.sendCloudAccountKeyGenerated();
          } catch (e) {
            this.analytics.sendCloudAccountKeyGenerationFailed(e);
            throw e;
          }
        } else if (capiKey.valid === false) {
          return Promise.reject(new CloudCapiKeyUnauthorizedException(
            undefined,
            { resourceId: capiKey.id },
          ));
        }

        await this.cloudUserApiService.updateUser(sessionMetadata, {
          capiKey,
          accounts: user.accounts,
        });

        return capiKey;
      } catch (e) {
        this.logger.error('Unable to generate capi keys', e);
        throw wrapHttpError(e);
      }
    });
  }

  /**
   * Returns CAPI credentials and ensures CAPI keys and updates last usage time
   * @param sessionMetadata
   * @param utm
   */
  async getCapiCredentials(sessionMetadata: SessionMetadata, utm?: CloudRequestUtm): Promise<CloudCapiKey> {
    const capiKey = await this.ensureCapiKeys(sessionMetadata, utm);

    await this.repository.update(capiKey.id, { lastUsed: new Date() });

    return capiKey;
  }

  /**
   * Get CAPI key by id
   * @param id
   */
  async get(id: string): Promise<CloudCapiKey> {
    try {
      this.logger.log('Getting capi key by id');

      const model = await this.repository.get(id);

      if (!model) {
        return Promise.reject(new CloudCapiKeyNotFoundException());
      }

      return model;
    } catch (e) {
      this.logger.log('Unable to get capi key by id', e);

      throw wrapHttpError(e);
    }
  }

  /**
   * Get user's capi key by cloud user id and cloud account id
   * @param sessionMetadata
   * @param cloudUserId
   * @param cloudAccountId
   */
  async getByUserAccount(
    sessionMetadata: SessionMetadata,
    cloudUserId: number,
    cloudAccountId: number,
  ): Promise<CloudCapiKey> {
    try {
      this.logger.log('Getting user\'s capi key by cloud user and cloud account');

      const model = await this.repository.getByUserAccount(sessionMetadata.userId, cloudUserId, cloudAccountId);

      if (!model) {
        throw new CloudCapiKeyNotFoundException();
      }

      return model;
    } catch (e) {
      this.logger.error('Unable to get user\'s capi key by cloud user and cloud account', e);

      throw wrapHttpError(e);
    }
  }

  /**
   * Get user's capi keys list
   * @param sessionMetadata
   */
  async list(sessionMetadata: SessionMetadata): Promise<CloudCapiKey[]> {
    try {
      this.logger.log('Getting list of local capi keys');

      return await this.repository.list(sessionMetadata.userId);
    } catch (e) {
      this.logger.error('Unable to get list of local capi keys', e);
      throw wrapHttpError(e);
    }
  }

  /**
   * Removes user's capi key by id
   * @param sessionMetadata
   * @param id
   */
  async delete(sessionMetadata: SessionMetadata, id: string): Promise<void> {
    try {
      this.logger.log('Removing capi key');

      await this.repository.delete(sessionMetadata.userId, id);
    } catch (e) {
      this.logger.error('Unable to remove capi key', e);
      throw wrapHttpError(e);
    }
  }

  /**
   * Removes all user's capi keys
   * @param sessionMetadata
   */
  async deleteAll(sessionMetadata: SessionMetadata): Promise<void> {
    try {
      this.logger.log('Removing all capi keys');

      await this.repository.deleteAll(sessionMetadata.userId);
    } catch (e) {
      this.logger.error('Unable to remove all capi keys', e);
      throw wrapHttpError(e);
    }
  }

  /**
   * Determines if capi key unauthorized error
   * @param e
   * @param sessionMetadata
   */
  async handleCapiKeyUnauthorizedError(e: Error, sessionMetadata: SessionMetadata): Promise<Error> {
    try {
      if (e instanceof CloudCapiUnauthorizedException) {
        const cloudSession = await this.cloudSessionService.getSession(sessionMetadata.sessionId);

        if (cloudSession.user?.capiKey?.id) {
          // mark key as invalid
          await this.repository.update(cloudSession.user.capiKey.id, { valid: false });
          // remove current key from the user
          await this.cloudUserApiService.updateUser(sessionMetadata, { capiKey: null });

          return new CloudCapiKeyUnauthorizedException(
            undefined, // default message
            { resourceId: cloudSession.user.capiKey.id },
          );
        }
      }
    } catch (error) {
      // ignore error
    }

    return e;
  }
}<|MERGE_RESOLUTION|>--- conflicted
+++ resolved
@@ -41,18 +41,11 @@
    * @param utm
    */
   private async ensureCapiKeys(sessionMetadata: SessionMetadata, utm?: CloudRequestUtm): Promise<CloudCapiKey> {
-<<<<<<< HEAD
-    try {
-      let user = await this.cloudUserApiService.me(sessionMetadata, false, utm);
-
-      let currentAccount = CloudUserApiService.getCurrentAccount(user);
-=======
     return this.api.callWithAuthRetry(sessionMetadata.sessionId, async () => {
       try {
         let user = await this.cloudUserApiService.me(sessionMetadata, false, utm);
 
         let currentAccount = CloudUserApiService.getCurrentAccount(user);
->>>>>>> b85ffe5a
 
         if (!currentAccount) {
           throw new CloudApiBadRequestException('No active account');
