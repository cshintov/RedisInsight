import { Test, TestingModule } from '@nestjs/testing';
import { BadRequestException, InternalServerErrorException } from '@nestjs/common';
import { CloudCapiKeyService } from 'src/modules/cloud/capi-key/cloud-capi-key.service';
import { CloudCapiKeyApiProvider } from 'src/modules/cloud/capi-key/cloud-capi-key.api.provider';
import { CloudCapiKeyRepository } from 'src/modules/cloud/capi-key/repository/cloud-capi-key.repository';
import {
  mockCloudCapiKey,
  mockCloudCapiKeyAnalytics,
  mockCloudSessionService,
  mockCloudUserApiService,
  mockServerService,
  mockSessionMetadata,
  mockCloudUser,
  mockUtm,
  MockType,
  mockCloudCapiKeyRepository,
<<<<<<< HEAD
  mockCloudCapiKeyApiProvider,
=======
  mockCloudApiCapiKey,
  mockServer, mockCapiUnauthorizedError, mockCloudApiCapiAccessKey, mockCloudSession,
>>>>>>> b85ffe5a
} from 'src/__mocks__';
import { when, resetAllWhenMocks } from 'jest-when';
import { CloudUserApiService } from 'src/modules/cloud/user/cloud-user.api.service';
import { CloudSessionService } from 'src/modules/cloud/session/cloud-session.service';
import { ServerService } from 'src/modules/server/server.service';
import { CloudCapiKeyAnalytics } from 'src/modules/cloud/capi-key/cloud-capi-key.analytics';
import { CloudApiBadRequestException, CloudCapiUnauthorizedException } from 'src/modules/cloud/common/exceptions';
import axios from 'axios';
import { CloudCapiKeyNotFoundException, CloudCapiKeyUnauthorizedException } from 'src/modules/cloud/capi-key/exceptions';

const mockedAxios = axios as jest.Mocked<typeof axios>;
jest.mock('axios');
mockedAxios.create = jest.fn(() => mockedAxios);

describe('CloudCapiKeyService', () => {
  let service: CloudCapiKeyService;
  let repository: MockType<CloudCapiKeyRepository>;
  let cloudUserApiService: MockType<CloudUserApiService>;
  let cloudSessionService: MockType<CloudSessionService>;

  beforeEach(async () => {
    jest.clearAllMocks();
    resetAllWhenMocks();

    const module: TestingModule = await Test.createTestingModule({
      providers: [
        CloudCapiKeyService,
<<<<<<< HEAD
        {
          provide: CloudCapiKeyApiProvider,
          useFactory: mockCloudCapiKeyApiProvider,
        },
=======
        CloudCapiKeyApiProvider,
>>>>>>> b85ffe5a
        {
          provide: CloudCapiKeyRepository,
          useFactory: mockCloudCapiKeyRepository,
        },
        {
          provide: CloudUserApiService,
          useFactory: mockCloudUserApiService,
        },
        {
          provide: CloudSessionService,
          useFactory: mockCloudSessionService,
        },
        {
          provide: ServerService,
          useFactory: mockServerService,
        },
        {
          provide: CloudCapiKeyAnalytics,
          useFactory: mockCloudCapiKeyAnalytics,
        },
      ],
    }).compile();

    service = await module.get(CloudCapiKeyService);
    repository = await module.get(CloudCapiKeyRepository);
    cloudUserApiService = await module.get(CloudUserApiService);
    cloudSessionService = await module.get(CloudSessionService);

    when(mockedAxios.post).calledWith('/accounts/cloud-api/cloudApiKeys', expect.anything(), expect.anything())
      .mockResolvedValue({
        status: 200,
        data: { cloudApiKey: mockCloudApiCapiKey },
      });
    when(mockedAxios.post).calledWith('/accounts/cloud-api/cloudApiAccessKey', expect.anything(), expect.anything())
      .mockResolvedValue({
        status: 200,
        data: { cloudApiAccessKey: mockCloudApiCapiAccessKey },
      });
  });

  describe('generateName', () => {
    it('successfully generate capi key name', async () => {
      expect(await service['generateName'](mockCloudCapiKey))
        .toEqual(mockCloudCapiKey.name);
    });
    it('successfully generate capi key name when no createdAt field', async () => {
      expect(await service['generateName']({ ...mockCloudCapiKey, createdAt: undefined }))
        .toEqual(`RedisInsight-${mockServer.id.slice(0, 13)}-undefined`);
    });
    it('successfully generate capi key name when no capi key was provided', async () => {
      expect(await service['generateName'](null))
        .toEqual(`RedisInsight-${mockServer.id.slice(0, 13)}-undefined`);
    });
  });

  describe('ensureCapiKeys', () => {
    it('Should return exist capi key', async () => {
      expect(await service['ensureCapiKeys'](mockSessionMetadata, mockUtm))
        .toEqual(mockCloudUser.capiKey);
      expect(mockedAxios.post).toHaveBeenCalledTimes(0);
    });
    it('Should generate new capi key', async () => {
      repository.getByUserAccount.mockResolvedValueOnce(null);

      expect(await service['ensureCapiKeys'](mockSessionMetadata, mockUtm))
        .toEqual(mockCloudUser.capiKey);
      expect(mockedAxios.post).toHaveBeenCalledTimes(1);
      expect(mockedAxios.post)
        .toHaveBeenNthCalledWith(1, '/accounts/cloud-api/cloudApiKeys', expect.anything(), expect.anything());
    });
    it('Should generate new capi key but enable CAPI before', async () => {
      repository.getByUserAccount.mockResolvedValueOnce(null);
      cloudUserApiService.me.mockResolvedValueOnce({
        ...mockCloudUser,
        capiKey: undefined,
        accounts: [{
          ...mockCloudUser.accounts[0],
          capiKey: undefined,
        }],
      });

      expect(await service['ensureCapiKeys'](mockSessionMetadata, mockUtm))
        .toEqual(mockCloudUser.capiKey);
      expect(mockedAxios.post).toHaveBeenCalledTimes(2);
      expect(mockedAxios.post)
        .toHaveBeenNthCalledWith(1, '/accounts/cloud-api/cloudApiAccessKey', expect.anything(), expect.anything());
      expect(mockedAxios.post)
        .toHaveBeenNthCalledWith(2, '/accounts/cloud-api/cloudApiKeys', expect.anything(), expect.anything());
    });
    it('Should generate new capi key from 2nd attempt', async () => {
      repository.getByUserAccount.mockResolvedValueOnce(null);
      when(mockedAxios.post).calledWith('/accounts/cloud-api/cloudApiKeys', expect.anything(), expect.anything())
        .mockRejectedValueOnce(mockCapiUnauthorizedError);

      expect(await service['ensureCapiKeys'](mockSessionMetadata, mockUtm))
        .toEqual(mockCloudUser.capiKey);
      expect(mockedAxios.post).toHaveBeenCalledTimes(1);
      expect(mockedAxios.post)
        .toHaveBeenNthCalledWith(1, '/accounts/cloud-api/cloudApiKeys', expect.anything(), expect.anything());
    });
    it('Should throw CloudCapiKeyUnauthorizedException if capiKey is not valid', async () => {
      repository.getByUserAccount.mockResolvedValueOnce({ ...mockCloudCapiKey, valid: false });

      await expect(service['ensureCapiKeys'](mockSessionMetadata, mockUtm))
        .rejects.toBeInstanceOf(CloudCapiKeyUnauthorizedException);
      expect(mockedAxios.post).toHaveBeenCalledTimes(0);
    });
    it('Should throw CloudApiBadRequestException', async () => {
      cloudUserApiService.me.mockResolvedValue(null);
      CloudUserApiService.getCurrentAccount(null);
      await expect(service['ensureCapiKeys'](mockSessionMetadata, mockUtm))
        .rejects.toThrowError(CloudApiBadRequestException);
    });
  });

  describe('getCapiCredentials', () => {
    it('Should generate new capi key', async () => {
      expect(await service.getCapiCredentials(mockSessionMetadata))
        .toEqual(mockCloudCapiKey);
      expect(repository.update).toHaveBeenCalledWith(mockCloudCapiKey.id, { lastUsed: expect.any(Date) });
    });
  });

  describe('get', () => {
    it('Should get capi key', async () => {
      expect(await service.get(mockCloudCapiKey.id))
        .toEqual(mockCloudCapiKey);
    });
    it('Should throw CloudCapiKeyNotFoundException when there is no capi key', async () => {
      repository.get.mockReturnValueOnce(null);

      await expect(service.get(mockCloudCapiKey.id))
        .rejects.toBeInstanceOf(CloudCapiKeyNotFoundException);
    });
    it('Should wrap an error in case of any', async () => {
      repository.get.mockRejectedValueOnce(new Error());

      await expect(service.get(mockCloudCapiKey.id))
        .rejects.toBeInstanceOf(InternalServerErrorException);
    });
  });

  describe('getByUserAccount', () => {
    it('Should get capi key', async () => {
      expect(await service.getByUserAccount(mockSessionMetadata, mockCloudUser.id, mockCloudUser.currentAccountId))
        .toEqual(mockCloudCapiKey);
    });
    it('Should throw CloudCapiKeyNotFoundException when there is no capi key', async () => {
      repository.getByUserAccount.mockReturnValueOnce(null);

      await expect(service.getByUserAccount(mockSessionMetadata, mockCloudUser.id, mockCloudUser.currentAccountId))
        .rejects.toBeInstanceOf(CloudCapiKeyNotFoundException);
    });
  });

  describe('list', () => {
    it('Should get list of capi keys', async () => {
      expect(await service.list(mockSessionMetadata))
        .toEqual([mockCloudCapiKey]);
    });
    it('Should wrap an error in case of any', async () => {
      repository.list.mockRejectedValueOnce(new Error());

      await expect(service.list(mockSessionMetadata))
        .rejects.toBeInstanceOf(InternalServerErrorException);
    });
  });

  describe('delete', () => {
    it('Should delete capi key', async () => {
      expect(await service.delete(mockSessionMetadata, mockCloudCapiKey.id))
        .toEqual(undefined);
    });
    it('Should wrap an error in case of any', async () => {
      repository.delete.mockRejectedValueOnce(new Error());

      await expect(service.delete(mockSessionMetadata, mockCloudCapiKey.id))
        .rejects.toBeInstanceOf(InternalServerErrorException);
    });
  });

  describe('deleteAll', () => {
    it('Should delete all capi keys', async () => {
      expect(await service.deleteAll(mockSessionMetadata))
        .toEqual(undefined);
    });
    it('Should wrap an error in case of any', async () => {
      repository.deleteAll.mockRejectedValueOnce(new Error());

      await expect(service.deleteAll(mockSessionMetadata))
        .rejects.toBeInstanceOf(InternalServerErrorException);
    });
  });

  describe('handleCapiKeyUnauthorizedError', () => {
    it('should show BadRequestException error', async () => {
      const mockError = new BadRequestException('error');
      expect(await service.handleCapiKeyUnauthorizedError(mockError, mockSessionMetadata))
        .toEqual(new BadRequestException('error'));
    });
    it('should throw CloudCapiKeyUnauthorizedException error and mark as invalid', async () => {
      cloudSessionService.getSession.mockResolvedValueOnce({
        ...mockCloudSession,
        user: { capiKey: mockCloudCapiKey },
      });
      const mockError = new CloudCapiUnauthorizedException();

      expect(await service.handleCapiKeyUnauthorizedError(mockError, mockSessionMetadata))
        .toEqual(new CloudCapiKeyUnauthorizedException(
          undefined,
          { resourceId: mockCloudCapiKey.id },
        ));
    });
    it('should throw CloudCapiUnauthorizedException if no key', async () => {
      cloudSessionService.getSession.mockResolvedValueOnce({
        ...mockCloudSession,
        user: { capiKey: null },
      });
      const mockError = new CloudCapiUnauthorizedException();

      expect(await service.handleCapiKeyUnauthorizedError(mockError, mockSessionMetadata))
        .toEqual(mockError);
    });
    it('should throw CloudCapiUnauthorizedException if no user', async () => {
      cloudSessionService.getSession.mockResolvedValueOnce({
        ...mockCloudSession,
        user: null,
      });
      const mockError = new CloudCapiUnauthorizedException();

      expect(await service.handleCapiKeyUnauthorizedError(mockError, mockSessionMetadata))
        .toEqual(mockError);
    });
  });
});<|MERGE_RESOLUTION|>--- conflicted
+++ resolved
@@ -14,12 +14,8 @@
   mockUtm,
   MockType,
   mockCloudCapiKeyRepository,
-<<<<<<< HEAD
-  mockCloudCapiKeyApiProvider,
-=======
   mockCloudApiCapiKey,
   mockServer, mockCapiUnauthorizedError, mockCloudApiCapiAccessKey, mockCloudSession,
->>>>>>> b85ffe5a
 } from 'src/__mocks__';
 import { when, resetAllWhenMocks } from 'jest-when';
 import { CloudUserApiService } from 'src/modules/cloud/user/cloud-user.api.service';
@@ -47,14 +43,7 @@
     const module: TestingModule = await Test.createTestingModule({
       providers: [
         CloudCapiKeyService,
-<<<<<<< HEAD
-        {
-          provide: CloudCapiKeyApiProvider,
-          useFactory: mockCloudCapiKeyApiProvider,
-        },
-=======
         CloudCapiKeyApiProvider,
->>>>>>> b85ffe5a
         {
           provide: CloudCapiKeyRepository,
           useFactory: mockCloudCapiKeyRepository,
