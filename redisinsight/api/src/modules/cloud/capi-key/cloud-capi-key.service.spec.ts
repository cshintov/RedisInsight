--- conflicted
+++ resolved
@@ -116,11 +116,7 @@
     });
     it('Should generate new capi key but enable CAPI before', async () => {
       repository.getByUserAccount.mockResolvedValueOnce(null);
-<<<<<<< HEAD
-      cloudUserApiService.me.mockResolvedValueOnce({
-=======
       cloudUserApiService.getCloudUser.mockResolvedValueOnce({
->>>>>>> 3fe98449
         ...mockCloudUser,
         capiKey: undefined,
         accounts: [{
@@ -137,20 +133,6 @@
       expect(mockedAxios.post)
         .toHaveBeenNthCalledWith(2, '/accounts/cloud-api/cloudApiKeys', expect.anything(), expect.anything());
     });
-<<<<<<< HEAD
-    it('Should generate new capi key from 2nd attempt', async () => {
-      repository.getByUserAccount.mockResolvedValueOnce(null);
-      when(mockedAxios.post).calledWith('/accounts/cloud-api/cloudApiKeys', expect.anything(), expect.anything())
-        .mockRejectedValueOnce(mockCapiUnauthorizedError);
-
-      expect(await service['ensureCapiKeys'](mockSessionMetadata, mockUtm))
-        .toEqual(mockCloudUser.capiKey);
-      expect(mockedAxios.post).toHaveBeenCalledTimes(1);
-      expect(mockedAxios.post)
-        .toHaveBeenNthCalledWith(1, '/accounts/cloud-api/cloudApiKeys', expect.anything(), expect.anything());
-    });
-=======
->>>>>>> 3fe98449
     it('Should throw CloudCapiKeyUnauthorizedException if capiKey is not valid', async () => {
       repository.getByUserAccount.mockResolvedValueOnce({ ...mockCloudCapiKey, valid: false });
 
