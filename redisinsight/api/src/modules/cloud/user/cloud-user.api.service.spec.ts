import { Test, TestingModule } from '@nestjs/testing';
import { sign } from 'jsonwebtoken';
import {
  mockCloudApiAuthDto,
  mockCloudSessionService,
  mockCloudUserRepository,
  mockSessionMetadata,
  mockCloudUser,
  MockType,
  mockCapiUnauthorizedError,
  mockCloudSession,
  mockCloudCapiAccount,
  mockCloudApiUser,
<<<<<<< HEAD
  mockCloudApiCsrfToken,
=======
  mockCloudApiCsrfToken, mockServerService,
>>>>>>> 3fe98449
} from 'src/__mocks__';
import { when, resetAllWhenMocks } from 'jest-when';
import { CloudApiInternalServerErrorException, CloudApiUnauthorizedException } from 'src/modules/cloud/common/exceptions';
import { CloudUserApiService } from 'src/modules/cloud/user/cloud-user.api.service';
import { CloudUserApiProvider } from 'src/modules/cloud/user/providers/cloud-user.api.provider';
import { CloudUserRepository } from 'src/modules/cloud/user/repositories/cloud-user.repository';
import { CloudSessionService } from 'src/modules/cloud/session/cloud-session.service';
import { CloudAuthService } from 'src/modules/cloud/auth/cloud-auth.service';
import { mockCloudAuthService } from 'src/__mocks__/cloud-auth';
import axios from 'axios';
<<<<<<< HEAD
=======
import { ServerService } from 'src/modules/server/server.service';
>>>>>>> 3fe98449

const mockedAxios = axios as jest.Mocked<typeof axios>;
jest.mock('axios');
mockedAxios.create = jest.fn(() => mockedAxios);

describe('CloudUserApiService', () => {
  let service: CloudUserApiService;
  let repository: MockType<CloudUserRepository>;
  let sessionService: MockType<CloudSessionService>;
  let authService: MockType<CloudAuthService>;

  beforeEach(async () => {
    jest.clearAllMocks();
    resetAllWhenMocks();
    const module: TestingModule = await Test.createTestingModule({
      providers: [
        CloudUserApiService,
        CloudUserApiProvider,
        {
          provide: CloudUserRepository,
          useFactory: mockCloudUserRepository,
        },
        {
          provide: CloudSessionService,
          useFactory: mockCloudSessionService,
        },
        {
          provide: CloudAuthService,
          useFactory: mockCloudAuthService,
        },
<<<<<<< HEAD
=======
        {
          provide: ServerService,
          useFactory: mockServerService,
        },
>>>>>>> 3fe98449
      ],
    }).compile();

    service = module.get(CloudUserApiService);
    repository = module.get(CloudUserRepository);
    sessionService = module.get(CloudSessionService);
    authService = module.get(CloudAuthService);
  });

  describe('ensureCsrf', () => {
    beforeEach(async () => {
      when(mockedAxios.get).calledWith('csrf', expect.anything())
        .mockResolvedValue({
          status: 200,
          data: { csrfToken: mockCloudApiCsrfToken },
        });
    });

    it('should pass when there is existing csrf', async () => {
      expect(await service['ensureCsrf'](mockSessionMetadata)).toEqual(undefined);
      expect(sessionService.getSession).toHaveBeenCalledWith(mockSessionMetadata.sessionId);
      expect(sessionService.updateSessionData).not.toHaveBeenCalled();
      expect(mockedAxios.get).toHaveBeenCalledTimes(0);
    });
    it('should get csrf when no csrf in the session', async () => {
      sessionService.getSession.mockResolvedValueOnce(null);

      expect(await service['ensureCsrf'](mockSessionMetadata)).toEqual(undefined);
      expect(sessionService.getSession).toHaveBeenCalledWith(mockSessionMetadata.sessionId);
      expect(sessionService.updateSessionData).toHaveBeenCalledWith(mockSessionMetadata.sessionId, {
        csrf: mockCloudApiAuthDto.csrf,
      });
      expect(mockedAxios.get).toHaveBeenCalledTimes(1);
      expect(mockedAxios.get).toHaveBeenNthCalledWith(1, 'csrf', expect.anything());
    });
    it('should throw unauthorized error when no csrf returned', async () => {
      when(mockedAxios.get).calledWith('csrf', expect.anything())
        .mockResolvedValue({
          status: 200,
          data: { different: mockCloudApiCsrfToken },
        });
      sessionService.getSession.mockResolvedValueOnce(null);

      await expect(service['ensureCsrf'](mockSessionMetadata))
        .rejects.toBeInstanceOf(CloudApiUnauthorizedException);
      expect(sessionService.getSession).toHaveBeenCalledWith(mockSessionMetadata.sessionId);
      expect(sessionService.updateSessionData).not.toHaveBeenCalled();
      expect(mockedAxios.get).toHaveBeenCalledTimes(1);
      expect(mockedAxios.get).toHaveBeenNthCalledWith(1, 'csrf', expect.anything());
    });
    it('should throw unauthorized error when fetching api call returned 401', async () => {
      when(mockedAxios.get).calledWith('csrf', expect.anything())
        .mockRejectedValueOnce(mockCapiUnauthorizedError);
      sessionService.getSession.mockResolvedValueOnce(null);

      await expect(service['ensureCsrf'](mockSessionMetadata))
        .rejects.toBeInstanceOf(CloudApiUnauthorizedException);
      expect(sessionService.getSession).toHaveBeenCalledWith(mockSessionMetadata.sessionId);
      expect(sessionService.updateSessionData).not.toHaveBeenCalled();
      expect(mockedAxios.get).toHaveBeenCalledTimes(1);
      expect(mockedAxios.get).toHaveBeenNthCalledWith(1, 'csrf', expect.anything());
    });
  });

  describe('ensureAccessToken', () => {
    it('Should not renew when access token is not expired', async () => {
      const mockedAccessToken = sign({ exp: Math.trunc(Date.now() / 1000) + 3600 }, 'test');
      sessionService.getSession.mockResolvedValueOnce({
        ...mockCloudApiAuthDto,
        accessToken: mockedAccessToken,
      });
      await service['ensureAccessToken'](mockSessionMetadata);

      expect(authService.renewTokens).not.toHaveBeenCalled();
    });
    it('Should not renew when access token is not expired and 3m until expiration time', async () => {
      const mockedAccessToken = sign({ exp: Math.trunc(Date.now() / 1000) + 180 }, 'test');
      sessionService.getSession.mockResolvedValueOnce({
        ...mockCloudApiAuthDto,
        accessToken: mockedAccessToken,
      });
      await service['ensureAccessToken'](mockSessionMetadata);

      expect(authService.renewTokens).not.toHaveBeenCalled();
    });
    it('Should renew tokens when access token is expired', async () => {
      const mockedAccessToken = sign({ exp: Math.trunc(Date.now() / 1000) - 3600 }, 'test');
      sessionService.getSession.mockResolvedValueOnce({
        ...mockCloudApiAuthDto,
        accessToken: mockedAccessToken,
      });
      await service['ensureAccessToken'](mockSessionMetadata);

      expect(authService.renewTokens).toHaveBeenCalledWith(
        mockSessionMetadata,
        mockCloudApiAuthDto.idpType,
        mockCloudApiAuthDto.refreshToken,
      );
    });
    it('Should renew tokens when access token is not expired but < 2m until exp time', async () => {
      const mockedAccessToken = sign({ exp: Math.trunc(Date.now() / 1000) + 100 }, 'test');
      sessionService.getSession.mockResolvedValueOnce({
        ...mockCloudApiAuthDto,
        accessToken: mockedAccessToken,
      });
      await service['ensureAccessToken'](mockSessionMetadata);

      expect(authService.renewTokens).toHaveBeenCalledWith(
        mockSessionMetadata,
        mockCloudApiAuthDto.idpType,
        mockCloudApiAuthDto.refreshToken,
      );
    });
    it('Should throw CloudApiUnauthorizedException in case of any error', async () => {
      authService.renewTokens.mockRejectedValueOnce(new Error());

      const mockedAccessToken = sign({ exp: Math.trunc(Date.now() / 1000) }, 'test');
      sessionService.getSession.mockResolvedValueOnce({
        ...mockCloudApiAuthDto,
        accessToken: mockedAccessToken,
      });

      await expect(service['ensureAccessToken'](mockSessionMetadata)).rejects.toThrow(CloudApiUnauthorizedException);
      expect(authService.renewTokens).toHaveBeenCalledWith(
        mockSessionMetadata,
        mockCloudApiAuthDto.idpType,
        mockCloudApiAuthDto.refreshToken,
      );
    });
    it('Should throw CloudApiUnauthorizedException error if there is no session', async () => {
      sessionService.getSession.mockResolvedValueOnce(null);

      await expect(service['ensureAccessToken'](mockSessionMetadata)).rejects.toThrow(CloudApiUnauthorizedException);
      expect(authService.renewTokens).not.toHaveBeenCalled();
    });
  });

  describe('ensureLogin', () => {
    let spyEnsureAccessToken;
    let spyEnsureCsrf;

    beforeEach(async () => {
      spyEnsureAccessToken = jest.spyOn(service as any, 'ensureAccessToken');
      spyEnsureAccessToken.mockResolvedValue(undefined);
      spyEnsureCsrf = jest.spyOn(service as any, 'ensureCsrf');
      spyEnsureCsrf.mockResolvedValue(undefined);
      when(mockedAxios.post).calledWith('login', expect.anything(), expect.anything())
        .mockResolvedValue({
          status: 200,
          headers: { 'set-cookie': [`anything;JSESSIONID=${mockCloudApiAuthDto.apiSessionId};anything;`] },
        });
    });

    it('should pass when there is existing user in session', async () => {
      expect(await service['ensureLogin'](mockSessionMetadata)).toEqual(undefined);
      expect(spyEnsureAccessToken).toHaveBeenCalledTimes(1);
      expect(spyEnsureCsrf).toHaveBeenCalledTimes(1);
      expect(sessionService.getSession).toHaveBeenCalledWith(mockSessionMetadata.sessionId);
      expect(sessionService.updateSessionData).not.toHaveBeenCalled();
      expect(mockedAxios.post).toHaveBeenCalledTimes(0);
    });
    it('should login and get csrf when no apiSessionId', async () => {
      sessionService.getSession.mockResolvedValueOnce(null);

      expect(await service['ensureLogin'](mockSessionMetadata)).toEqual(undefined);
      expect(spyEnsureAccessToken).toHaveBeenCalledTimes(1);
      expect(spyEnsureCsrf).toHaveBeenCalledTimes(1);
      expect(sessionService.getSession).toHaveBeenCalledWith(mockSessionMetadata.sessionId);
      expect(sessionService.updateSessionData).toHaveBeenCalledWith(mockSessionMetadata.sessionId, {
        apiSessionId: mockCloudApiAuthDto.apiSessionId,
      });
      expect(mockedAxios.post).toHaveBeenCalledTimes(1);
      expect(mockedAxios.post).toHaveBeenNthCalledWith(1, 'login', expect.anything(), expect.anything());
    });
    it('should throw unauthorized error when no session id successfully fetched', async () => {
      when(mockedAxios.post).calledWith('login', expect.anything(), expect.anything())
        .mockResolvedValue({
          status: 200,
          headers: { 'set-cookie': ['anything;anything;'] },
        });
      sessionService.getSession.mockResolvedValueOnce(null);

      await expect(service['ensureLogin'](mockSessionMetadata))
        .rejects.toBeInstanceOf(CloudApiUnauthorizedException);
      expect(spyEnsureAccessToken).toHaveBeenCalledTimes(1);
      expect(spyEnsureCsrf).toHaveBeenCalledTimes(0);
      expect(sessionService.getSession).toHaveBeenCalledWith(mockSessionMetadata.sessionId);
      expect(sessionService.updateSessionData).not.toHaveBeenCalled();
      expect(mockedAxios.post).toHaveBeenCalledTimes(1);
      expect(mockedAxios.post).toHaveBeenNthCalledWith(1, 'login', expect.anything(), expect.anything());
    });
    it('should throw unauthorized error when no fetching api call returns 401', async () => {
      when(mockedAxios.post).calledWith('login', expect.anything(), expect.anything())
        .mockRejectedValueOnce(mockCapiUnauthorizedError);
      sessionService.getSession.mockResolvedValueOnce(null);

      await expect(service['ensureLogin'](mockSessionMetadata))
        .rejects.toBeInstanceOf(CloudApiUnauthorizedException);
      expect(spyEnsureAccessToken).toHaveBeenCalledTimes(1);
      expect(spyEnsureCsrf).toHaveBeenCalledTimes(0);
      expect(sessionService.getSession).toHaveBeenCalledWith(mockSessionMetadata.sessionId);
      expect(sessionService.updateSessionData).not.toHaveBeenCalled();
      expect(mockedAxios.post).toHaveBeenCalledTimes(1);
      expect(mockedAxios.post).toHaveBeenNthCalledWith(1, 'login', expect.anything(), expect.anything());
    });
  });

  describe('ensureCloudUser', () => {
    let spy;

    beforeEach(async () => {
      spy = jest.spyOn(service as any, 'ensureLogin');
      spy.mockResolvedValue(undefined);
      when(mockedAxios.get).calledWith('/users/me', expect.anything())
        .mockResolvedValue({
          status: 200,
          data: mockCloudApiUser,
        });
      when(mockedAxios.get).calledWith('/accounts', expect.anything())
        .mockResolvedValue({
          status: 200,
          data: { accounts: [mockCloudCapiAccount] },
        });
    });

    it('should pass when there is existing user in session', async () => {
      expect(await service['ensureCloudUser'](mockSessionMetadata)).toEqual(undefined);
      expect(spy).toHaveBeenCalledTimes(1);
      expect(repository.get).toHaveBeenCalledWith(mockSessionMetadata.sessionId);
      expect(mockedAxios.get).toHaveBeenCalledTimes(0);
    });
    it('should fetch user when force flag submitted', async () => {
      expect(await service['ensureCloudUser'](mockSessionMetadata, true)).toEqual(undefined);
      expect(spy).toHaveBeenCalledTimes(1);
      expect(repository.get).toHaveBeenCalledWith(mockSessionMetadata.sessionId);
      expect(mockedAxios.get).toHaveBeenCalledTimes(2);
      expect(mockedAxios.get).toHaveBeenNthCalledWith(1, '/users/me', expect.anything());
      expect(mockedAxios.get).toHaveBeenNthCalledWith(2, '/accounts', expect.anything());
    });
    it('should fetch user when there is no user in the repo', async () => {
      repository.get.mockResolvedValue(null);
      expect(await service['ensureCloudUser'](mockSessionMetadata)).toEqual(undefined);
      expect(spy).toHaveBeenCalledTimes(1);
      expect(repository.get).toHaveBeenCalledWith(mockSessionMetadata.sessionId);
      expect(mockedAxios.get).toHaveBeenCalledTimes(2);
      expect(mockedAxios.get).toHaveBeenNthCalledWith(1, '/users/me', expect.anything());
      expect(mockedAxios.get).toHaveBeenNthCalledWith(2, '/accounts', expect.anything());
    });
    it('should wrap Unauthorized error when /user/me returned 401 status code', async () => {
      when(mockedAxios.get).calledWith('/users/me', expect.anything())
        .mockRejectedValueOnce(mockCapiUnauthorizedError);

      await expect(service['ensureCloudUser'](mockSessionMetadata, true))
        .rejects.toBeInstanceOf(CloudApiUnauthorizedException);
      expect(mockedAxios.get).toHaveBeenCalledTimes(1);
      expect(mockedAxios.get).toHaveBeenNthCalledWith(1, '/users/me', expect.anything());
    });
    it('should wrap Unauthorized error when /accounts returned 401 status code', async () => {
      when(mockedAxios.get).calledWith('/accounts', expect.anything())
        .mockRejectedValueOnce(mockCapiUnauthorizedError);

      await expect(service['ensureCloudUser'](mockSessionMetadata, true))
        .rejects.toBeInstanceOf(CloudApiUnauthorizedException);
      expect(mockedAxios.get).toHaveBeenCalledTimes(2);
      expect(mockedAxios.get).toHaveBeenNthCalledWith(1, '/users/me', expect.anything());
      expect(mockedAxios.get).toHaveBeenNthCalledWith(2, '/accounts', expect.anything());
    });
  });

  describe('me', () => {
    let spy;

    beforeEach(async () => {
      spy = jest.spyOn(service as any, 'ensureCloudUser');
      spy.mockResolvedValue(undefined);
    });

    it('should get user profile', async () => {
      expect(await service.me(mockSessionMetadata))
        .toEqual(mockCloudUser);
      expect(spy).toHaveBeenCalledTimes(1);
      expect(repository.get).toHaveBeenCalledWith(mockSessionMetadata.sessionId);
    });
    it('should get user profile from 2nd attempt', async () => {
      spy.mockRejectedValueOnce(new CloudApiUnauthorizedException());
      spy.mockResolvedValueOnce(undefined);

      expect(await service.me(mockSessionMetadata))
        .toEqual(mockCloudUser);
      expect(spy).toHaveBeenCalledTimes(2);
    });
    it('should throw an error if retries attempts exceeded', async () => {
      spy.mockRejectedValueOnce(new CloudApiUnauthorizedException());
      spy.mockRejectedValueOnce(new CloudApiUnauthorizedException());

      await expect(service.me(mockSessionMetadata))
        .rejects.toEqual(new CloudApiUnauthorizedException());
      expect(spy).toHaveBeenCalledTimes(2);
    });
    it('should throw an error from 1st attempt when no Anauthorized Error', async () => {
      spy.mockRejectedValueOnce(new CloudApiInternalServerErrorException());

      await expect(service.me(mockSessionMetadata))
        .rejects.toEqual(new CloudApiInternalServerErrorException());
      expect(spy).toHaveBeenCalledTimes(1);
    });
  });

  describe('getUserSession', () => {
    let spy;

    beforeEach(async () => {
      spy = jest.spyOn(service as any, 'ensureCloudUser');
      spy.mockResolvedValue(undefined);
    });

    it('should get user session', async () => {
      expect(await service.getUserSession(mockSessionMetadata))
        .toEqual(mockCloudSession);
      expect(spy).toHaveBeenCalledTimes(1);
      expect(sessionService.getSession).toHaveBeenCalledWith(mockSessionMetadata.sessionId);
    });
    it('should get user session from 2nd attempt', async () => {
      spy.mockRejectedValueOnce(new CloudApiUnauthorizedException());
      spy.mockResolvedValueOnce(undefined);

      expect(await service.getUserSession(mockSessionMetadata))
        .toEqual(mockCloudSession);
      expect(spy).toHaveBeenCalledTimes(2);
    });
    it('should throw an error if retries attempts exceeded', async () => {
      spy.mockRejectedValueOnce(new CloudApiUnauthorizedException());
      spy.mockRejectedValueOnce(new CloudApiUnauthorizedException());

      await expect(service.getUserSession(mockSessionMetadata))
        .rejects.toEqual(new CloudApiUnauthorizedException());
      expect(spy).toHaveBeenCalledTimes(2);
    });
  });

  describe('setCurrentAccount', () => {
    let spy;
    let response;

    beforeEach(async () => {
<<<<<<< HEAD
      spy = jest.spyOn(service, 'me');
=======
      jest.spyOn(service as any, 'ensureCloudUser').mockResolvedValue(undefined);
      spy = jest.spyOn(service, 'getCloudUser');
>>>>>>> 3fe98449
      spy.mockResolvedValue(mockCloudUser);
    });

    it('should set user account', async () => {
      response = {
        status: 200,
        data: {},
      };
      mockedAxios.post.mockResolvedValue(response);

      expect(await service.setCurrentAccount(mockSessionMetadata, mockCloudUser.currentAccountId))
        .toEqual(mockCloudUser);
      expect(mockedAxios.post).toHaveBeenCalledTimes(1);
    });
    it('should set user account from 2nd attempt', async () => {
      response = {
        status: 200,
        data: {},
      };
      mockedAxios.post.mockRejectedValueOnce(mockCapiUnauthorizedError);
      mockedAxios.post.mockResolvedValueOnce(mockCapiUnauthorizedError);

      expect(await service.setCurrentAccount(mockSessionMetadata, mockCloudUser.currentAccountId))
        .toEqual(mockCloudUser);
      expect(mockedAxios.post).toHaveBeenCalledTimes(2);
    });
    it('should throw an error if retries attempts exceeded', async () => {
      response = {
        status: 200,
        data: {},
      };
      mockedAxios.post.mockRejectedValueOnce(mockCapiUnauthorizedError);
      mockedAxios.post.mockRejectedValueOnce(mockCapiUnauthorizedError);

      await expect(service.setCurrentAccount(mockSessionMetadata, mockCloudUser.currentAccountId))
        .rejects.toEqual(new CloudApiUnauthorizedException());
      expect(mockedAxios.post).toHaveBeenCalledTimes(2);
    });
  });

  describe('updateUser', () => {
    it('should update cloud user', async () => {
      expect(await service.updateUser(mockSessionMetadata, { currentAccountId: 1 }))
        .toEqual(mockCloudUser);
      expect(repository.update).toHaveBeenCalledWith(mockSessionMetadata.sessionId, { currentAccountId: 1 });
    });
  });
});<|MERGE_RESOLUTION|>--- conflicted
+++ resolved
@@ -11,11 +11,7 @@
   mockCloudSession,
   mockCloudCapiAccount,
   mockCloudApiUser,
-<<<<<<< HEAD
-  mockCloudApiCsrfToken,
-=======
   mockCloudApiCsrfToken, mockServerService,
->>>>>>> 3fe98449
 } from 'src/__mocks__';
 import { when, resetAllWhenMocks } from 'jest-when';
 import { CloudApiInternalServerErrorException, CloudApiUnauthorizedException } from 'src/modules/cloud/common/exceptions';
@@ -26,10 +22,7 @@
 import { CloudAuthService } from 'src/modules/cloud/auth/cloud-auth.service';
 import { mockCloudAuthService } from 'src/__mocks__/cloud-auth';
 import axios from 'axios';
-<<<<<<< HEAD
-=======
 import { ServerService } from 'src/modules/server/server.service';
->>>>>>> 3fe98449
 
 const mockedAxios = axios as jest.Mocked<typeof axios>;
 jest.mock('axios');
@@ -60,13 +53,10 @@
           provide: CloudAuthService,
           useFactory: mockCloudAuthService,
         },
-<<<<<<< HEAD
-=======
         {
           provide: ServerService,
           useFactory: mockServerService,
         },
->>>>>>> 3fe98449
       ],
     }).compile();
 
@@ -412,12 +402,8 @@
     let response;
 
     beforeEach(async () => {
-<<<<<<< HEAD
-      spy = jest.spyOn(service, 'me');
-=======
       jest.spyOn(service as any, 'ensureCloudUser').mockResolvedValue(undefined);
       spy = jest.spyOn(service, 'getCloudUser');
->>>>>>> 3fe98449
       spy.mockResolvedValue(mockCloudUser);
     });
 
