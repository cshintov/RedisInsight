--- conflicted
+++ resolved
@@ -21,14 +21,11 @@
 import { CloudSessionService } from 'src/modules/cloud/session/cloud-session.service';
 import { CloudAuthService } from 'src/modules/cloud/auth/cloud-auth.service';
 import { mockCloudAuthService } from 'src/__mocks__/cloud-auth';
-<<<<<<< HEAD
-=======
 import axios from 'axios';
 
 const mockedAxios = axios as jest.Mocked<typeof axios>;
 jest.mock('axios');
 mockedAxios.create = jest.fn(() => mockedAxios);
->>>>>>> b85ffe5a
 
 describe('CloudUserApiService', () => {
   let service: CloudUserApiService;
@@ -448,77 +445,4 @@
       expect(repository.update).toHaveBeenCalledWith(mockSessionMetadata.sessionId, { currentAccountId: 1 });
     });
   });
-
-  describe('ensureAccessToken', () => {
-    it('Should not renew when access token is not expired', async () => {
-      const mockedAccessToken = sign({ exp: Math.trunc(Date.now() / 1000) + 3600 }, 'test');
-      sessionService.getSession.mockResolvedValueOnce({
-        ...mockCloudApiAuthDto,
-        accessToken: mockedAccessToken,
-      });
-      await service['ensureAccessToken'](mockSessionMetadata);
-
-      expect(authService.renewTokens).not.toHaveBeenCalled();
-    });
-    it('Should not renew when access token is not expired and 3m until expiration time', async () => {
-      const mockedAccessToken = sign({ exp: Math.trunc(Date.now() / 1000) + 180 }, 'test');
-      sessionService.getSession.mockResolvedValueOnce({
-        ...mockCloudApiAuthDto,
-        accessToken: mockedAccessToken,
-      });
-      await service['ensureAccessToken'](mockSessionMetadata);
-
-      expect(authService.renewTokens).not.toHaveBeenCalled();
-    });
-    it('Should renew tokens when access token is expired', async () => {
-      const mockedAccessToken = sign({ exp: Math.trunc(Date.now() / 1000) - 3600 }, 'test');
-      sessionService.getSession.mockResolvedValueOnce({
-        ...mockCloudApiAuthDto,
-        accessToken: mockedAccessToken,
-      });
-      await service['ensureAccessToken'](mockSessionMetadata);
-
-      expect(authService.renewTokens).toHaveBeenCalledWith(
-        mockSessionMetadata,
-        mockCloudApiAuthDto.idpType,
-        mockCloudApiAuthDto.refreshToken,
-      );
-    });
-    it('Should renew tokens when access token is not expired but < 2m until exp time', async () => {
-      const mockedAccessToken = sign({ exp: Math.trunc(Date.now() / 1000) + 100 }, 'test');
-      sessionService.getSession.mockResolvedValueOnce({
-        ...mockCloudApiAuthDto,
-        accessToken: mockedAccessToken,
-      });
-      await service['ensureAccessToken'](mockSessionMetadata);
-
-      expect(authService.renewTokens).toHaveBeenCalledWith(
-        mockSessionMetadata,
-        mockCloudApiAuthDto.idpType,
-        mockCloudApiAuthDto.refreshToken,
-      );
-    });
-    it('Should throw CloudApiUnauthorizedException in case of any error', async () => {
-      authService.renewTokens.mockRejectedValueOnce(new Error());
-
-      const mockedAccessToken = sign({ exp: Math.trunc(Date.now() / 1000) }, 'test');
-      sessionService.getSession.mockResolvedValueOnce({
-        ...mockCloudApiAuthDto,
-        accessToken: mockedAccessToken,
-      });
-
-      await expect(service['ensureAccessToken'](mockSessionMetadata)).rejects.toThrow(CloudApiUnauthorizedException);
-      expect(authService.renewTokens).toHaveBeenCalledWith(
-        mockSessionMetadata,
-        mockCloudApiAuthDto.idpType,
-        mockCloudApiAuthDto.refreshToken,
-      );
-    });
-    it('Should throw CloudApiUnauthorizedException error if there is no session', async () => {
-      sessionService.getSession.mockResolvedValueOnce(null);
-
-      await expect(service['ensureAccessToken'](mockSessionMetadata)).rejects.toThrow(CloudApiUnauthorizedException);
-      expect(authService.renewTokens).not.toHaveBeenCalled();
-    });
-  });
 });