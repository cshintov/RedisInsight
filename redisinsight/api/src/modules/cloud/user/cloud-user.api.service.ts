import { find } from 'lodash';
import { decode } from 'jsonwebtoken';
import { Injectable, Logger } from '@nestjs/common';
import { SessionMetadata } from 'src/common/models';
import { CloudUserRepository } from 'src/modules/cloud/user/repositories/cloud-user.repository';
import { CloudUser, CloudUserAccount } from 'src/modules/cloud/user/models';
import { CloudSessionService } from 'src/modules/cloud/session/cloud-session.service';
import { wrapHttpError } from 'src/common/utils';
import { CloudApiUnauthorizedException } from 'src/modules/cloud/common/exceptions';
import { CloudUserApiProvider } from 'src/modules/cloud/user/providers/cloud-user.api.provider';
import { CloudRequestUtm } from 'src/modules/cloud/common/models';
import { CloudAuthService } from 'src/modules/cloud/auth/cloud-auth.service';
import config from 'src/utils/config';
import { CloudSession } from 'src/modules/cloud/session/models/cloud-session';
<<<<<<< HEAD
=======
import { ServerService } from 'src/modules/server/server.service';
>>>>>>> 3fe98449

const cloudConfig = config.get('cloud');

@Injectable()
export class CloudUserApiService {
  private logger = new Logger('CloudUserApiService');

  constructor(
    private readonly cloudAuthService: CloudAuthService,
    private readonly repository: CloudUserRepository,
    private readonly sessionService: CloudSessionService,
    private readonly api: CloudUserApiProvider,
    private readonly serverService: ServerService,
  ) {}

  /**
   * Find current account in accounts list by currentAccountId
   * @param user
   */
  static getCurrentAccount(user: CloudUser): CloudUserAccount {
    return find(user?.accounts, { id: user?.currentAccountId });
  }

  /**
   * Fetch csrf token if needed
   * @param sessionMetadata
   * @private
   */
  private async ensureCsrf(sessionMetadata: SessionMetadata): Promise<void> {
    try {
      const session = await this.sessionService.getSession(sessionMetadata.sessionId);

      if (!session?.csrf) {
        this.logger.log('Trying to get csrf token');
        const csrf = await this.api.getCsrfToken(session);

        if (!csrf) {
          throw new CloudApiUnauthorizedException();
        }

        await this.sessionService.updateSessionData(sessionMetadata.sessionId, { csrf });
      }
    } catch (e) {
      this.logger.error('Unable to get csrf token', e);
      throw wrapHttpError(e);
    }
  }

  /**
   * Renew jwt tokens if needed
   * @param sessionMetadata
   * @private
   */
  private async ensureAccessToken(sessionMetadata: SessionMetadata): Promise<void> {
    try {
      const session = await this.sessionService.getSession(sessionMetadata.sessionId);

      if (!session?.accessToken) {
        throw new CloudApiUnauthorizedException();
      }

      const decodedJwt = decode(session.accessToken);

      const expiresIn = decodedJwt.exp * 1_000 - Date.now();

      if (expiresIn < cloudConfig.renewTokensBeforeExpire) {
        // need to renew
        await this.cloudAuthService.renewTokens(sessionMetadata, session.idpType, session.refreshToken);
      }
    } catch (e) {
      throw new CloudApiUnauthorizedException();
    }
  }

  /**
   * Login user to api using accessToken from oauth flow
   * @param sessionMetadata
   * @param utm
   * @private
   */
  private async ensureLogin(sessionMetadata: SessionMetadata, utm?: CloudRequestUtm): Promise<void> {
    try {
      await this.ensureAccessToken(sessionMetadata);

      const session = await this.sessionService.getSession(sessionMetadata.sessionId);

      if (!session?.apiSessionId) {
        this.logger.log('Trying to login user');

        const preparedUtm = utm;

        if (preparedUtm && (!preparedUtm.amp || !preparedUtm.package)) {
          await this.serverService.getInfo()
            .then(({ id, packageType }) => {
              preparedUtm.amp = preparedUtm.amp || id;
              preparedUtm.package = preparedUtm.package || packageType;
            })
            .catch(() => {
              this.logger.warn('Unable to get server id for utm parameters');
            });
        }

        const apiSessionId = await this.api.getApiSessionId(session, preparedUtm);

        if (!apiSessionId) {
          throw new CloudApiUnauthorizedException();
        }

        await this.sessionService.updateSessionData(sessionMetadata.sessionId, { apiSessionId });
      }

      await this.ensureCsrf(sessionMetadata);
    } catch (e) {
      this.logger.error('Unable to login user', e);
      throw wrapHttpError(e);
    }
  }

  /**
   * Sync cloud user profile when needed
   * Always sync with force=true
   * @param sessionMetadata
   * @param force
   * @param utm
   * @private
   */
  private async ensureCloudUser(sessionMetadata: SessionMetadata, force = false, utm?: CloudRequestUtm) {
    try {
      await this.ensureLogin(sessionMetadata, utm);

      const session = await this.sessionService.getSession(sessionMetadata.sessionId);

      const existingUser = await this.repository.get(sessionMetadata.sessionId);

      if (existingUser?.id && !force) {
        return;
      }

      this.logger.log('Trying to sync user profile');

      const userData = await this.api.getCurrentUser(session);

      const user: CloudUser = {
        id: +userData.id,
        name: userData.name,
        currentAccountId: +userData.current_account_id,
      };

      const accounts = await this.api.getAccounts(session);

      // todo: remember existing CApi key?
      user.accounts = accounts.map((account) => ({
        id: account.id,
        name: account.name,
        capiKey: account.api_access_key,
      }));

      await this.repository.update(sessionMetadata.sessionId, user);
      this.logger.log('Successfully synchronized user profile');
    } catch (e) {
      this.logger.error('Unable to sync user profile', e);
      throw wrapHttpError(e);
    }
  }

  /**
   * Get cloud user profile
   * @param sessionMetadata
   * @param forceSync
   * @param utm
   */
<<<<<<< HEAD
  async me(sessionMetadata: SessionMetadata, forceSync = false, utm?: CloudRequestUtm): Promise<CloudUser> {
    return this.api.callWithAuthRetry(sessionMetadata.sessionId, async () => {
      try {
        await this.ensureCloudUser(sessionMetadata, forceSync, utm);
=======
  async getCloudUser(sessionMetadata: SessionMetadata, forceSync = false, utm?: CloudRequestUtm): Promise<CloudUser> {
    try {
      await this.ensureCloudUser(sessionMetadata, forceSync, utm);
>>>>>>> 3fe98449

        return await this.repository.get(sessionMetadata.sessionId);
      } catch (e) {
        throw wrapHttpError(e);
      }
    });
  }

  /**
   * Get complete cloud user session
   * @param sessionMetadata
   * @param forceSync
   * @param utm
   */
  async getUserSession(
    sessionMetadata: SessionMetadata,
    forceSync = false,
    utm?: CloudRequestUtm,
  ): Promise<CloudSession> {
    return this.api.callWithAuthRetry(sessionMetadata.sessionId, async () => {
      try {
        await this.ensureCloudUser(sessionMetadata, forceSync, utm);

        return await this.sessionService.getSession(sessionMetadata.sessionId);
      } catch (e) {
        throw wrapHttpError(e);
      }
    });
  }

  /**
   * Get cloud user profile
   * @param sessionMetadata
   * @param forceSync
   * @param utm
   */
  async me(sessionMetadata: SessionMetadata, forceSync = false, utm?: CloudRequestUtm): Promise<CloudUser> {
    return this.api.callWithAuthRetry(
      sessionMetadata.sessionId,
      async () => this.getCloudUser(sessionMetadata, forceSync, utm),
    );
  }

  /**
   * Get complete cloud user session
   * @param sessionMetadata
   * @param forceSync
   * @param utm
   */
  async getUserSession(
    sessionMetadata: SessionMetadata,
    forceSync = false,
    utm?: CloudRequestUtm,
  ): Promise<CloudSession> {
    return this.api.callWithAuthRetry(sessionMetadata.sessionId, async () => {
      try {
        await this.ensureCloudUser(sessionMetadata, forceSync, utm);

        return await this.sessionService.getSession(sessionMetadata.sessionId);
      } catch (e) {
        throw wrapHttpError(e);
      }
    });
  }

  /**
   * Invalidate user SM API session
   * @param sessionMetadata
   */
  async invalidateApiSession(
    sessionMetadata: SessionMetadata,
  ): Promise<void> {
    await this.sessionService.invalidateApiSession(sessionMetadata.sessionId);
  }

  /**
   * Select current account to work with
   * @param sessionMetadata
   * @param accountId
   */
  async setCurrentAccount(sessionMetadata: SessionMetadata, accountId: string | number): Promise<CloudUser> {
    return this.api.callWithAuthRetry(sessionMetadata.sessionId, async () => {
      try {
<<<<<<< HEAD
        this.logger.log('Switching user account');

        const session = await this.sessionService.getSession(sessionMetadata.sessionId);

        await this.api.setCurrentAccount(session, +accountId);

        return this.me(sessionMetadata, true);
=======
        await this.ensureCloudUser(sessionMetadata);

        this.logger.log('Switching user account');

        const session = await this.sessionService.getSession(sessionMetadata.sessionId);

        await this.api.setCurrentAccount(session, +accountId);

        return this.getCloudUser(sessionMetadata, true);
>>>>>>> 3fe98449
      } catch (e) {
        this.logger.error('Unable to switch current account', e);
        throw wrapHttpError(e);
      }
    });
  }

  /**
   * Update user data
   * @param sessionMetadata
   * @param data
   */
  async updateUser(sessionMetadata: SessionMetadata, data: Partial<CloudUser>): Promise<CloudUser> {
    return this.repository.update(sessionMetadata.sessionId, data);
  }
}<|MERGE_RESOLUTION|>--- conflicted
+++ resolved
@@ -12,10 +12,7 @@
 import { CloudAuthService } from 'src/modules/cloud/auth/cloud-auth.service';
 import config from 'src/utils/config';
 import { CloudSession } from 'src/modules/cloud/session/models/cloud-session';
-<<<<<<< HEAD
-=======
 import { ServerService } from 'src/modules/server/server.service';
->>>>>>> 3fe98449
 
 const cloudConfig = config.get('cloud');
 
@@ -187,22 +184,27 @@
    * @param forceSync
    * @param utm
    */
-<<<<<<< HEAD
+  async getCloudUser(sessionMetadata: SessionMetadata, forceSync = false, utm?: CloudRequestUtm): Promise<CloudUser> {
+    try {
+      await this.ensureCloudUser(sessionMetadata, forceSync, utm);
+
+      return await this.repository.get(sessionMetadata.sessionId);
+    } catch (e) {
+      throw wrapHttpError(e);
+    }
+  }
+
+  /**
+   * Get cloud user profile
+   * @param sessionMetadata
+   * @param forceSync
+   * @param utm
+   */
   async me(sessionMetadata: SessionMetadata, forceSync = false, utm?: CloudRequestUtm): Promise<CloudUser> {
-    return this.api.callWithAuthRetry(sessionMetadata.sessionId, async () => {
-      try {
-        await this.ensureCloudUser(sessionMetadata, forceSync, utm);
-=======
-  async getCloudUser(sessionMetadata: SessionMetadata, forceSync = false, utm?: CloudRequestUtm): Promise<CloudUser> {
-    try {
-      await this.ensureCloudUser(sessionMetadata, forceSync, utm);
->>>>>>> 3fe98449
-
-        return await this.repository.get(sessionMetadata.sessionId);
-      } catch (e) {
-        throw wrapHttpError(e);
-      }
-    });
+    return this.api.callWithAuthRetry(
+      sessionMetadata.sessionId,
+      async () => this.getCloudUser(sessionMetadata, forceSync, utm),
+    );
   }
 
   /**
@@ -228,41 +230,6 @@
   }
 
   /**
-   * Get cloud user profile
-   * @param sessionMetadata
-   * @param forceSync
-   * @param utm
-   */
-  async me(sessionMetadata: SessionMetadata, forceSync = false, utm?: CloudRequestUtm): Promise<CloudUser> {
-    return this.api.callWithAuthRetry(
-      sessionMetadata.sessionId,
-      async () => this.getCloudUser(sessionMetadata, forceSync, utm),
-    );
-  }
-
-  /**
-   * Get complete cloud user session
-   * @param sessionMetadata
-   * @param forceSync
-   * @param utm
-   */
-  async getUserSession(
-    sessionMetadata: SessionMetadata,
-    forceSync = false,
-    utm?: CloudRequestUtm,
-  ): Promise<CloudSession> {
-    return this.api.callWithAuthRetry(sessionMetadata.sessionId, async () => {
-      try {
-        await this.ensureCloudUser(sessionMetadata, forceSync, utm);
-
-        return await this.sessionService.getSession(sessionMetadata.sessionId);
-      } catch (e) {
-        throw wrapHttpError(e);
-      }
-    });
-  }
-
-  /**
    * Invalidate user SM API session
    * @param sessionMetadata
    */
@@ -280,25 +247,15 @@
   async setCurrentAccount(sessionMetadata: SessionMetadata, accountId: string | number): Promise<CloudUser> {
     return this.api.callWithAuthRetry(sessionMetadata.sessionId, async () => {
       try {
-<<<<<<< HEAD
+        await this.ensureCloudUser(sessionMetadata);
+
         this.logger.log('Switching user account');
 
         const session = await this.sessionService.getSession(sessionMetadata.sessionId);
 
         await this.api.setCurrentAccount(session, +accountId);
 
-        return this.me(sessionMetadata, true);
-=======
-        await this.ensureCloudUser(sessionMetadata);
-
-        this.logger.log('Switching user account');
-
-        const session = await this.sessionService.getSession(sessionMetadata.sessionId);
-
-        await this.api.setCurrentAccount(session, +accountId);
-
         return this.getCloudUser(sessionMetadata, true);
->>>>>>> 3fe98449
       } catch (e) {
         this.logger.error('Unable to switch current account', e);
         throw wrapHttpError(e);
