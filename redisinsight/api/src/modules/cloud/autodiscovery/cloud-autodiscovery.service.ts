import {
  Injectable,
  Logger,
  ServiceUnavailableException,
} from '@nestjs/common';
import { uniqBy } from 'lodash';
import ERROR_MESSAGES from 'src/constants/error-messages';
import {
  DiscoverCloudDatabasesDto,
  ImportCloudDatabaseDto,
  ImportCloudDatabaseResponse,
} from 'src/modules/cloud/autodiscovery/dto';
import { CloudAutodiscoveryAuthType } from 'src/modules/cloud/autodiscovery/models';
import { DatabaseService } from 'src/modules/database/database.service';
import { HostingProvider } from 'src/modules/database/entities/database.entity';
import { ActionStatus, SessionMetadata } from 'src/common/models';
import { CloudAutodiscoveryAnalytics } from 'src/modules/cloud/autodiscovery/cloud-autodiscovery.analytics';
import { CloudCapiAuthDto } from 'src/modules/cloud/common/dto';
import { CloudSubscriptionCapiService } from 'src/modules/cloud/subscription/cloud-subscription.capi.service';
import { wrapHttpError } from 'src/common/utils';
import { CloudUserCapiService } from 'src/modules/cloud/user/cloud-user.capi.service';
import { CloudDatabaseCapiService } from 'src/modules/cloud/database/cloud-database.capi.service';
import { CloudAccountInfo } from 'src/modules/cloud/user/models';
import { CloudSubscription, CloudSubscriptionType } from 'src/modules/cloud/subscription/models';
import { CloudDatabase, CloudDatabaseStatus } from 'src/modules/cloud/database/models';
import config from 'src/utils/config';

const cloudConfig = config.get('cloud');

@Injectable()
export class CloudAutodiscoveryService {
  private logger = new Logger('CloudAutodiscoveryService');

  constructor(
    private readonly databaseService: DatabaseService,
    private readonly cloudSubscriptionCapiService: CloudSubscriptionCapiService,
    private readonly cloudUserCapiService: CloudUserCapiService,
    private readonly cloudDatabaseCapiService: CloudDatabaseCapiService,
    private readonly analytics: CloudAutodiscoveryAnalytics,
  ) {}

  /**
   * Get cloud account short info
   * @param authDto
   */
  async getAccount(authDto: CloudCapiAuthDto): Promise<CloudAccountInfo> {
    try {
      return await this.cloudUserCapiService.getCurrentAccount(authDto);
    } catch (e) {
      this.logger.error('Error when getting current user account', e);
      throw wrapHttpError(e);
    }
  }

  /**
   * Get subscriptions by type
   * @param sessionMetadata
   * @param authDto
   * @param type
   * @param authType
   */
  private async getSubscriptions(
    sessionMetadata: SessionMetadata,
    authDto: CloudCapiAuthDto,
    type: CloudSubscriptionType,
    authType: CloudAutodiscoveryAuthType,
  ): Promise<CloudSubscription[]> {
    try {
      const subscriptions = await this.cloudSubscriptionCapiService.getSubscriptions(authDto, type);
      this.analytics.sendGetRECloudSubsSucceedEvent(
        sessionMetadata,
        subscriptions,
        type,
        authType,
      );
      return subscriptions;
    } catch (e) {
<<<<<<< HEAD
      this.analytics.sendGetRECloudSubsFailedEvent(
        sessionMetadata,
        e,
        type,
        authType,
      );
=======
      this.logger.error('Failed get redis cloud subscriptions', e);
      this.analytics.sendGetRECloudSubsFailedEvent(e, type, authType);
>>>>>>> 1aaa7f9e
      throw wrapHttpError(e);
    }
  }

  /**
   * Discover all subscriptions
   * @param sessionMetadata
   * @param authDto
   * @param authType
   */
  async discoverSubscriptions(
    sessionMetadata: SessionMetadata,
    authDto: CloudCapiAuthDto,
    authType: CloudAutodiscoveryAuthType,
  ): Promise<CloudSubscription[]> {
    return [].concat(...await Promise.all([
      this.getSubscriptions(
        sessionMetadata,
        authDto,
        CloudSubscriptionType.Fixed,
        authType,
      ),
      this.getSubscriptions(
        sessionMetadata,
        authDto,
        CloudSubscriptionType.Flexible,
        authType,
      ),
    ]));
  }

  /**
   * Get all databases from specified multiple subscriptions
   * @param sessionMetadata
   * @param authDto
   * @param dto
   * @param authType
   */
  async discoverDatabases(
    sessionMetadata: SessionMetadata,
    authDto: CloudCapiAuthDto,
    dto: DiscoverCloudDatabasesDto,
    authType: CloudAutodiscoveryAuthType,
  ): Promise<CloudDatabase[]> {
    let result = [];
    try {
      this.logger.debug('Discovering cloud databases from subscription(s)', sessionMetadata);

      const subscriptions = uniqBy(
        dto.subscriptions,
        ({ subscriptionId, subscriptionType }) => [subscriptionId, subscriptionType].join(),
      );

      await Promise.all(
        subscriptions.map(async (subscription) => {
          const databases = await this.cloudDatabaseCapiService.getDatabases(authDto, subscription);
          result = result.concat(databases);
        }),
      );

      this.analytics.sendGetRECloudDbsSucceedEvent(
        sessionMetadata,
        result,
        authType,
      );
      return result;
    } catch (e) {
<<<<<<< HEAD
      this.analytics.sendGetRECloudDbsFailedEvent(
        sessionMetadata,
        e,
        authType,
      );
=======
      this.logger.error('Error when discovering cloud databases from subscription(s)', e);
      this.analytics.sendGetRECloudDbsFailedEvent(e, authType);
>>>>>>> 1aaa7f9e

      throw wrapHttpError(e);
    }
  }

  /**
   * Add database from cloud
   * @param sessionMetadata
   * @param authDto
   * @param addDatabasesDto
   */
  async addRedisCloudDatabases(
    sessionMetadata: SessionMetadata,
    authDto: CloudCapiAuthDto,
    addDatabasesDto: ImportCloudDatabaseDto[],
  ): Promise<ImportCloudDatabaseResponse[]> {
    this.logger.debug('Adding Redis Cloud databases.', sessionMetadata);

    return Promise.all(
      addDatabasesDto.map(
        async (
          dto: ImportCloudDatabaseDto,
        ): Promise<ImportCloudDatabaseResponse> => {
          let database;
          try {
            database = await this.cloudDatabaseCapiService.getDatabase(authDto, dto);

            const {
              publicEndpoint, name, password, status,
            } = database;
            if (status !== CloudDatabaseStatus.Active) {
              const exception = new ServiceUnavailableException(ERROR_MESSAGES.DATABASE_IS_INACTIVE);
              return {
                ...dto,
                status: ActionStatus.Fail,
                message: exception.message,
                error: exception?.getResponse(),
                databaseDetails: database,
              };
            }
            const [host, port] = publicEndpoint.split(':');

            await this.databaseService.create(
              sessionMetadata,
              {
                host,
                port: parseInt(port, 10),
                name,
                nameFromProvider: name,
                password,
                provider: HostingProvider.RE_CLOUD,
                cloudDetails: database?.cloudDetails,
                timeout: cloudConfig.cloudDatabaseConnectionTimeout,
              },
            );

            return {
              ...dto,
              status: ActionStatus.Success,
              message: 'Added',
              databaseDetails: database,
            };
          } catch (error) {
            this.logger.error('Adding cloud database failed with an error', error);
            return {
              ...dto,
              status: ActionStatus.Fail,
              message: error.message,
              error: error?.response,
              databaseDetails: database,
            };
          }
        },
      ),
    );
  }
}<|MERGE_RESOLUTION|>--- conflicted
+++ resolved
@@ -75,17 +75,13 @@
       );
       return subscriptions;
     } catch (e) {
-<<<<<<< HEAD
+      this.logger.error('Failed get redis cloud subscriptions', sessionMetadata, e);
       this.analytics.sendGetRECloudSubsFailedEvent(
         sessionMetadata,
         e,
         type,
         authType,
       );
-=======
-      this.logger.error('Failed get redis cloud subscriptions', e);
-      this.analytics.sendGetRECloudSubsFailedEvent(e, type, authType);
->>>>>>> 1aaa7f9e
       throw wrapHttpError(e);
     }
   }
@@ -153,16 +149,12 @@
       );
       return result;
     } catch (e) {
-<<<<<<< HEAD
+      this.logger.error('Error when discovering cloud databases from subscription(s)', sessionMetadata, e);
       this.analytics.sendGetRECloudDbsFailedEvent(
         sessionMetadata,
         e,
         authType,
       );
-=======
-      this.logger.error('Error when discovering cloud databases from subscription(s)', e);
-      this.analytics.sendGetRECloudDbsFailedEvent(e, authType);
->>>>>>> 1aaa7f9e
 
       throw wrapHttpError(e);
     }
@@ -226,7 +218,7 @@
               databaseDetails: database,
             };
           } catch (error) {
-            this.logger.error('Adding cloud database failed with an error', error);
+            this.logger.error('Adding cloud database failed with an error', sessionMetadata, error);
             return {
               ...dto,
               status: ActionStatus.Fail,
