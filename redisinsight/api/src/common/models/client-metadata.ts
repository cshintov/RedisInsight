import { Session, SessionMetadata } from 'src/common/models/session';
import { Type } from 'class-transformer';
import {
  IsEnum, IsNotEmpty, IsNumber, IsOptional, IsString, Max, Min,
} from 'class-validator';

export enum ClientContext {
  Common = 'Common',
  Browser = 'Browser',
  CLI = 'CLI',
  Workbench = 'Workbench',
<<<<<<< HEAD
  AI = 'AI',
=======
  Profiler = 'Profiler',
>>>>>>> 86e3a1e1
}

export class ClientMetadata {
  @IsNotEmpty()
  @Type(() => Session)
  sessionMetadata: SessionMetadata;

  @IsNotEmpty()
  @IsString()
  databaseId: string;

  @IsNotEmpty()
  @IsEnum(ClientContext, {
    message: `context must be a valid enum value. Valid values: ${Object.values(
      ClientContext,
    )}.`,
  })
  context: ClientContext;

  @IsOptional()
  @IsString()
  uniqueId?: string;

  @IsOptional()
  @IsNumber()
  @Type(() => Number)
  @Min(0)
  @Max(2147483647)
  db?: number;
}<|MERGE_RESOLUTION|>--- conflicted
+++ resolved
@@ -9,11 +9,8 @@
   Browser = 'Browser',
   CLI = 'CLI',
   Workbench = 'Workbench',
-<<<<<<< HEAD
+  Profiler = 'Profiler',
   AI = 'AI',
-=======
-  Profiler = 'Profiler',
->>>>>>> 86e3a1e1
 }
 
 export class ClientMetadata {
