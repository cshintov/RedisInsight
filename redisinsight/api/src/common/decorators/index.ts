export * from './redis-string';
<<<<<<< HEAD
export * from './default';
=======
export * from './zset-score';
>>>>>>> 096db2b4
<|MERGE_RESOLUTION|>--- conflicted
+++ resolved
@@ -1,6 +1,3 @@
 export * from './redis-string';
-<<<<<<< HEAD
-export * from './default';
-=======
 export * from './zset-score';
->>>>>>> 096db2b4
+export * from './default';