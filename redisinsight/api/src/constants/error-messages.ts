--- conflicted
+++ resolved
@@ -102,10 +102,7 @@
   CLOUD_DATABASE_ALREADY_EXISTS_FREE: 'Free database already exists',
   CLOUD_PLAN_NOT_FOUND_FREE: 'Unable to find free cloud plan',
   CLOUD_SUBSCRIPTION_ALREADY_EXISTS_FREE: 'Free subscription already exists',
-<<<<<<< HEAD
+  COMMON_DEFAULT_IMPORT_ERROR: 'Unable to import default data',
 
   RDI_DEPLOY_PIPELINE_FAILURE: 'Failed to deploy pipeline',
-=======
-  COMMON_DEFAULT_IMPORT_ERROR: 'Unable to import default data',
->>>>>>> 2a9142c1
 };