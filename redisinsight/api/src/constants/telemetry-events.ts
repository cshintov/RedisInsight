export enum TelemetryEvents {
  // Main events
  ApplicationFirstStart = 'APPLICATION_FIRST_START',
  ApplicationStarted = 'APPLICATION_STARTED',
  AnalyticsPermission = 'ANALYTICS_PERMISSION',
  SettingsScanThresholdChanged = 'SETTINGS_KEYS_TO_SCAN_CHANGED',
  SettingsWorkbenchPipelineChanged = 'SETTINGS_WORKBENCH_PIPELINE_CHANGED',

  // Events for redis instances
  RedisInstanceAdded = 'CONFIG_DATABASES_DATABASE_ADDED',
  RedisInstanceAddFailed = 'CONFIG_DATABASES_DATABASE_ADD_FAILED',
  RedisInstanceDeleted = 'CONFIG_DATABASES_DATABASE_DELETED',
  RedisInstanceEditedByUser = 'CONFIG_DATABASES_DATABASE_EDITED_BY_USER',
  RedisInstanceConnectionFailed = 'DATABASE_CONNECTION_FAILED',
  RedisInstanceListReceived = 'CONFIG_DATABASES_DATABASE_LIST_DISPLAYED',

  // Databases import
  DatabaseImportParseFailed = 'CONFIG_DATABASES_REDIS_IMPORT_PARSE_FAILED',
  DatabaseImportFailed = 'CONFIG_DATABASES_REDIS_IMPORT_FAILED',
  DatabaseImportSucceeded = 'CONFIG_DATABASES_REDIS_IMPORT_SUCCEEDED',
  DatabaseImportPartiallySucceeded = 'CONFIG_DATABASES_REDIS_IMPORT_PARTIALLY_SUCCEEDED',

  // Events for autodiscovery flows
  REClusterDiscoverySucceed = 'CONFIG_DATABASES_RE_CLUSTER_AUTODISCOVERY_SUCCEEDED',
  REClusterDiscoveryFailed = 'CONFIG_DATABASES_RE_CLUSTER_AUTODISCOVERY_FAILED',
  RECloudSubscriptionsDiscoverySucceed = 'CONFIG_DATABASES_RE_CLOUD_AUTODISCOVERY_SUBSCRIPTIONS_SUCCEEDED',
  RECloudSubscriptionsDiscoveryFailed = 'CONFIG_DATABASES_RE_CLOUD_AUTODISCOVERY_SUBSCRIPTIONS_FAILED',
  RECloudDatabasesDiscoverySucceed = 'CONFIG_DATABASES_RE_CLOUD_AUTODISCOVERY_DATABASES_SUCCEEDED',
  RECloudDatabasesDiscoveryFailed = 'CONFIG_DATABASES_RE_CLOUD_AUTODISCOVERY_DATABASES_FAILED',
  SentinelMasterGroupsDiscoverySucceed = 'CONFIG_DATABASES_REDIS_SENTINEL_AUTODISCOVERY_SUCCEEDED',
  SentinelMasterGroupsDiscoveryFailed = 'CONFIG_DATABASES_REDIS_SENTINEL_AUTODISCOVERY_FAILED',

  // Events for cli tool
  CliClientCreated = 'CLI_CLIENT_CREATED',
  CliClientCreationFailed = 'CLI_CLIENT_CREATION_FAILED',
  CliClientConnectionError = 'CLI_CLIENT_CONNECTION_ERROR',
  CliClientDeleted = 'CLI_CLIENT_DELETED',
  CliClientRecreated = 'CLI_CLIENT_RECREATED',
  CliCommandExecuted = 'CLI_COMMAND_EXECUTED',
  CliClusterNodeCommandExecuted = 'CLI_CLUSTER_COMMAND_EXECUTED',
  CliCommandErrorReceived = 'CLI_COMMAND_ERROR_RECEIVED',

  // Events for workbench tool
  WorkbenchCommandExecuted = 'WORKBENCH_COMMAND_EXECUTED',
  WorkbenchCommandErrorReceived = 'WORKBENCH_COMMAND_ERROR_RECEIVED',
  WorkbenchCommandDeleted = 'WORKBENCH_COMMAND_DELETE_COMMAND',
  // Custom tutorials
  WorkbenchEnablementAreaImportSucceeded = 'WORKBENCH_ENABLEMENT_AREA_IMPORT_SUCCEEDED',
  WorkbenchEnablementAreaImportFailed = 'WORKBENCH_ENABLEMENT_AREA_IMPORT_FAILED',

  // Profiler
  ProfilerLogDownloaded = 'PROFILER_LOG_DOWNLOADED',
  ProfilerLogDeleted = 'PROFILER_LOG_DELETED',

  // Slowlog
  SlowlogSetLogSlowerThan = 'SLOWLOG_SET_LOG_SLOWER_THAN',
  SlowlogSetMaxLen = 'SLOWLOG_SET_MAX_LEN',

  // Pub/Sub
  PubSubMessagePublished = 'PUBSUB_MESSAGE_PUBLISHED',
  PubSubChannelSubscribed = 'PUBSUB_CHANNEL_SUBSCRIBED',
  PubSubChannelUnsubscribed = 'PUBSUB_CHANNEL_UNSUBSCRIBED',

  // Bulk Actions
  BulkActionsStarted = 'BULK_ACTIONS_STARTED',
  BulkActionsStopped = 'BULK_ACTIONS_STOPPED',
<<<<<<< HEAD

  // Feature
  FeatureFlagConfigUpdated = 'FEATURE_FLAG_CONFIG_UPDATED',
  FeatureFlagConfigUpdateError = 'FEATURE_FLAG_CONFIG_UPDATE_ERROR',
  FeatureFlagInvalidRemoteConfig = 'FEATURE_FLAG_INVALID_REMOTE_CONFIG',
  FeatureFlagRecalculated = 'FEATURE_FLAG_RECALCULATED',
=======
  BulkActionsSucceed = 'BULK_ACTIONS_SUCCEED',
  BulkActionsFailed = 'BULK_ACTIONS_FAILED',
>>>>>>> f4820e63
}

export enum CommandType {
  Core = 'core',
  Module = 'module',
}

export const unknownCommand = 'unknown';<|MERGE_RESOLUTION|>--- conflicted
+++ resolved
@@ -64,17 +64,14 @@
   // Bulk Actions
   BulkActionsStarted = 'BULK_ACTIONS_STARTED',
   BulkActionsStopped = 'BULK_ACTIONS_STOPPED',
-<<<<<<< HEAD
+  BulkActionsSucceed = 'BULK_ACTIONS_SUCCEED',
+  BulkActionsFailed = 'BULK_ACTIONS_FAILED',
 
   // Feature
   FeatureFlagConfigUpdated = 'FEATURE_FLAG_CONFIG_UPDATED',
   FeatureFlagConfigUpdateError = 'FEATURE_FLAG_CONFIG_UPDATE_ERROR',
   FeatureFlagInvalidRemoteConfig = 'FEATURE_FLAG_INVALID_REMOTE_CONFIG',
   FeatureFlagRecalculated = 'FEATURE_FLAG_RECALCULATED',
-=======
-  BulkActionsSucceed = 'BULK_ACTIONS_SUCCEED',
-  BulkActionsFailed = 'BULK_ACTIONS_FAILED',
->>>>>>> f4820e63
 }
 
 export enum CommandType {
