--- conflicted
+++ resolved
@@ -15,15 +15,9 @@
   FTL = 'ftl',
 }
 
-<<<<<<< HEAD
-export enum AdditionalTriggeredAndFunctionsModuleName {
-  RedisGears = 'redisgears',
-  RedisGears2 = 'redisgears_2',
-=======
 export enum AdditionalTriggersAndFunctionsModuleName {
   TriggersAndFunctions = 'redisgears',
   TriggersAndFunctions2 = 'redisgears_2',
->>>>>>> 291aafba
 }
 
 export const SUPPORTED_REDIS_MODULES = Object.freeze({
@@ -71,18 +65,9 @@
   AdditionalSearchModuleName.SearchLight,
   AdditionalSearchModuleName.FT,
   AdditionalSearchModuleName.FTL,
-<<<<<<< HEAD
 ];
-
-export const TRIGGERED_AND_FUNCTIONS_MODULES: string[] = [
-  AdditionalTriggeredAndFunctionsModuleName.RedisGears,
-  AdditionalTriggeredAndFunctionsModuleName.RedisGears2,
-];
-=======
-]
 
 export const TRIGGERED_AND_FUNCTIONS_MODULES: string[] = [
   AdditionalTriggersAndFunctionsModuleName.TriggersAndFunctions,
   AdditionalTriggersAndFunctionsModuleName.TriggersAndFunctions2,
-]
->>>>>>> 291aafba
+];