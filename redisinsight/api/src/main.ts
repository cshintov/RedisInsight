import { posix } from 'path';
import 'dotenv/config';
import { NestFactory } from '@nestjs/core';
import { SwaggerModule } from '@nestjs/swagger';
import { NestExpressApplication } from '@nestjs/platform-express';
import { INestApplication, Logger, NestApplicationOptions } from '@nestjs/common';
import * as bodyParser from 'body-parser';
import { GlobalExceptionFilter } from 'src/exceptions/global-exception.filter';
import { get, Config } from 'src/utils';
import { migrateHomeFolder, removeOldFolders } from 'src/init-helper';
import { LogFileProvider } from 'src/modules/profiler/providers/log-file.provider';
import { WindowsAuthAdapter } from 'src/modules/auth/window-auth/adapters/window-auth.adapter';
import { AppLogger } from 'src/common/logger/app-logger';
import { AppModule } from './app.module';
import SWAGGER_CONFIG from '../config/swagger';
import LOGGER_CONFIG from '../config/logger';
import { createHttpOptions } from './utils/createHttpOptions';
import { SessionMetadataAdapter } from './modules/auth/session-metadata/adapters/session-metadata.adapter';

const serverConfig = get('server') as Config['server'];

interface IApp {
  app: INestApplication;
  gracefulShutdown: Function;
}

export default async function bootstrap(apiPort?: number): Promise<IApp> {
  if (serverConfig.migrateOldFolders) {
    (await migrateHomeFolder()) && (await removeOldFolders());
  }

<<<<<<< HEAD
  const { port, host } = serverConfig;
  const logger = new AppLogger(LOGGER_CONFIG);
=======
  if (apiPort) {
    serverConfig.port = apiPort;
  }

  const logger = WinstonModule.createLogger(LOGGER_CONFIG);
>>>>>>> 1aaa7f9e

  const options: NestApplicationOptions = {
    logger,
  };

  if (serverConfig.tlsCert && serverConfig.tlsKey) {
    options.httpsOptions = await createHttpOptions(serverConfig);
  }

  const app = await NestFactory.create<NestExpressApplication>(AppModule, options);
  app.useGlobalFilters(new GlobalExceptionFilter(app.getHttpAdapter()));
  app.use(bodyParser.json({ limit: '512mb' }));
  app.use(bodyParser.urlencoded({ limit: '512mb', extended: true }));
  app.enableCors();

  if (process.env.RI_APP_TYPE !== 'electron' || process.env.NODE_ENV === 'development') {
    let prefix = serverConfig.globalPrefix;
    if (serverConfig.proxyPath) {
      prefix = posix.join(serverConfig.proxyPath, prefix);
    }

    app.setGlobalPrefix(prefix, { exclude: ['/'] });

    SwaggerModule.setup(
      serverConfig.docPrefix,
      app,
      SwaggerModule.createDocument(app, SWAGGER_CONFIG),
      {
        swaggerOptions: {
          docExpansion: 'none',
          tagsSorter: 'alpha',
          operationsSorter: 'alpha',
        },
      },
    );
  } else {
    app.setGlobalPrefix(serverConfig.globalPrefix);
    app.useWebSocketAdapter(new WindowsAuthAdapter(app));
  }

  app.useWebSocketAdapter(new SessionMetadataAdapter(app));

  const logFileProvider = app.get(LogFileProvider);

<<<<<<< HEAD
  await app.listen(apiPort || port, host);

  const bootstrapLogger = new Logger('boostrap');
  bootstrapLogger.log(`Server is running on http(s)://${host}:${port}`);
=======
  const { port, host } = serverConfig;

  await app.listen(port, host);
  logger.log({
    message: `Server is running on http(s)://${host}:${port}`,
    context: 'bootstrap',
  });
>>>>>>> 1aaa7f9e

  const gracefulShutdown = (signal) => {
    try {
      bootstrapLogger.log(`Signal ${signal} received. Shutting down...`);
      logFileProvider.onModuleDestroy();
    } catch (e) {
      // ignore errors if any
    }
    process.exit(0);
  };

  process.on('SIGTERM', gracefulShutdown);
  process.on('SIGINT', gracefulShutdown);

  return { app, gracefulShutdown };
}

if (serverConfig.autoBootstrap) {
  bootstrap();
}<|MERGE_RESOLUTION|>--- conflicted
+++ resolved
@@ -29,16 +29,11 @@
     (await migrateHomeFolder()) && (await removeOldFolders());
   }
 
-<<<<<<< HEAD
-  const { port, host } = serverConfig;
-  const logger = new AppLogger(LOGGER_CONFIG);
-=======
   if (apiPort) {
     serverConfig.port = apiPort;
   }
 
-  const logger = WinstonModule.createLogger(LOGGER_CONFIG);
->>>>>>> 1aaa7f9e
+  const logger = new AppLogger(LOGGER_CONFIG);
 
   const options: NestApplicationOptions = {
     logger,
@@ -83,20 +78,12 @@
 
   const logFileProvider = app.get(LogFileProvider);
 
-<<<<<<< HEAD
-  await app.listen(apiPort || port, host);
+  const { port, host } = serverConfig;
+
+  await app.listen(port, host);
 
   const bootstrapLogger = new Logger('boostrap');
   bootstrapLogger.log(`Server is running on http(s)://${host}:${port}`);
-=======
-  const { port, host } = serverConfig;
-
-  await app.listen(port, host);
-  logger.log({
-    message: `Server is running on http(s)://${host}:${port}`,
-    context: 'bootstrap',
-  });
->>>>>>> 1aaa7f9e
 
   const gracefulShutdown = (signal) => {
     try {
