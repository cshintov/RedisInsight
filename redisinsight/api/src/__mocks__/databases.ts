import { Database } from 'src/modules/database/models/database';
import { mockCaCertificate, mockClientCertificate } from 'src/__mocks__/certificates';
import { SentinelMaster } from 'src/modules/redis-sentinel/models/sentinel-master';
import { ConnectionType, DatabaseEntity } from 'src/modules/database/entities/database.entity';
import { EncryptionStrategy } from 'src/modules/encryption/models';
import { mockIORedisClient } from 'src/__mocks__/redis';
import { mockSentinelMasterDto } from 'src/__mocks__/redis-sentinel';
import { pick } from 'lodash';
import { RedisDatabaseInfoResponse } from 'src/modules/database/dto/redis-info.dto';
import { DatabaseOverview } from 'src/modules/database/models/database-overview';

export const mockDatabaseId = 'a77b23c1-7816-4ea4-b61f-d37795a0f805-db-id';

export const mockDatabasePasswordEncrypted = 'database.password_ENCRYPTED';

export const mockDatabasePasswordPlain = 'some pass';

export const mockDatabaseSentinelMasterPasswordEncrypted = 'database.sentinelMasterPassword_ENCRYPTED';

export const mockDatabaseSentinelMasterPasswordPlain = 'some sentinel pass';

export const mockDatabase = Object.assign(new Database(), {
  id: mockDatabaseId,
  name: 'database-name',
  host: '127.0.100.1',
  port: 6379,
  connectionType: ConnectionType.STANDALONE,
  new: false,
});

export const mockDatabaseEntity = Object.assign(new DatabaseEntity(), {
  ...mockDatabase,
  encryption: null,
});

export const mockDatabaseWithAuth = Object.assign(new Database(), {
  ...mockDatabase,
  username: 'some username',
  password: mockDatabasePasswordPlain,
});

export const mockDatabaseWithAuthEntity = Object.assign(new DatabaseEntity(), {
  ...mockDatabaseWithAuth,
  password: mockDatabasePasswordEncrypted,
  encryption: EncryptionStrategy.KEYTAR,
});

export const mockDatabaseWithTls = Object.assign(new Database(), {
  ...mockDatabaseWithAuth,
  tls: true,
  verifyServerCert: true,
  tlsServername: 'some.local',
  caCert: mockCaCertificate,
});

export const mockDatabaseWithTlsEntity = Object.assign(new DatabaseEntity(), {
  ...mockDatabaseWithTls,
  password: mockDatabasePasswordEncrypted,
  encryption: EncryptionStrategy.KEYTAR,
  caCert: mockCaCertificate, // !not client ca entity since it managed on own repository
});

export const mockDatabaseWithTlsAuth = Object.assign(new Database(), {
  ...mockDatabaseWithTls,
  clientCert: mockClientCertificate,
});

export const mockDatabaseWithTlsAuthEntity = Object.assign(new DatabaseEntity(), {
  ...mockDatabaseWithTlsEntity,
  clientCert: mockClientCertificate, // !not client cert entity since it managed on own repository
});

export const mockSentinelMaster = Object.assign(new SentinelMaster(), {
  name: 'mymaster',
  username: 'master_group_username',
  password: mockDatabaseSentinelMasterPasswordPlain,
});

export const mockSentinelDatabaseWithTlsAuth = Object.assign(new Database(), {
  ...mockDatabaseWithTlsAuth,
  sentinelMaster: mockSentinelMaster,
  connectionType: ConnectionType.SENTINEL,
  nodes: mockSentinelMasterDto.nodes,
});

export const mockSentinelDatabaseWithTlsAuthEntity = Object.assign(new DatabaseEntity(), {
  ...mockDatabaseWithTlsAuthEntity,
  sentinelMasterName: mockSentinelMaster.name,
  sentinelMasterUsername: mockSentinelMaster.username,
  sentinelMasterPassword: mockDatabaseSentinelMasterPasswordEncrypted,
  connectionType: ConnectionType.SENTINEL,
  nodes: JSON.stringify(mockSentinelDatabaseWithTlsAuth.nodes),
});
export const mockClusterNodes = [
  {
    host: '127.0.100.1',
    port: 6379,
  },
  {
    host: '127.0.100.2',
    port: 6379,
  },
];

export const mockClusterDatabaseWithTlsAuth = Object.assign(new Database(), {
  ...mockDatabaseWithTlsAuth,
  connectionType: ConnectionType.CLUSTER,
  nodes: mockClusterNodes,
});

export const mockClusterDatabaseWithTlsAuthEntity = Object.assign(new DatabaseEntity(), {
  ...mockDatabaseWithTlsAuthEntity,
  connectionType: ConnectionType.CLUSTER,
  nodes: JSON.stringify(mockClusterNodes),
});

<<<<<<< HEAD
export const mockNewDatabase = Object.assign(new Database(), {
  ...mockDatabase,
  new: true,
});

export const mockClientMetadata: ClientMetadata = {
  databaseId: mockDatabase.id,
  namespace: AppTool.Common,
};

=======
>>>>>>> a8fe3358
export const mockDatabaseOverview: DatabaseOverview = {
  version: '6.2.4',
  usedMemory: 1,
  totalKeys: 2,
  totalKeysPerDb: {
    db0: 1,
  },
  connectedClients: 1,
  opsPerSecond: 1,
  networkInKbps: 1,
  networkOutKbps: 1,
  cpuUsagePercentage: null,
};

export const mockRedisServerInfoDto = {
  redis_version: '6.0.5',
  redis_mode: 'standalone',
  os: 'Linux 4.15.0-1087-gcp x86_64',
  arch_bits: '64',
  tcp_port: '11113',
  uptime_in_seconds: '1000',
};

export const mockRedisGeneralInfo: RedisDatabaseInfoResponse = {
  version: mockRedisServerInfoDto.redis_version,
  databases: 16,
  role: 'master',
  server: mockRedisServerInfoDto,
  usedMemory: 1000000,
  totalKeys: 1,
  connectedClients: 1,
  uptimeInSeconds: 1000,
  hitRatio: 1,
};

export const mockDatabaseRepository = jest.fn(() => ({
  exists: jest.fn().mockResolvedValue(true),
  get: jest.fn().mockResolvedValue(mockDatabase),
  create: jest.fn().mockResolvedValue(mockDatabase),
  update: jest.fn().mockResolvedValue(mockDatabase),
  delete: jest.fn(),
  list: jest.fn().mockResolvedValue([
    pick(mockDatabase, 'id', 'name'),
    pick(mockDatabase, 'id', 'name'),
  ]),
}));

export const mockDatabaseService = jest.fn(() => ({
  get: jest.fn().mockResolvedValue(mockDatabase),
  create: jest.fn().mockResolvedValue(mockDatabase),
  list: jest.fn(),
}));

export const mockDatabaseConnectionService = jest.fn(() => ({
  getOrCreateClient: jest.fn().mockResolvedValue(mockIORedisClient),
}));

export const mockDatabaseInfoProvider = jest.fn(() => ({
  isCluster: jest.fn(),
  isSentinel: jest.fn(),
  determineDatabaseModules: jest.fn(),
  determineSentinelMasterGroups: jest.fn().mockReturnValue([mockSentinelMasterDto]),
  determineClusterNodes: jest.fn().mockResolvedValue(mockClusterNodes),
  getRedisGeneralInfo: jest.fn().mockResolvedValueOnce(mockRedisGeneralInfo),
}));

export const mockDatabaseOverviewProvider = jest.fn(() => ({
  getOverview: jest.fn().mockResolvedValue(mockDatabaseOverview),
}));

export const mockDatabaseFactory = jest.fn(() => ({
  createDatabaseModel: jest.fn().mockResolvedValue(mockDatabase),
  createStandaloneDatabaseModel: jest.fn().mockResolvedValue(mockDatabase),
  createClusterDatabaseModel: jest.fn().mockResolvedValue(mockClusterDatabaseWithTlsAuth),
  createSentinelDatabaseModel: jest.fn().mockResolvedValue(mockSentinelDatabaseWithTlsAuth),
}));

export const mockDatabaseAnalytics = jest.fn(() => ({
  sendInstanceListReceivedEvent: jest.fn(),
  sendConnectionFailedEvent: jest.fn(),
  sendInstanceAddedEvent: jest.fn(),
  sendInstanceAddFailedEvent: jest.fn(),
  sendInstanceEditedEvent: jest.fn(),
  sendInstanceDeletedEvent: jest.fn(),
}));<|MERGE_RESOLUTION|>--- conflicted
+++ resolved
@@ -114,7 +114,6 @@
   nodes: JSON.stringify(mockClusterNodes),
 });
 
-<<<<<<< HEAD
 export const mockNewDatabase = Object.assign(new Database(), {
   ...mockDatabase,
   new: true,
@@ -125,8 +124,6 @@
   namespace: AppTool.Common,
 };
 
-=======
->>>>>>> a8fe3358
 export const mockDatabaseOverview: DatabaseOverview = {
   version: '6.2.4',
   usedMemory: 1,
