import { HttpStatus } from '@nestjs/common';
import ERROR_MESSAGES from 'src/constants/error-messages';
import { CustomErrorCodes } from 'src/constants';

export const mockCapiUnauthorizedError = {
  message: 'Request failed with status code 401',
  response: {
    status: 401,
  },
};

<<<<<<< HEAD
export const mockApiInternalServerError = {
=======
export const mockSmApiUnauthorizedError = mockCapiUnauthorizedError;

export const mockSmApiInternalServerError = {
>>>>>>> 3fe98449
  message: 'Something wrong',
  response: {
    status: 500,
  },
};

<<<<<<< HEAD
=======
export const mockSmApiBadRequestError = {
  message: 'Bad Request',
  response: {
    status: 400,
  },
};

>>>>>>> 3fe98449
export const mockUtm = {
  source: 'redisinsight',
  medium: 'sso',
  campaign: 'workbench',
};

export const mockCloudApiUnauthorizedExceptionResponse = {
  error: 'CloudApiUnauthorized',
  errorCode: CustomErrorCodes.CloudApiUnauthorized,
  message: ERROR_MESSAGES.UNAUTHORIZED,
  statusCode: HttpStatus.UNAUTHORIZED,
};

export const mockCloudApiBadRequestExceptionResponse = {
  error: 'CloudApiBadRequest',
  errorCode: CustomErrorCodes.CloudApiBadRequest,
  message: ERROR_MESSAGES.BAD_REQUEST,
  statusCode: HttpStatus.BAD_REQUEST,
};<|MERGE_RESOLUTION|>--- conflicted
+++ resolved
@@ -9,21 +9,15 @@
   },
 };
 
-<<<<<<< HEAD
-export const mockApiInternalServerError = {
-=======
 export const mockSmApiUnauthorizedError = mockCapiUnauthorizedError;
 
 export const mockSmApiInternalServerError = {
->>>>>>> 3fe98449
   message: 'Something wrong',
   response: {
     status: 500,
   },
 };
 
-<<<<<<< HEAD
-=======
 export const mockSmApiBadRequestError = {
   message: 'Bad Request',
   response: {
@@ -31,7 +25,6 @@
   },
 };
 
->>>>>>> 3fe98449
 export const mockUtm = {
   source: 'redisinsight',
   medium: 'sso',
