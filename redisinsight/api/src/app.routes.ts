import { Routes } from 'nest-router';
import { BrowserModule } from 'src/modules/browser/browser.module';
import { CliModule } from 'src/modules/cli/cli.module';
import { WorkbenchModule } from 'src/modules/workbench/workbench.module';
import { SlowLogModule } from 'src/modules/slow-log/slow-log.module';
import { PubSubModule } from 'src/modules/pub-sub/pub-sub.module';
import { ClusterMonitorModule } from 'src/modules/cluster-monitor/cluster-monitor.module';
import { DatabaseAnalysisModule } from 'src/modules/database-analysis/database-analysis.module';
<<<<<<< HEAD
import { DatabaseRecommendationModule } from 'src/modules/database-recommendation/database-recommendation.module';
=======
import { BulkActionsModule } from 'src/modules/bulk-actions/bulk-actions.module';
>>>>>>> 2d7d05fa

export const routes: Routes = [
  {
    path: '/databases',
    children: [
      {
        path: '/:dbInstance',
        module: BrowserModule,
      },
      {
        path: '/:dbInstance',
        module: CliModule,
      },
      {
        path: '/:dbInstance',
        module: WorkbenchModule,
      },
      {
        path: '/:dbInstance',
        module: SlowLogModule,
      },
      {
        path: '/:dbInstance',
        module: PubSubModule,
      },
      {
        path: '/:dbInstance',
        module: ClusterMonitorModule,
      },
      {
        path: '/:dbInstance',
        module: DatabaseAnalysisModule,
      },
      {
        path: '/:dbInstance',
<<<<<<< HEAD
        module: DatabaseRecommendationModule,
=======
        module: BulkActionsModule,
>>>>>>> 2d7d05fa
      },
    ],
  },
];<|MERGE_RESOLUTION|>--- conflicted
+++ resolved
@@ -6,11 +6,8 @@
 import { PubSubModule } from 'src/modules/pub-sub/pub-sub.module';
 import { ClusterMonitorModule } from 'src/modules/cluster-monitor/cluster-monitor.module';
 import { DatabaseAnalysisModule } from 'src/modules/database-analysis/database-analysis.module';
-<<<<<<< HEAD
+import { BulkActionsModule } from 'src/modules/bulk-actions/bulk-actions.module';
 import { DatabaseRecommendationModule } from 'src/modules/database-recommendation/database-recommendation.module';
-=======
-import { BulkActionsModule } from 'src/modules/bulk-actions/bulk-actions.module';
->>>>>>> 2d7d05fa
 
 export const routes: Routes = [
   {
@@ -46,11 +43,11 @@
       },
       {
         path: '/:dbInstance',
-<<<<<<< HEAD
+        module: BulkActionsModule,
+      },
+      {
+        path: '/:dbInstance',
         module: DatabaseRecommendationModule,
-=======
-        module: BulkActionsModule,
->>>>>>> 2d7d05fa
       },
     ],
   },
