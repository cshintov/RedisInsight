import { join, posix } from 'path';
import * as os from 'os';
import { trim } from 'lodash';
import { version } from '../package.json';

const homedir = join(__dirname, '..');

const buildInfoFileName = 'build.json';
const dataZipFileName = 'data.zip';

const staticDir = process.env.RI_BUILD_TYPE === 'ELECTRON' && process['resourcesPath']
  ? join(process['resourcesPath'], 'static')
  : join(__dirname, '..', 'static');

const defaultsDir = process.env.RI_BUILD_TYPE === 'ELECTRON' && process['resourcesPath']
  ? join(process['resourcesPath'], 'defaults')
  : join(__dirname, '..', 'defaults');

const proxyPath = trim(process.env.RI_PROXY_PATH, '/');

const customPluginsUri = posix.join('/', proxyPath, 'plugins');
const staticUri = posix.join('/', proxyPath, 'static');
const tutorialsUri = posix.join('/', proxyPath, 'static', 'tutorials');
const customTutorialsUri = posix.join('/', proxyPath, 'static', 'custom-tutorials');
const contentUri = posix.join('/', proxyPath, 'static', 'content');
const defaultPluginsUri = posix.join('/', proxyPath, 'static', 'plugins');
const pluginsAssetsUri = posix.join('/', proxyPath, 'static', 'resources', 'plugins');

const socketPath = posix.join('/', proxyPath, 'socket.io');
const dataDir = process.env.RI_BUILD_TYPE === 'ELECTRON' && process['resourcesPath']
  ? join(process['resourcesPath'], 'data')
  : join(__dirname, '..', 'data');

export default {
  dir_path: {
    tmpDir: os.tmpdir(),
    homedir,
    prevHomedir: homedir,
    dataDir: process.env.RI_DATA_DIR || dataDir,
    staticDir,
    defaultsDir,
    logs: join(homedir, 'logs'),
    customConfig: join(homedir, 'config.json'),
    defaultPlugins: join(staticDir, 'plugins'),
    customPlugins: join(homedir, 'plugins'),
    customTutorials: join(homedir, 'custom-tutorials'),
    pluginsAssets: join(staticDir, 'resources', 'plugins'),
    commands: join(homedir, 'commands'),
    defaultCommandsDir: join(defaultsDir, 'commands'),
    tutorials: process.env.RI_TUTORIALS_PATH || join(homedir, 'tutorials'),
    defaultTutorials: join(defaultsDir, 'tutorials'),
    content: process.env.RI_CONTENT_PATH || join(homedir, 'content'),
    defaultContent: join(defaultsDir, 'content'),
    caCertificates: join(homedir, 'ca_certificates'),
    clientCertificates: join(homedir, 'client_certificates'),
  },
  server: {
    version,
    env: process.env.NODE_ENV || 'development',
    host: process.env.RI_APP_HOST ?? '0.0.0.0',
    port: parseInt(process.env.RI_APP_PORT, 10) || 5540,
    docPrefix: 'api/docs',
    globalPrefix: 'api',
    customPluginsUri,
    staticUri,
    tutorialsUri,
    customTutorialsUri,
    contentUri,
    defaultPluginsUri,
    pluginsAssetsUri,
    base: process.env.RI_BASE || '/',
    proxyPath,
    secretStoragePassword: process.env.RI_SECRET_STORAGE_PASSWORD,
    encryptionKey: process.env.RI_ENCRYPTION_KEY,
    tlsCert: process.env.RI_SERVER_TLS_CERT,
    tlsKey: process.env.RI_SERVER_TLS_KEY,
    staticContent: !!process.env.RI_SERVE_STATICS || true,
    buildType: process.env.RI_BUILD_TYPE || 'DOCKER_ON_PREMISE',
    appVersion: process.env.RI_APP_VERSION || '2.50.0',
    requestTimeout: parseInt(process.env.RI_REQUEST_TIMEOUT, 10) || 25000,
    excludeRoutes: [],
    excludeAuthRoutes: [],
  },
  sockets: {
    cors: process.env.RI_SOCKETS_CORS ? process.env.RI_SOCKETS_CORS === 'true' : false,
    serveClient: process.env.RI_SOCKETS_SERVE_CLIENT ? process.env.RI_SOCKETS_SERVE_CLIENT === 'true' : false,
    path: socketPath,
  },
  db: {
    database: join(homedir, 'redisinsight.db'),
    synchronize: process.env.RI_DB_SYNC ? process.env.RI_DB_SYNC === 'true' : false,
    migrationsRun: process.env.RI_DB_MIGRATIONS ? process.env.RI_DB_MIGRATIONS === 'true' : true,
  },
  redis_clients: {
    forceStrategy: process.env.RI_REDIS_CLIENTS_FORCE_STRATEGY,
    idleThreshold: parseInt(process.env.RI_REDIS_CLIENTS_IDLE_THRESHOLD, 10) || 1000 * 60 * 60, // 1h
    syncInterval: parseInt(process.env.RI_REDIS_CLIENTS_SYNC_INTERVAL, 10) || 1000 * 60, // 1m
    idleSyncInterval: parseInt(process.env.RI_CLIENTS_IDLE_SYNC_INTERVAL, 10) || 1000 * 60 * 60, // 1hr
    maxIdleThreshold: parseInt(process.env.RI_CLIENTS_MAX_IDLE_THRESHOLD, 10) || 1000 * 60 * 60, // 1hr
    retryTimes: parseInt(process.env.RI_CLIENTS_RETRY_TIMES, 10) || 3,
    retryDelay: parseInt(process.env.RI_CLIENTS_RETRY_DELAY, 10) || 500,
    maxRetriesPerRequest: parseInt(process.env.RI_CLIENTS_MAX_RETRIES_PER_REQUEST, 10) || 1,
  },
  redis_scan: {
    countDefault: parseInt(process.env.RI_SCAN_COUNT_DEFAULT, 10) || 200,
    countThreshold: parseInt(process.env.RI_SCAN_COUNT_THRESHOLD, 10) || 10000,
  },
  modules: {
    json: {
      sizeThreshold: parseInt(process.env.RI_JSON_SIZE_THRESHOLD, 10) || 1024,
    },
  },
  redis_cli: {
    unsupportedCommands: JSON.parse(process.env.RI_CLI_UNSUPPORTED_COMMANDS || '[]'),
  },
  profiler: {
    logFileIdleThreshold: parseInt(process.env.RI_PROFILER_LOG_FILE_IDLE_THRESHOLD, 10) || 1000 * 60, // 1min
  },
  analytics: {
    writeKey: process.env.RI_SEGMENT_WRITE_KEY || 'SOURCE_WRITE_KEY',
    flushInterval: parseInt(process.env.RI_ANALYTICS_FLUSH_INTERVAL, 10) || 3000,
  },
  logger: {
    logLevel: process.env.RI_LOG_LEVEL || 'info', // log level
    stdout: process.env.RI_STDOUT_LOGGER ? process.env.RI_STDOUT_LOGGER === 'true' : false, // disabled by default
    files: process.env.RI_FILES_LOGGER ? process.env.RI_FILES_LOGGER === 'true' : true, // enabled by default
    omitSensitiveData: process.env.RI_LOGGER_OMIT_DATA ? process.env.RI_LOGGER_OMIT_DATA === 'true' : true,
    pipelineSummaryLimit: parseInt(process.env.RI_LOGGER_PIPELINE_SUMMARY_LIMIT, 10) || 5,
  },
  plugins: {
    stateMaxSize: parseInt(process.env.RI_PLUGIN_STATE_MAX_SIZE, 10) || 1024 * 1024,
  },
  tutorials: {
    updateUrl: process.env.RI_TUTORIALS_UPDATE_URL
      || 'https://github.com/RedisInsight/Tutorials/releases/download/2.42',
    zip: process.env.RI_TUTORIALS_ZIP || dataZipFileName,
    buildInfo: process.env.RI_TUTORIALS_INFO || buildInfoFileName,
    devMode: !!process.env.RI_TUTORIALS_PATH,
  },
  content: {
    updateUrl: process.env.RI_CONTENT_UPDATE_URL
      || 'https://github.com/RedisInsight/Statics/releases/download/2.42',
    zip: process.env.RI_CONTENT_ZIP || dataZipFileName,
    buildInfo: process.env.RI_CONTENT_INFO || buildInfoFileName,
    devMode: !!process.env.RI_CONTENT_PATH,
  },
  notifications: {
    updateUrl: process.env.RI_NOTIFICATION_DEV_PATH
      || process.env.RI_NOTIFICATION_UPDATE_URL
      || 'https://github.com/RedisInsight/Notifications/releases/download/latest/notifications.json',
    syncInterval: parseInt(process.env.RI_NOTIFICATION_SYNC_INTERVAL, 10) || 60 * 60 * 1000,
    queryLimit: parseInt(process.env.RI_NOTIFICATION_QUERY_LIMIT, 10) || 20,
    devMode: !!process.env.RI_NOTIFICATION_DEV_PATH,
  },
  workbench: {
    maxResultSize: parseInt(process.env.RI_COMMAND_EXECUTION_MAX_RESULT_SIZE, 10) || 1024 * 1024,
    maxItemsPerDb: parseInt(process.env.RI_COMMAND_EXECUTION_MAX_ITEMS_PER_DB, 10) || 30,
    unsupportedCommands: JSON.parse(process.env.RI_WORKBENCH_UNSUPPORTED_COMMANDS || '[]'),
    countBatch: parseInt(process.env.RI_WORKBENCH_BATCH_SIZE, 10) || 5,
  },
  database_analysis: {
    maxItemsPerDb: parseInt(process.env.RI_DATABASE_ANALYSIS_MAX_ITEMS_PER_DB, 10) || 5,
  },
  browser_history: {
    maxItemsPerModeInDb: parseInt(process.env.RI_BROWSER_HISTORY_MAX_ITEMS_PER_MODE_IN_DB, 10) || 10,
  },
  commands: [
    {
      name: 'main',
      url: process.env.RI_COMMANDS_MAIN_URL
        || 'https://raw.githubusercontent.com/redis/redis-doc/master/commands.json',
    },
    {
      name: 'redisearch',
      url: process.env.RI_COMMANDS_REDISEARCH_URL
        || 'https://raw.githubusercontent.com/RediSearch/RediSearch/master/commands.json',
    },
    {
      name: 'redisjson',
      url: process.env.RI_COMMANDS_REDIJSON_URL
        || 'https://raw.githubusercontent.com/RedisJSON/RedisJSON/master/commands.json',
    },
    {
      name: 'redistimeseries',
      url: process.env.RI_COMMANDS_REDISTIMESERIES_URL
        || 'https://raw.githubusercontent.com/RedisTimeSeries/RedisTimeSeries/master/commands.json',
    },
    {
      name: 'redisai',
      url: process.env.RI_COMMANDS_REDISAI_URL
        || 'https://raw.githubusercontent.com/RedisAI/RedisAI/master/commands.json',
    },
    {
      name: 'redisgraph',
      url: process.env.RI_COMMANDS_REDISGRAPH_URL
        || 'https://raw.githubusercontent.com/RedisGraph/RedisGraph/master/commands.json',
    },
    {
      name: 'redisgears',
      url: process.env.RI_COMMANDS_REDISGEARS_URL
        || 'https://raw.githubusercontent.com/RedisGears/RedisGears/v1.2.5/commands.json',
    },
    {
      name: 'redisbloom',
      url: process.env.RI_COMMANDS_REDISBLOOM_URL
        || 'https://raw.githubusercontent.com/RedisBloom/RedisBloom/master/commands.json',
    },
    {
      name: 'triggers_and_functions',
      url: process.env.RI_COMMANDS_TRIGGERS_AND_FUNCTIONS_URL
        || 'https://raw.githubusercontent.com/RedisGears/RedisGears/master/commands.json',
    },
  ],
  connections: {
    timeout: parseInt(process.env.RI_CONNECTIONS_TIMEOUT_DEFAULT, 10) || 30 * 1_000, // 30 sec
  },
  redisStack: {
    id: process.env.RI_BUILD_TYPE === 'REDIS_STACK' ? process.env.RI_REDIS_STACK_DATABASE_ID || 'redis-stack' : undefined,
    name: process.env.RI_REDIS_STACK_DATABASE_NAME,
    host: process.env.RI_REDIS_STACK_DATABASE_HOST,
    port: process.env.RI_REDIS_STACK_DATABASE_PORT,
  },
  features_config: {
    url: process.env.RI_FEATURES_CONFIG_URL
      // eslint-disable-next-line max-len
      || 'https://raw.githubusercontent.com/RedisInsight/RedisInsight/main/redisinsight/api/config/features-config.json',
    syncInterval: parseInt(process.env.RI_FEATURES_CONFIG_SYNC_INTERVAL, 10) || 1_000 * 60 * 60 * 24, // 24h
  },
  cloud: {
    apiUrl: process.env.RI_CLOUD_API_URL || 'https://app-sm.k8s-cloudapi.sm-qa.qa.redislabs.com/api/v1',
    apiToken: process.env.RI_CLOUD_API_TOKEN || 'token',
    capiUrl: process.env.RI_CLOUD_CAPI_URL || 'https://api-k8s-cloudapi.qa.redislabs.com/v1',
    capiKeyName: process.env.RI_CLOUD_CAPI_KEY_NAME || 'RedisInsight',
    freeSubscriptionName: process.env.RI_CLOUD_FREE_SUBSCRIPTION_NAME || 'My free subscription',
    freeDatabaseName: process.env.RI_CLOUD_FREE_DATABASE_NAME || 'Redis-Stack-in-Redis-Enterprise-Cloud',
    defaultPlanRegion: process.env.RI_CLOUD_DEFAULT_PLAN_REGION || 'eu-west-1',
    jobIterationInterval: parseInt(process.env.RI_CLOUD_JOB_ITERATION_INTERVAL, 10) || 10_000, // 10 sec
    discoveryTimeout: parseInt(process.env.RI_CLOUD_DISCOVERY_TIMEOUT, 10) || 60 * 1000, // 1 min
    databaseConnectionTimeout: parseInt(process.env.RI_CLOUD_DATABASE_CONNECTION_TIMEOUT, 10) || 30 * 1000,
    renewTokensBeforeExpire: parseInt(process.env.RI_CLOUD_DATABASE_CONNECTION_TIMEOUT, 10) || 2 * 60_000, // 2min
    idp: {
      google: {
        authorizeUrl: process.env.RI_CLOUD_IDP_GOOGLE_AUTHORIZE_URL || process.env.RI_CLOUD_IDP_AUTHORIZE_URL,
        tokenUrl: process.env.RI_CLOUD_IDP_GOOGLE_TOKEN_URL || process.env.RI_CLOUD_IDP_TOKEN_URL,
        revokeTokenUrl: process.env.RI_CLOUD_IDP_GOOGLE_REVOKE_TOKEN_URL || process.env.RI_CLOUD_IDP_REVOKE_TOKEN_URL,
        issuer: process.env.RI_CLOUD_IDP_GOOGLE_ISSUER || process.env.RI_CLOUD_IDP_ISSUER,
        clientId: process.env.RI_CLOUD_IDP_GOOGLE_CLIENT_ID || process.env.RI_CLOUD_IDP_CLIENT_ID,
        redirectUri: process.env.RI_CLOUD_IDP_GOOGLE_REDIRECT_URI || process.env.RI_CLOUD_IDP_REDIRECT_URI,
        idp: process.env.RI_CLOUD_IDP_GOOGLE_ID,
      },
      github: {
        authorizeUrl: process.env.RI_CLOUD_IDP_GH_AUTHORIZE_URL || process.env.RI_CLOUD_IDP_AUTHORIZE_URL,
        tokenUrl: process.env.RI_CLOUD_IDP_GH_TOKEN_URL || process.env.RI_CLOUD_IDP_TOKEN_URL,
        revokeTokenUrl: process.env.RI_CLOUD_IDP_GH_REVOKE_TOKEN_URL || process.env.RI_CLOUD_IDP_REVOKE_TOKEN_URL,
        issuer: process.env.RI_CLOUD_IDP_GH_ISSUER || process.env.RI_CLOUD_IDP_ISSUER,
        clientId: process.env.RI_CLOUD_IDP_GH_CLIENT_ID || process.env.RI_CLOUD_IDP_CLIENT_ID,
        redirectUri: process.env.RI_CLOUD_IDP_GH_REDIRECT_URI || process.env.RI_CLOUD_IDP_REDIRECT_URI,
        idp: process.env.RI_CLOUD_IDP_GH_ID,
      },
    },
  },
  ai: {
<<<<<<< HEAD
    convAiApiUrl: process.env.RI_AI_CONVAI_API_URL || 'https://redis.io/convai/api',
=======
    convAiApiUrl: process.env.RI_AI_CONVAI_API_URL || 'https://staging.redis.io/convai/api',
>>>>>>> 3fe98449
    convAiToken: process.env.RI_AI_CONVAI_TOKEN,
    querySocketUrl: process.env.RI_AI_QUERY_SOCKET_URL || 'https://app-sm.k8s-cloudapi.sm-qa.qa.redislabs.com',
    querySocketPath: process.env.RI_AI_QUERY_SOCKET_PATH || '/api/v1/cloud-copilot-service/socket.io/',
    queryHistoryLimit: parseInt(process.env.RI_AI_QUERY_HISTORY_LIMIT, 10) || 20,
  },
};<|MERGE_RESOLUTION|>--- conflicted
+++ resolved
@@ -260,11 +260,7 @@
     },
   },
   ai: {
-<<<<<<< HEAD
-    convAiApiUrl: process.env.RI_AI_CONVAI_API_URL || 'https://redis.io/convai/api',
-=======
     convAiApiUrl: process.env.RI_AI_CONVAI_API_URL || 'https://staging.redis.io/convai/api',
->>>>>>> 3fe98449
     convAiToken: process.env.RI_AI_CONVAI_TOKEN,
     querySocketUrl: process.env.RI_AI_QUERY_SOCKET_URL || 'https://app-sm.k8s-cloudapi.sm-qa.qa.redislabs.com',
     querySocketPath: process.env.RI_AI_QUERY_SOCKET_PATH || '/api/v1/cloud-copilot-service/socket.io/',
