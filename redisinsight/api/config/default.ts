--- conflicted
+++ resolved
@@ -72,22 +72,14 @@
     migrationsRun: process.env.RI_DB_MIGRATIONS ? process.env.RI_DB_MIGRATIONS === 'true' : true,
   },
   redis_clients: {
-<<<<<<< HEAD
     forceStrategy: process.env.RI_REDIS_CLIENTS_FORCE_STRATEGY,
     idleThreshold: parseInt(process.env.RI_REDIS_CLIENTS_IDLE_THRESHOLD, 10) || 1000 * 60 * 60, // 1h
     syncInterval: parseInt(process.env.RI_REDIS_CLIENTS_SYNC_INTERVAL, 10) || 1000 * 60, // 1m
-    idleSyncInterval: parseInt(process.env.CLIENTS_IDLE_SYNC_INTERVAL, 10) || 1000 * 60 * 60, // 1hr todo: remove
-    maxIdleThreshold: parseInt(process.env.CLIENTS_MAX_IDLE_THRESHOLD, 10) || 1000 * 60 * 60, // 1hr
-    retryTimes: parseInt(process.env.CLIENTS_RETRY_TIMES, 10) || 3,
-    retryDelay: parseInt(process.env.CLIENTS_RETRY_DELAY, 10) || 500,
-    maxRetriesPerRequest: parseInt(process.env.CLIENTS_MAX_RETRIES_PER_REQUEST, 10) || 1,
-=======
     idleSyncInterval: parseInt(process.env.RI_CLIENTS_IDLE_SYNC_INTERVAL, 10) || 1000 * 60 * 60, // 1hr
     maxIdleThreshold: parseInt(process.env.RI_CLIENTS_MAX_IDLE_THRESHOLD, 10) || 1000 * 60 * 60, // 1hr
     retryTimes: parseInt(process.env.RI_CLIENTS_RETRY_TIMES, 10) || 3,
     retryDelay: parseInt(process.env.RI_CLIENTS_RETRY_DELAY, 10) || 500,
     maxRetriesPerRequest: parseInt(process.env.RI_CLIENTS_MAX_RETRIES_PER_REQUEST, 10) || 1,
->>>>>>> c9e0372b
   },
   redis_scan: {
     countDefault: parseInt(process.env.RI_SCAN_COUNT_DEFAULT, 10) || 200,
