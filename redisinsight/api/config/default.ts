import { join } from 'path';

const homedir = join(__dirname, '..');

const staticDir = process.env.BUILD_TYPE === 'ELECTRON' && process['resourcesPath']
  ? join(process['resourcesPath'], 'static')
  : join(__dirname, '..', 'static');

const defaultsDir = process.env.BUILD_TYPE === 'ELECTRON' && process['resourcesPath']
  ? join(process['resourcesPath'], 'defaults')
  : join(__dirname, '..', 'defaults');

export default {
  dir_path: {
    homedir,
    staticDir,
    defaultsDir,
    logs: join(homedir, 'logs'),
    defaultPlugins: join(staticDir, 'plugins'),
    customPlugins: join(homedir, 'plugins'),
    pluginsAssets: join(staticDir, 'resources', 'plugins'),
    commands: join(homedir, 'commands'),
    defaultCommandsDir: join(defaultsDir, 'commands'),
    enablementArea: join(homedir, 'enablement-area'),
    defaultEnablementArea: join(defaultsDir, 'enablement-area'),
    caCertificates: join(homedir, 'ca_certificates'),
    clientCertificates: join(homedir, 'client_certificates'),
  },
  server: {
    env: 'development',
    port: 5000,
    docPrefix: 'api/docs',
    globalPrefix: 'api',
    customPluginsUri: '/plugins',
    staticUri: '/static',
    enablementAreaUri: '/static/workbench',
    defaultPluginsUri: '/static/plugins',
    pluginsAssetsUri: '/static/resources/plugins',
    secretStoragePassword: process.env.SECRET_STORAGE_PASSWORD,
    tls: process.env.SERVER_TLS ? process.env.SERVER_TLS === 'true' : true,
    tlsCert: process.env.SERVER_TLS_CERT,
    tlsKey: process.env.SERVER_TLS_KEY,
    staticContent: !!process.env.SERVER_STATIC_CONTENT || false,
    buildType: process.env.BUILD_TYPE || 'ELECTRON',
    appVersion: process.env.APP_VERSION || '2.0.0',
    requestTimeout: parseInt(process.env.REQUEST_TIMEOUT, 10) || 10000,
  },
  db: {
    database: join(homedir, 'redisinsight.db'),
    synchronize: process.env.DB_SYNC ? process.env.DB_SYNC === 'true' : false,
    migrationsRun: process.env.DB_MIGRATIONS ? process.env.DB_MIGRATIONS === 'true' : true,
  },
  redis_cloud: {
    url: process.env.REDIS_CLOUD_URL || 'https://api.qa.redislabs.com/v1',
  },
  redis_clients: {
    idleSyncInterval: parseInt(process.env.CLIENTS_IDLE_SYNC_INTERVAL, 10) || 1000 * 60 * 60, // 1hr
    maxIdleThreshold: parseInt(process.env.CLIENTS_MAX_IDLE_THRESHOLD, 10) || 1000 * 60 * 60, // 1hr
    retryTimes: parseInt(process.env.CLIENTS_RETRY_TIMES, 10) || 5,
    retryDelay: parseInt(process.env.CLIENTS_RETRY_DELAY, 10) || 500,
    maxRetriesPerRequest: parseInt(process.env.CLIENTS_MAX_RETRIES_PER_REQUEST, 10) || 1,
  },
  redis_scan: {
    countDefault: parseInt(process.env.SCAN_COUNT_DEFAULT, 10) || 200,
    countThreshold: parseInt(process.env.SCAN_COUNT_THRESHOLD, 10) || 10000,
  },
  modules: {
    json: {
      sizeThreshold: parseInt(process.env.JSON_SIZE_THRESHOLD, 10) || 1024,
    },
  },
  redis_cli: {
    unsupportedCommands: JSON.parse(process.env.CLI_UNSUPPORTED_COMMANDS || '[]'),
  },
  analytics: {
    writeKey: process.env.SEGMENT_WRITE_KEY || 'SOURCE_WRITE_KEY',
  },
  logger: {
    stdout: process.env.STDOUT_LOGGER ? process.env.STDOUT_LOGGER === 'true' : false, // disabled by default
    files: process.env.FILES_LOGGER ? process.env.FILES_LOGGER === 'true' : true, // enabled by default
    omitSensitiveData: process.env.LOGGER_OMIT_DATA ? process.env.LOGGER_OMIT_DATA === 'true' : true,
    pipelineSummaryLimit: parseInt(process.env.LOGGER_PIPELINE_SUMMARY_LIMIT, 10) || 5,
  },
<<<<<<< HEAD
  workbench: {
    maxResultSize: parseInt(process.env.COMMAND_EXECUTION_MAX_RESULT_SIZE, 10) || 1024 * 1024,
    maxItemsPerDb: parseInt(process.env.COMMAND_EXECUTION_MAX_ITEMS_PER_DB, 10) || 30,
=======
  enablementArea: {
    updateUrl: process.env.ENABLEMENT_AREA_UPDATE_URL
      || 'https://s3.amazonaws.com/redisinsight.download/public/guides',
    zip: process.env.ENABLEMENT_AREA_ZIP || 'data.zip',
    buildInfo: process.env.ENABLEMENT_AREA_CHECKSUM || 'build.json',
>>>>>>> 096f8588
  },
  commands: [
    {
      name: 'main',
      url: process.env.COMMANDS_MAIN_URL
        || 'https://raw.githubusercontent.com/redis/redis-doc/master/commands.json',
    },
    {
      name: 'redisearch',
      url: process.env.COMMANDS_REDISEARCH_URL
        || 'https://raw.githubusercontent.com/RediSearch/RediSearch/master/commands.json',
    },
    {
      name: 'redijson',
      url: process.env.COMMANDS_REDIJSON_URL
        || 'https://raw.githubusercontent.com/RedisJSON/RedisJSON/master/commands.json',
    },
    {
      name: 'redistimeseries',
      url: process.env.COMMANDS_REDISTIMESERIES_URL
        || 'https://raw.githubusercontent.com/RedisTimeSeries/RedisTimeSeries/master/commands.json',
    },
    {
      name: 'redisai',
      url: process.env.COMMANDS_REDISAI_URL
        || 'https://raw.githubusercontent.com/RedisAI/RedisAI/master/commands.json',
    },
    {
      name: 'redisgraph',
      url: process.env.COMMANDS_REDISGRAPH_URL
        || 'https://raw.githubusercontent.com/RedisGraph/RedisGraph/master/commands.json',
    },
  ],
};<|MERGE_RESOLUTION|>--- conflicted
+++ resolved
@@ -81,17 +81,15 @@
     omitSensitiveData: process.env.LOGGER_OMIT_DATA ? process.env.LOGGER_OMIT_DATA === 'true' : true,
     pipelineSummaryLimit: parseInt(process.env.LOGGER_PIPELINE_SUMMARY_LIMIT, 10) || 5,
   },
-<<<<<<< HEAD
-  workbench: {
-    maxResultSize: parseInt(process.env.COMMAND_EXECUTION_MAX_RESULT_SIZE, 10) || 1024 * 1024,
-    maxItemsPerDb: parseInt(process.env.COMMAND_EXECUTION_MAX_ITEMS_PER_DB, 10) || 30,
-=======
   enablementArea: {
     updateUrl: process.env.ENABLEMENT_AREA_UPDATE_URL
       || 'https://s3.amazonaws.com/redisinsight.download/public/guides',
     zip: process.env.ENABLEMENT_AREA_ZIP || 'data.zip',
     buildInfo: process.env.ENABLEMENT_AREA_CHECKSUM || 'build.json',
->>>>>>> 096f8588
+  },
+  workbench: {
+    maxResultSize: parseInt(process.env.COMMAND_EXECUTION_MAX_RESULT_SIZE, 10) || 1024 * 1024,
+    maxItemsPerDb: parseInt(process.env.COMMAND_EXECUTION_MAX_ITEMS_PER_DB, 10) || 30,
   },
   commands: [
     {
