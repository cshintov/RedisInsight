{
<<<<<<< HEAD
  "version": 2.47,
=======
  "version": 2.5203,
>>>>>>> 05030d9f
  "features": {
    "redisDataIntegration": {
      "flag": true,
      "perc": [[0,0]],
      "filters": [
        {
          "name": "config.server.buildType",
          "value": "REDIS_STACK",
          "cond": "neq"
        }
      ]
    },
    "insightsRecommendations": {
      "flag": true,
      "perc": [[0,100]]
    },
    "hashFieldExpiration": {
      "flag": true,
      "perc": [[0,100]]
    },
    "documentationChat": {
      "flag": true,
      "perc": [[0,20]],
      "filters": [
        {
          "name": "config.server.buildType",
          "value": "ELECTRON",
          "cond": "eq"
        }
      ]
    },
    "databaseChat": {
      "flag": true,
      "perc": [[0,20]],
      "filters": [
        {
          "name": "config.server.buildType",
          "value": "ELECTRON",
          "cond": "eq"
        }
      ]
    },
    "cloudSso": {
      "flag": true,
      "perc": [[0,100]],
      "filters": [
        {
          "name": "config.server.buildType",
          "value": "ELECTRON",
          "cond": "eq"
        }
      ],
      "data": {
        "filterFreePlan": [{
          "field": "name",
          "expression": "^(No HA?.)|(Cache?.)|(30MB$)",
          "options": "i"
        }],
        "selectPlan": {
          "components": {
            "redisStackPreview": [
              {
                "provider": "AWS",
                "regions": ["us-east-2", "ap-southeast-1", "sa-east-1"]
              },
              {
                "provider": "GCP",
                "regions": ["asia-northeast1", "europe-west1", "us-central1"]
              }
            ]
          }
        }
      }
    },
    "cloudSsoRecommendedSettings": {
      "flag": true,
      "perc": [[0, 100]],
      "filters": [
        {
          "name": "config.server.buildType",
          "value": "ELECTRON",
          "cond": "eq"
        }
      ]
    },
    "redisModuleFilter": {
      "flag": true,
      "perc": [[0, 100]],
      "data": {
        "hideByName": [
          {
            "expression": "^RedisGraph.",
            "options": "i"
          },
          {
            "expression": "^RedisStackCompat?.",
            "options": "i"
          },
          {
            "expression": "^rediscompat?.",
            "options": "i"
          }
        ]
      }
    },
    "redisClient": {
      "flag": true,
      "perc": [[0, 100]],
      "data": {
        "strategy": "ioredis"
      }
    }
  }
}<|MERGE_RESOLUTION|>--- conflicted
+++ resolved
@@ -1,9 +1,5 @@
 {
-<<<<<<< HEAD
-  "version": 2.47,
-=======
   "version": 2.5203,
->>>>>>> 05030d9f
   "features": {
     "redisDataIntegration": {
       "flag": true,
