--- conflicted
+++ resolved
@@ -1,9 +1,5 @@
 {
-<<<<<<< HEAD
-  "version": 2.4801,
-=======
   "version": 2.4603,
->>>>>>> 3fe98449
   "features": {
     "rdi": {
       "flag": true,
@@ -55,28 +51,6 @@
         }
       }
     },
-    "documentationChat": {
-      "flag": true,
-      "perc": [[0,100]],
-      "filters": [
-        {
-          "name": "config.server.buildType",
-          "value": "ELECTRON",
-          "cond": "eq"
-        }
-      ]
-    },
-    "databaseChat": {
-      "flag": true,
-      "perc": [[0,100]],
-      "filters": [
-        {
-          "name": "config.server.buildType",
-          "value": "ELECTRON",
-          "cond": "eq"
-        }
-      ]
-    },
     "cloudSsoRecommendedSettings": {
       "flag": true,
       "perc": [[0, 100]],
