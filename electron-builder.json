{
  "productName": "RedisInsight-v2",
  "appId": "org.RedisLabs.RedisInsight-V2",
  "copyright": "Copyright © 2023 Redis Ltd.",
  "files": [
    "dist",
    "node_modules",
    "package.json"
  ],
  "afterSign": "electron-builder-notarize",
  "artifactName": "${productName}-${os}-${arch}.${ext}",
  "compression": "normal",
  "asarUnpack": [
    "node_modules/keytar",
    "node_modules/sqlite3",
    "node_modules/cpu-features"
  ],
  "protocols": [{
    "name": "RedisInsight",
    "role": "Viewer",
    "schemes": ["redisinsight"]
  }
  ],
  "mac": {
    "target": [
      {
        "target": "dmg",
        "arch": ["x64", "arm64"]
      },
      {
        "target": "zip",
        "arch": ["x64", "arm64"]
      }
    ],
    "type": "distribution",
    "hardenedRuntime": true,
    "darkModeSupport": true,
<<<<<<< HEAD
=======
    "bundleVersion": "88678",
>>>>>>> e8b3843c
    "icon": "resources/icon.icns",
    "artifactName": "${productName}-${os}-${arch}.${ext}",
    "entitlements": "resources/entitlements.mac.plist",
    "entitlementsInherit": "resources/entitlements.mac.plist",
    "gatekeeperAssess": false
  },
  "mas": {
    "mergeASARs": false,
    "entitlements": "resources/entitlements.mas.plist",
    "entitlementsInherit": "resources/entitlements.mas.inherit.plist",
    "entitlementsLoginHelper": "resources/entitlements.mas.loginhelper.plist",
    "hardenedRuntime": false,
    "asarUnpack": ["node_modules"],
    "provisioningProfile": "embedded.provisionprofile",
    "binaries": [
      "Contents/Resources/app-x64.asar.unpacked/node_modules/sqlite3/lib/binding/napi-v6-darwin-unknown-arm64/node_sqlite3.node",
      "Contents/Resources/app-x64.asar.unpacked/node_modules/sqlite3/lib/binding/napi-v6-darwin-unknown-x64/node_sqlite3.node",
      "Contents/Resources/app-arm64.asar.unpacked/node_modules/sqlite3/lib/binding/napi-v6-darwin-unknown-arm64/node_sqlite3.node",
      "Contents/Resources/app-arm64.asar.unpacked/node_modules/sqlite3/lib/binding/napi-v6-darwin-unknown-x64/node_sqlite3.node",
      "Contents/Resources/app-arm64.asar.unpacked/node_modules/keytar/build/Release/keytar.node",
      "Contents/Resources/app-x64.asar.unpacked/node_modules/keytar/build/Release/keytar.node",
      "Contents/Resources/app-arm64.asar.unpacked/node_modules/cpu-features/build/Release/cpufeatures.node",
      "Contents/Resources/app-x64.asar.unpacked/node_modules/cpu-features/build/Release/cpufeatures.node"
    ],
    "artifactName": "${productName}-${os}-${arch}-mas.${ext}"
  },
  "masDev": {
    "mergeASARs": false,
    "entitlements": "resources/entitlements.mas.plist",
    "entitlementsInherit": "resources/entitlements.mas.inherit.plist",
    "entitlementsLoginHelper": "resources/entitlements.mas.loginhelper.plist",
    "hardenedRuntime": false,
    "asarUnpack": ["node_modules"],
    "provisioningProfile": "dev.provisionprofile",
    "binaries": [
      "Contents/Resources/app-x64.asar.unpacked/node_modules/sqlite3/lib/binding/napi-v6-darwin-unknown-arm64/node_sqlite3.node",
      "Contents/Resources/app-x64.asar.unpacked/node_modules/sqlite3/lib/binding/napi-v6-darwin-unknown-x64/node_sqlite3.node",
      "Contents/Resources/app-arm64.asar.unpacked/node_modules/sqlite3/lib/binding/napi-v6-darwin-unknown-arm64/node_sqlite3.node",
      "Contents/Resources/app-arm64.asar.unpacked/node_modules/sqlite3/lib/binding/napi-v6-darwin-unknown-x64/node_sqlite3.node",
      "Contents/Resources/app-arm64.asar.unpacked/node_modules/keytar/build/Release/keytar.node",
      "Contents/Resources/app-x64.asar.unpacked/node_modules/keytar/build/Release/keytar.node",
      "Contents/Resources/app-arm64.asar.unpacked/node_modules/cpu-features/build/Release/cpufeatures.node",
      "Contents/Resources/app-x64.asar.unpacked/node_modules/cpu-features/build/Release/cpufeatures.node"
    ],
    "artifactName": "${productName}-${os}-${arch}-masDev.${ext}"
  },
  "dmg": {
    "contents": [
      {
        "x": 130,
        "y": 220
      },
      {
        "x": 410,
        "y": 220,
        "type": "link",
        "path": "/Applications"
      }
    ]
  },
  "win": {
    "target": ["nsis"],
    "artifactName": "${productName}-${os}-installer.${ext}",
    "icon": "resources/icon.ico",
    "publisherName": [
      "Redis Inc.",
      "Redis Labs Inc."
    ]
  },
  "nsis": {
    "oneClick": false,
    "perMachine": false,
    "allowToChangeInstallationDirectory": true
  },
  "linux": {
    "icon": "./resources/icons",
    "target": [
      {
        "target": "AppImage",
        "arch": ["x64"]
      },
      {
        "target": "deb",
        "arch": ["x64"]
      },
      {
        "target": "rpm",
        "arch": ["x64"]
      },
      {
        "target": "snap",
        "arch": ["x64"]
      }
    ],
    "synopsis": "Redis GUI by Redis Ltd.",
    "category": "Development",
    "artifactName": "${productName}-${os}-${arch}.${ext}",
    "desktop": {
      "Name": "RedisInsight",
      "Type": "Application",
      "Comment": "Redis GUI by Redis Ltd"
    }
  },
  "snap": {
    "plugs": [
      "default",
      "password-manager-service"
    ],
    "confinement": "strict",
    "stagePackages": ["default"]
  },
  "flatpak": {
    "runtimeVersion": "20.08",
    "modules": [
      {
        "name": "libsecret",
        "buildsystem": "meson",
        "config-opts": [
          "-Dmanpage=false",
          "-Dvapi=false",
          "-Dgtk_doc=false",
          "-Dintrospection=false"
        ],
        "cleanup": ["/bin", "/include", "/lib/pkgconfig", "/share/man"],
        "sources": [
          {
            "type": "archive",
            "url": "https://download.gnome.org/sources/libsecret/0.20/libsecret-0.20.5.tar.xz",
            "sha256": "3fb3ce340fcd7db54d87c893e69bfc2b1f6e4d4b279065ffe66dac9f0fd12b4d"
          }
        ]
      }
    ],
    "finishArgs": [
      "--share=ipc",
      "--share=network",
      "--filesystem=home",
      "--device=dri",
      "--talk-name=org.freedesktop.secrets",
      "--talk-name=org.freedesktop.Notifications",
      "--talk-name=org.freedesktop.Flatpak",
      "--socket=fallback-x11",
      "--socket=wayland",
      "--socket=x11"
    ]
  },
  "directories": {
    "app": "redisinsight",
    "buildResources": "resources",
    "output": "release"
  },
  "extraResources": [
    "./resources/**",
    {
      "from": "./redisinsight/api/static",
      "to": "static",
      "filter": ["**/*"]
    },
    {
      "from": "./redisinsight/api/defaults",
      "to": "defaults",
      "filter": ["**/*"]
    },
    {
      "from": "LICENSE",
      "to": "LICENSE.redisinsight.txt"
    },
    {
      "from": "./resources/app",
      "to": "./app",
      "filter": ["**/*"]
    }
  ]
}<|MERGE_RESOLUTION|>--- conflicted
+++ resolved
@@ -35,10 +35,7 @@
     "type": "distribution",
     "hardenedRuntime": true,
     "darkModeSupport": true,
-<<<<<<< HEAD
-=======
     "bundleVersion": "88678",
->>>>>>> e8b3843c
     "icon": "resources/icon.icns",
     "artifactName": "${productName}-${os}-${arch}.${ext}",
     "entitlements": "resources/entitlements.mac.plist",
