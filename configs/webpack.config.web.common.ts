/**
 * Base webpack config used across other specific configs for web
 */
import path from 'path';
import webpack from 'webpack';
import TsconfigPathsPlugin from 'tsconfig-paths-webpack-plugin';
import MonacoWebpackPlugin from 'monaco-editor-webpack-plugin';
import webpackPaths from './webpack.paths';
import { dependencies as externals } from '../redisinsight/package.json';
import { dependencies as externalsApi } from '../redisinsight/api/package.json';

export default {
  target: 'web',

  externals: [...Object.keys(externals || {}), ...Object.keys(externalsApi || {})],

  module: {
    rules: [
      {
        test: /\.(js|jsx|ts|tsx)?$/,
        include: [webpackPaths.uiPath],
        exclude: [
          /node_modules/,
          webpackPaths.apiPath,
          webpackPaths.desktopPath,
        ],
        use: {
          loader: 'babel-loader',
          options: {
            cacheDirectory: true,
          },
        },
      },
      {
        test: /\.svg$/,
        use: ['@svgr/webpack', 'url-loader'],
      },
      // Common Image Formats
      {
        test: /\.(?:ico|gif|png|jpg|jpeg|webp)$/,
        use: 'url-loader',
      },
    ],
  },

  context: webpackPaths.uiPath,

  /**
   * Determine the array of extensions that should be used to resolve modules.
   */
  resolve: {
    extensions: ['.js', '.jsx', '.json', '.ts', '.tsx'],
    plugins: [
      new TsconfigPathsPlugin({
        configFile: path.join(__dirname, '..', 'tsconfig.json'),
      }),
    ],
    fallback: {
      os: false,
    },

    modules: ['node_modules', path.join(__dirname, '../node_modules')],
  },

  plugins: [
    new webpack.DefinePlugin({
      'window.app.config.apiPort': JSON.stringify('5540'),
    }),

<<<<<<< HEAD
    new HtmlWebpackPlugin({ template: 'index.html.ejs' }),

    new MonacoWebpackPlugin({
      languages: ['yaml', 'typescript', 'javascript', 'json', 'sql'],
      customLanguages: [
        {
          label: 'yaml',
          entry: 'monaco-yaml',
          worker: {
            id: 'monaco-yaml/yamlWorker',
            entry: 'monaco-yaml/yaml.worker'
          }
        }
      ],
      features: ['!rename']
    }),
=======
    new MonacoWebpackPlugin({ languages: ['json', 'javascript', 'typescript'], features: ['!rename'] }),
>>>>>>> 2a9142c1

    new webpack.IgnorePlugin({
      checkResource(resource) {
        const lazyImports = [
          '@nestjs/microservices',
          '@nestjs/platform-express',
          'pnpapi',
          'stream',
          'os',
          'os-browserify',
          'cache-manager',
          'class-validator',
          'class-transformer',
          'fastify-static',
          'fastify-swagger',
          'reflect-metadata',
          'swagger-ui-express',
          'class-transformer/storage',
          // '@nestjs/websockets',
          '@nestjs/microservices/microservices-module',
          // '@nestjs/websockets/socket-module',
        ];
        if (!lazyImports.includes(resource)) {
          return false;
        }
        try {
          require.resolve(resource);
        } catch (err) {
          return true;
        }
        return false;
      },
    }),
  ],
};<|MERGE_RESOLUTION|>--- conflicted
+++ resolved
@@ -67,9 +67,6 @@
       'window.app.config.apiPort': JSON.stringify('5540'),
     }),
 
-<<<<<<< HEAD
-    new HtmlWebpackPlugin({ template: 'index.html.ejs' }),
-
     new MonacoWebpackPlugin({
       languages: ['yaml', 'typescript', 'javascript', 'json', 'sql'],
       customLanguages: [
@@ -84,9 +81,6 @@
       ],
       features: ['!rename']
     }),
-=======
-    new MonacoWebpackPlugin({ languages: ['json', 'javascript', 'typescript'], features: ['!rename'] }),
->>>>>>> 2a9142c1
 
     new webpack.IgnorePlugin({
       checkResource(resource) {
